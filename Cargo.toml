--- conflicted
+++ resolved
@@ -24,12 +24,7 @@
 serde_json = "1.0.59"
 bstr = "0.2.14" # for Vec<u8>::to_str_lossy
 csv = "1.1.4"
-<<<<<<< HEAD
-parasite = { path = "../parasite" }
-#parasite = { git = "https://github.com/PRL-PRG/codedj-parasite.git", branch = "master" }
-=======
 #parasite = { path = "../parasite" }
 parasite = { git = "https://github.com/PRL-PRG/codedj-parasite.git", branch = "mark3" }
->>>>>>> c5ac8455
 anyhow = "1.0.38"
 dereference = { git = "https://github.com/electroCutie/dereference.git", branch = "main" }