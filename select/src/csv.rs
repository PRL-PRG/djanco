use std::io::Write;
use std::ffi::CString;
use itertools::Itertools;

use crate::attrib::*;
use crate::objects::*;
use crate::data::*;
use crate::names::WithNames;

macro_rules! create_file {
    ($location:expr) => {{
        let path = std::path::PathBuf::from($location.into());
        let dir_path = { let mut dir_path = path.clone(); dir_path.pop(); dir_path };
        std::fs::create_dir_all(&dir_path)?;
        std::fs::File::create(path)
    }}
}

#[allow(non_snake_case)]
pub trait CSV {
    fn to_csv(self, location: impl Into<String>) -> Result<(), std::io::Error>;
}

#[allow(non_snake_case)]
pub trait SimpleCSV {
    fn to_simple_csv(self, location: impl Into<String>) -> Result<(), std::io::Error>;
}

impl<I, T> CSV for I where I: Iterator<Item=T> + WithData, T: CSVItem + WithNames {
    fn to_csv(self, location: impl Into<String>) -> Result<(), std::io::Error> {
        let mut file = create_file!(location)?;
        let database = self.get_database_ptr();
        writeln!(file, "{}", T::csv_header())?;
        //let _: () = self.map(|e| println!("{}", e.to_csv(database.clone()))).collect();
        for element in self {
            //println!("{}", element.to_csv(database.clone()));
            writeln!(file, "{}", element.to_csv(database.clone()))?;
        }
        Ok(())
    }
}

impl<I, T> SimpleCSV for I where I: Iterator<Item=T>, T: CSVItem + WithNames {
    fn to_simple_csv(self, location: impl Into<String>) -> Result<(), std::io::Error> {
        let mut file = create_file!(location)?;
        writeln!(file, "{}", T::csv_header())?;
        //let _: () = self.map(|e| println!("{}", e.to_csv(database.clone()))).collect();
        for element in self {
            //println!("{}", element.to_csv(database.clone()));
            writeln!(file, "{}", element.to_simple_csv())?;
        }
        Ok(())
    }
}

#[allow(non_snake_case)]
pub trait CSVItem {
    fn to_simple_csv(&self) -> String;
    #[allow(unused_variables)] fn to_csv(&self, db: DataPtr) -> String { self.to_simple_csv() }
}

impl CSVItem for String    { fn to_simple_csv(&self) -> String { format!(r#"{}"#, self) } }

impl CSVItem for u64       { fn to_simple_csv(&self) -> String { self.to_string() } }
impl CSVItem for i64       { fn to_simple_csv(&self) -> String { self.to_string() } }
impl CSVItem for f64       { fn to_simple_csv(&self) -> String { self.to_string() } }
impl CSVItem for usize     { fn to_simple_csv(&self) -> String { self.to_string() } }
impl CSVItem for bool      { fn to_simple_csv(&self) -> String { self.to_string() } }

impl CSVItem for ProjectId { fn to_simple_csv(&self) -> String { self.0.to_simple_csv() } }
impl CSVItem for CommitId  { fn to_simple_csv(&self) -> String { self.0.to_simple_csv() } }
impl CSVItem for UserId    { fn to_simple_csv(&self) -> String { self.0.to_simple_csv() } }
impl CSVItem for PathId    { fn to_simple_csv(&self) -> String { self.0.to_simple_csv() } }

impl CSVItem for Project {
    fn to_simple_csv(&self) -> String {
        format!(r#"{},{},{},{},{},{},{},{},,,,,,"#,
                self.id,
                self.url,
                self.last_update,
                self.language_or_empty(),
                self.stars.map_or(String::new(), |e| e.to_string()),
                self.issues.map_or(String::new(), |e| e.to_string()),
                self.buggy_issues.map_or(String::new(), |e| e.to_string()),
                self.heads.len(),
        )
    }
    fn to_csv(&self, data: DataPtr) -> String {
        let mut data = untangle_mut!(data);
        format!(r#"{},{},{},{},{},{},{},{},{},{},{},{},{},{}"#,
                self.id,
                self.url,
                self.last_update,
                self.language_or_empty(),
                self.stars.map_or(String::new(), |e| e.to_string()),
                self.issues.map_or(String::new(), |e| e.to_string()),
                self.buggy_issues.map_or(String::new(), |e| e.to_string()),
                self.heads.len(),
                data.commit_count_from(&self.id),
                data.user_count_from(&self.id),
                data.path_count_from(&self.id),
                data.author_count_from(&self.id),
                data.committer_count_from(&self.id),
                data.age_of(&self.id)
                    .map_or(String::new(), |e| e.to_string()),
        )
    }
}

impl CSVItem for Commit {
    fn to_simple_csv(&self) -> String {
        format!(r#"{},"{}",{},{},{},{},{},{},{}"#,
                self.id,
                self.hash,
                self.committer,
                self.committer_time,
                self.author,
                self.author_time,
                self.additions.map_or(String::new(), |e| e.to_string()),
                self.deletions.map_or(String::new(), |e| e.to_string()),
                self.parents.iter().join(" "))
    }
}
impl CSVItem for User {

    fn to_simple_csv(&self) -> String {
        format!(r#"{},"{}","{}",,,"#, self.id, self.name, self.email)
    }
    fn to_csv(&self, data: DataPtr) -> String {
        let mut data = untangle_mut!(data);
        format!(r#"{},"{}","{}",{},{},{}"#,
                self.id,
                self.name,
                self.email,
                data.experience_of(&self.id)
                    .map_or(String::new(), |e| e.to_string()),
                data.authored_commit_count_of(&self.id),
                data.committed_commit_count_of(&self.id))
    }
}

impl CSVItem for Message {
    fn to_simple_csv(&self) -> String {
        format!(r#"{:?}"#,
                CString::new(self.contents.clone())
                    .unwrap_or(CString::new("").unwrap()))
    }
}

// impl<I,T> CSVItem for (I, T) where I: Identity, T: CSVItem {
//     fn to_csv(&self, db: DataPtr) -> String {
//         format!(r#"{},{}"#, self.0, self.1.to_csv(db))
//     }
// }

impl CSVItem for Path {
    fn to_simple_csv(&self) -> String {
        format!(r#"{},{}"#, self.id, self.path)
    }
}

impl<A, B> CSVItem for (A, B) where A: CSVItem, B: CSVItem {
    fn to_simple_csv(&self) -> String {
        format!(r#"{},{}"#, self.0.to_simple_csv(), self.1.to_simple_csv())
    }
    fn to_csv(&self, db: DataPtr) -> String {
        format!(r#"{},{}"#, self.0.to_csv(db.clone()), self.1.to_csv(db))
    }
}

impl<A, B, C> CSVItem for (A, B, C) where A: CSVItem, B: CSVItem, C: CSVItem {
    fn to_simple_csv(&self) -> String {
        format!(r#"{},{},{}"#,
                self.0.to_simple_csv(), self.1.to_simple_csv(), self.2.to_simple_csv())
    }
    fn to_csv(&self, db: DataPtr) -> String {
        format!(r#"{},{},{}"#,
                self.0.to_csv(db.clone()), self.1.to_csv(db.clone()), self.1.to_csv(db))
    }
}

impl<T> CSVItem for Option<T> where T: CSVItem {
    fn to_simple_csv(&self) -> String {
        match self {
            Some(value) => value.to_simple_csv(),
            None => "".to_owned(),
        }
    }
    fn to_csv(&self, db: DataPtr) -> String {
        match self {
            Some(value) => value.to_csv(db),
            None => "".to_owned(),
        }
    }
}

impl<A,T> CSVItem for AttributeValue<A, T> where A: Attribute, T: CSVItem {
    fn to_simple_csv(&self) -> String {
        self.value.to_simple_csv()
    }
    fn to_csv(&self, db: DataPtr) -> String {
        self.value.to_csv(db)
    }
}

#[allow(non_snake_case)]
pub trait IDs<T: Identifiable<I>, I: Identity> {
    fn to_id_list(self, location: impl Into<String>) -> Result<(), std::io::Error>;
}

impl<I, C, T> IDs<T, I> for C where C: Iterator<Item=T> + WithData, T: Identifiable<I>, I: Identity  {
    fn to_id_list(self, location: impl Into<String>) -> Result<(), std::io::Error> {
        let mut file = create_file!(location)?;
<<<<<<< HEAD
        for element in self { writeln!(file, "{}", element.id())?; }
=======
        for element in self.sorted_by_key(|p| p.id()) { writeln!(file, "{}", element.id())?; }
>>>>>>> 40271dba
        Ok(())
    }
}<|MERGE_RESOLUTION|>--- conflicted
+++ resolved
@@ -211,11 +211,7 @@
 impl<I, C, T> IDs<T, I> for C where C: Iterator<Item=T> + WithData, T: Identifiable<I>, I: Identity  {
     fn to_id_list(self, location: impl Into<String>) -> Result<(), std::io::Error> {
         let mut file = create_file!(location)?;
-<<<<<<< HEAD
-        for element in self { writeln!(file, "{}", element.id())?; }
-=======
         for element in self.sorted_by_key(|p| p.id()) { writeln!(file, "{}", element.id())?; }
->>>>>>> 40271dba
         Ok(())
     }
 }