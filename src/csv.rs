use crate::Percentage;
use std::io::Write;
use std::fs::{File, create_dir_all};
use std::path::PathBuf;
use std::collections::{HashMap, HashSet};
use std::collections::hash_map::RandomState;
use std::fmt::Display;

use itertools::Itertools;

use parasite;

use crate::objects::*;
use crate::fraction::*;
use crate::product::*;
use crate::time::Duration;
use crate::metadata::ProjectMetadata;
use crate::Store;

macro_rules! create_file {
    ($location:expr) => {{
        let path = std::path::PathBuf::from($location.clone());
        let dir_path = { let mut dir_path = path.clone(); dir_path.pop(); dir_path };
        std::fs::create_dir_all(&dir_path)?;
        std::fs::File::create(path)
    }}
}

pub trait CSV<T>: Sized where T: CSVItem {
    fn into_csv_with_headers(self, headers: Vec<&str>, location: impl Into<String>) -> Result<(), std::io::Error>;
    fn into_csv_with_headers_in_dir(self, headers: Vec<&str>, dir: &std::path::Path, file: impl Into<String>) -> Result<(), std::io::Error> {
        let location = dir.join(PathBuf::from(file.into()));
        self.into_csv_with_headers(headers, location.into_os_string().to_str().unwrap())
    }
    fn into_csv(self, location: impl Into<String>) -> Result<(), std::io::Error> {
        self.into_csv_with_headers(T::column_headers(), location)
    }
    fn into_csv_in_dir(self, dir: &std::path::Path, file: impl Into<String>) -> Result<(), std::io::Error> {
        let location = dir.join(PathBuf::from(file.into()));
        self.into_csv(location.into_os_string().to_str().unwrap())
    }
}

impl<I, T> CSV<T> for I where I: Iterator<Item=T>, T: CSVItem {
    fn into_csv_with_headers(self, headers: Vec<&str>, location: impl Into<String>) -> Result<(), std::io::Error> {
        let location = location.into();
        eprintln!("Writing to CSV file at {}", location);
        let mut file = create_file!(location)?;
        //T::write_column_headers_to(&mut file)?;
        writeln!(file, "{}", headers.to_comma_separated_string())?;
        for element in self {
            element.write_csv_items_to(&mut file)?;
        }
        eprintln!("Done writing to CSV file at {}", location);
        Ok(())
    }
}

#[allow(non_snake_case)]
pub trait CSVItem {
    fn column_headers() -> Vec<&'static str>;
    fn row(&self) -> Vec<String>;
    fn rows(&self) -> Vec<Vec<String>>; //{ vec![self.row()] }
    fn csv_header() -> String {
        Self::column_headers().to_comma_separated_string()
    }
    fn to_csv_items(&self) -> Vec<String> {
        self.rows().into_iter().map(|row: Vec<String>| {
            row.to_comma_separated_string()
        }).collect()
    }
    fn write_column_headers_to<F>(file: &mut F) -> Result<(), std::io::Error> where F: Write {
        writeln!(file, "{}", Self::csv_header())
    }
    fn write_csv_items_to<F>(&self, file: &mut F) -> Result<(), std::io::Error> where F: Write {
        for item in self.to_csv_items() {
            writeln!(file, "{}", item)?;
        }
        Ok(())
    }
}

//--- CG macros ------------------------------------------------------------------------------------

macro_rules! impl_csv_item {
    ($type:path, $header:expr, $to_string:expr) => {
        impl CSVItem for $type {
            fn column_headers() -> Vec<&'static str> { vec![$header] }
            fn row(&self) -> Vec<String> { $to_string(self) }
            fn rows(&self) -> Vec<Vec<String>> { vec![$to_string(self)] }
        }
    };
    ($type:tt<$($generic:tt),+>, $header:expr, $to_string:expr) => {
        impl<$($generic,)+> CSVItem for $type<$($generic,)+> {
            fn column_headers() -> Vec<&'static str> { vec![$header] }
            fn row(&self) -> Vec<String> { $to_string(self) }
            fn rows(&self) -> Vec<Vec<String>> { vec![$to_string(self)] }
        }
    };
    ($type:tt<$($generic:tt),+> where $($type_req:tt: $($type_req_def:tt),+);+-> $header:expr, $to_string:expr) => {
        impl<$($generic,)+> CSVItem for $type<$($generic,)+> where $($type_req: $($type_req_def+)+)+ {
            fn column_headers() -> Vec<&'static str> { vec![$header] }
            fn row(&self) -> Vec<String> { $to_string(self) }
            fn rows(&self) -> Vec<Vec<String>> { vec![$to_string(self)] }
        }
    }
}

macro_rules! impl_csv_item_quoted {
    ($type:ident, $header:expr) => {
        impl_csv_item!($type, $header, |selfie: &$type| vec![selfie.quoted()]);
    }
}

macro_rules! impl_csv_item_to_string {
    ($type:tt, $header:expr) => {
        impl_csv_item!($type, $header, |selfie: &$type| vec![selfie.to_string()]);
    };
    ($type:path, $header:expr) => {
        impl_csv_item!($type, $header, |selfie: &$type| vec![selfie.to_string()]);
    }
}

macro_rules! impl_csv_item_inner {
    ($type:tt, $header:expr) => {
        impl_csv_item!($type, $header, |selfie: &$type| selfie.0.row());
    }
}

macro_rules! impl_csv_item_with_data_inner {
    ($type:tt) => {
        impl<'a> CSVItem for ItemWithData<'a, $type> {
            fn column_headers() -> Vec<&'static str> {
                $type::column_headers()
            }
            fn row(&self) -> Vec<String> {
                self.item.row()
            }
            fn rows(&self) -> Vec<Vec<String>> {
                self.item.rows()
            }
        }
        impl<'a> CSVItem for ItemWithData<'a, Option<$type>> {
            fn column_headers() -> Vec<&'static str> {
                ItemWithData::<$type>::column_headers()
            }
            fn row(&self) -> Vec<String> {
                self.item.as_ref()
                    .map(|object| ItemWithData::new(self.data, object.clone()).row())
                    .unwrap_or(vec![])
            }
            fn rows(&self) -> Vec<Vec<String>> {
                self.item.as_ref()
                    .map(|object| ItemWithData::new(self.data, object.clone()).rows())
                    .unwrap_or(vec![])
            }
        }
    };
    ($type:tt<$($generic:tt),+>) => {
        impl<'a, $($generic,)+> CSVItem for ItemWithData<'a, $type<$($generic,)+>> {
            fn column_headers() -> Vec<&'static str> {
                $type::<$($generic,)+>::column_headers()
            }
            fn row(&self) -> Vec<String> {
                self.item.row()
            }
        }
        impl<'a, $($generic,)+> CSVItem for ItemWithData<'a, Option<$type<$($generic,)+>>> {
            fn column_headers() -> Vec<&'static str> {
                ItemWithData::<$type<$($generic,)+>>::column_headers()
            }
            fn row(&self) -> Vec<String> {
                self.item.as_ref()
                    .map(|object| ItemWithData::new(self.data, object.clone()).row())
                    .unwrap_or(vec![])
            }
        }
    };
    ($type:tt<$($generic:tt),+> where $($type_req:tt: $($type_req_def:tt),+);+) => {
        impl<'a, $($generic,)+> CSVItem for ItemWithData<'a, $type<$($generic,)+>> where $($type_req: $($type_req_def+)+)+ {
            fn column_headers() -> Vec<&'static str> {
                $type::<$($generic,)+>::column_headers()
            }
            fn row(&self) -> Vec<String> {
                self.item.row()
            }
            fn rows(&self) -> Vec<Vec<String>> {
                self.item.rows()
            }
        }
        impl<'a, $($generic,)+> CSVItem for ItemWithData<'a, Option<$type<$($generic,)+>>> where $($type_req: $($type_req_def+)+)+ {
            fn column_headers() -> Vec<&'static str> {
                ItemWithData::<$type<$($generic,)+>>::column_headers()
            }
            fn row(&self) -> Vec<String> {
                self.item.as_ref()
                    .map(|object| ItemWithData::new(self.data, object.clone()).row())
                    .unwrap_or(vec![])
            }
            fn rows(&self) -> Vec<Vec<String>> {
                self.item.as_ref()
                    .map(|object| ItemWithData::new(self.data, object.clone()).rows())
                    .unwrap_or(vec![])
            }
        }
    }
}

macro_rules! impl_csv_item_tuple {
    ($($types:tt -> $indices:tt),+) => {
        impl<$($types,)+> CSVItem for ($($types,)+) where $($types: CSVItem,)+ {
            fn column_headers() -> Vec<&'static str> {
                let mut combined = Vec::new();
                $(combined.append(&mut $types::column_headers());)+
                combined
            }
            fn row(&self) -> Vec<String> {
                let mut combined = Vec::new();
                $(combined.append(&mut self.$indices.row());)+
                combined
            }
            fn rows(&self) -> Vec<Vec<String>> {
                vec![$(self.$indices.rows(),)+].into_iter().into_megaproduct().collect()
            }
        }

        // On one hand this is incorrect since the inner iter should be provided with data so
        //     self.item.$indices.row())
        // should be
        //     ItemWithData::new(self.data, self.item.$indices).row()
        //
        // On the other hand, I've failed to implement it without causing infinite recursion during
        // type checking, so for now I guess it has to stay like this.
        //
        // If the inner types are individually wrapped, it should still work correctly though.
        impl<'a, $($types,)+> CSVItem for ItemWithData<'a, ($($types,)+)> where $(/*ItemWithData<'a,*/ $types/*>*/: CSVItem,)+ $($types: Clone,)+ {
            fn column_headers() -> Vec<&'static str> {
                let mut combined = Vec::new();
                //$(combined.append(&mut ItemWithData::<$types>::column_headers());)+
                $(combined.append(&mut $types::column_headers());)+
                combined
            }
            fn row(&self) -> Vec<String> {
                let mut combined = Vec::new();
                //$(combined.append(&mut ItemWithData::new(self.data, self.item.$indices.clone()).row() );)+
                $(combined.append(&mut self.item.$indices.row());)+
                combined
            }
            fn rows(&self) -> Vec<Vec<String>> {
               vec![$(self.item.$indices.rows(),)+].into_iter().into_megaproduct().collect()
            }
        }
    }
}


//--- generic CSV items ----------------------------------------------------------------------------

impl<T> CSVItem for Option<T> where T: CSVItem {
    fn column_headers() -> Vec<&'static str> { T::column_headers() }
    fn row(&self) -> Vec<String> {
        self.as_ref().map_or(vec![], |e| e.row())
    }
    fn rows(&self) -> Vec<Vec<String>> {
        self.as_ref().map_or(vec![], |e| e.rows())
    }
}

//impl_csv_item_tuple!(Ta -> 0);
impl_csv_item_tuple!(Ta -> 0, Tb -> 1);
impl_csv_item_tuple!(Ta -> 0, Tb -> 1, Tc -> 2);
impl_csv_item_tuple!(Ta -> 0, Tb -> 1, Tc -> 2, Td -> 3);
impl_csv_item_tuple!(Ta -> 0, Tb -> 1, Tc -> 2, Td -> 3, Te -> 4);
impl_csv_item_tuple!(Ta -> 0, Tb -> 1, Tc -> 2, Td -> 3, Te -> 4, Tf -> 5);
impl_csv_item_tuple!(Ta -> 0, Tb -> 1, Tc -> 2, Td -> 3, Te -> 4, Tf -> 5, Tg -> 6);
impl_csv_item_tuple!(Ta -> 0, Tb -> 1, Tc -> 2, Td -> 3, Te -> 4, Tf -> 5, Tg -> 6, Th -> 7);
impl_csv_item_tuple!(Ta -> 0, Tb -> 1, Tc -> 2, Td -> 3, Te -> 4, Tf -> 5, Tg -> 6, Th -> 7, Ti -> 8);
impl_csv_item_tuple!(Ta -> 0, Tb -> 1, Tc -> 2, Td -> 3, Te -> 4, Tf -> 5, Tg -> 6, Th -> 7, Ti -> 8, Tj -> 9);
impl_csv_item_tuple!(Ta -> 0, Tb -> 1, Tc -> 2, Td -> 3, Te -> 4, Tf -> 5, Tg -> 6, Th -> 7, Ti -> 8, Tj -> 9, Tk -> 10);
impl_csv_item_tuple!(Ta -> 0, Tb -> 1, Tc -> 2, Td -> 3, Te -> 4, Tf -> 5, Tg -> 6, Th -> 7, Ti -> 8, Tj -> 9, Tk -> 10, Tl -> 11);

impl<T> CSVItem for Vec<T> where T: CSVItem {
    fn column_headers() -> Vec<&'static str> {
       T::column_headers()
    }
    fn row(&self) -> Vec<String> {
        panic!("There is no implementation of `row` for a vector of CSVItems, \
                since it is implied it is always multiple rows")
    }
    fn rows(&self) -> Vec<Vec<String>> {
        self.iter().flat_map(|e| e.rows()).collect()
    }
}

impl<T> CSVItem for &T where T: CSVItem {
    fn column_headers() -> Vec<&'static str> { T::column_headers() }
    fn row(&self) -> Vec<String> { T::row(self) }
    fn rows(&self) -> Vec<Vec<String>> { T::rows(self) }
}

//--- easy CSV Items -------------------------------------------------------------------------------

impl_csv_item_to_string!(bool, "b");

impl_csv_item_to_string!(usize, "n");
impl_csv_item_to_string!(u128,  "n");
impl_csv_item_to_string!(u64,   "n");
impl_csv_item_to_string!(u32,   "n");
impl_csv_item_to_string!(u16,   "n");
impl_csv_item_to_string!(u8,    "n");

impl_csv_item_to_string!(i128, "n");
impl_csv_item_to_string!(i64,  "n");
impl_csv_item_to_string!(i32,  "n");
impl_csv_item_to_string!(i16,  "n");
impl_csv_item_to_string!(i8,   "n");

impl_csv_item_to_string!(f64, "n");
impl_csv_item_to_string!(f32, "n");

impl_csv_item_quoted!(String, "string");

impl_csv_item_to_string!(Language, "language");
impl_csv_item_to_string!(Store, "store");
impl_csv_item_to_string!(Duration, "duration");
impl_csv_item!(Fraction<N> where N: Fractionable -> "n", |selfie: &Fraction<N>| vec![selfie.as_fraction_string()]);

//--- parasite CSV items ---------------------------------------------------------------------------

impl_csv_item_to_string!(parasite::ProjectId, "project_id");

//--- item with data where it doesn't matter -------------------------------------------------------

impl_csv_item_with_data_inner!(bool);

impl_csv_item_with_data_inner!(usize);
impl_csv_item_with_data_inner!(u128);
impl_csv_item_with_data_inner!(u64);
impl_csv_item_with_data_inner!(u32);
impl_csv_item_with_data_inner!(u16);
impl_csv_item_with_data_inner!(u8);

impl_csv_item_with_data_inner!(i128);
impl_csv_item_with_data_inner!(i64);
impl_csv_item_with_data_inner!(i32);
impl_csv_item_with_data_inner!(i16);
impl_csv_item_with_data_inner!(i8);

impl_csv_item_with_data_inner!(f64);
impl_csv_item_with_data_inner!(f32);

impl_csv_item_with_data_inner!(String);

impl_csv_item_with_data_inner!(Language);
impl_csv_item_with_data_inner!(Duration);
impl_csv_item_with_data_inner!(Fraction<N> where N: Fractionable, Clone);

//--- IDs as CSV items -----------------------------------------------------------------------------

impl_csv_item_inner!(ProjectId, "project_id");
impl_csv_item_inner!(CommitId, "commit_id");
impl_csv_item_inner!(UserId, "user_id");
impl_csv_item_inner!(PathId, "path_id");
impl_csv_item_inner!(SnapshotId, "snapshot_id");

impl_csv_item_with_data_inner!(ProjectId);
impl_csv_item_with_data_inner!(CommitId);
impl_csv_item_with_data_inner!(UserId);
impl_csv_item_with_data_inner!(PathId);
impl_csv_item_with_data_inner!(SnapshotId);

//--- entities as CSV items ------------------------------------------------------------------------

impl CSVItem for Project {
    fn column_headers() -> Vec<&'static str> {
        vec![ "project_id", "url" ]
    }
    fn row(&self) -> Vec<String>  {
        vec![
            self.id().to_string(),
            self.url().to_string()
        ]
    }
    fn rows(&self) -> Vec<Vec<String>> {
        vec![vec![
            self.id().to_string(),
            self.url().to_string()
        ]]
    }
}

impl<'a> CSVItem for ItemWithData<'a, Project> {
    fn column_headers() -> Vec<&'static str> {
        vec!["project_id", "substore", "url",
             "is_fork", "is_archived", "is_disabled",
             "stars", "watchers", "size", 
             "open_issues", "buggy_issues", "all_issues", 
             "forks", "subscribers",
             "language",
             "heads", "commits", "authors", "paths", "snapshots", "committers", "users",
             "lifetime",
             "has_issues", "has_downloads", "has_wiki", "has_pages",
             "created", "updated", "pushed",
             "default_branch",
             "license", "homepage", "description",
             "all_issues", "issues", "buggy_issues", 
             "unique_files", "original_files", "impact",
             "files",
             "major_language", "major_language_ratio", "major_language_changes",
             "all_forks_count",
<<<<<<< HEAD
             "authors_contributing_95%_commits", "authors_contributing_80%_commits", "authors_contributing_50%_commits",
             "authors_contributing_95%_changes", "authors_contributing_80%_changes", "authors_contributing_50%_changes"]        
=======
             "longest_inactivity_streak", "avg_commit_rate",
             "first_commit","last_commit", 
             "is_abandoned", "LOCs",
             "duplicated_code", "is_valid"
             ]
>>>>>>> 4298ffd6
    }

    fn row(&self) -> Vec<String> {        
        vec![self.id().to_string(),
             self.substore().to_string_or_empty(),
             self.url(),
             self.is_fork().to_string_or_empty(),
             self.is_archived().to_string_or_empty(),
             self.is_disabled().to_string_or_empty(),
             self.star_count().to_string_or_empty(),
             self.watcher_count().to_string_or_empty(),
             self.size().to_string_or_empty(),
             self.open_issue_count().to_string_or_empty(),
             self.buggy_issue_count().to_string_or_empty(),
             self.combined_issue_count().to_string_or_empty(),
             self.fork_count().to_string_or_empty(),
             self.subscriber_count().to_string_or_empty(),
             self.language().to_string_or_empty(),
             self.head_count().to_string_or_empty(),
             self.commit_count().to_string_or_empty(),
             self.author_count().to_string_or_empty(),
             self.path_count().to_string_or_empty(),
             self.snapshot_count().to_string_or_empty(),
             self.committer_count().to_string_or_empty(),
             self.user_count().to_string_or_empty(),
             self.lifetime().to_string_or_empty(),
             self.has_issues().to_string_or_empty(),
             self.has_downloads().to_string_or_empty(),
             self.has_wiki().to_string_or_empty(),
             self.has_pages().to_string_or_empty(),
             self.created().to_string_or_empty(),
             self.updated().to_string_or_empty(),
             self.pushed().to_string_or_empty(),
             self.default_branch().to_string_or_empty().escape_quotes().quoted(),
             self.license().to_string_or_empty().escape_quotes().quoted(),
             self.homepage().to_string_or_empty().escape_quotes().quoted(),
             self.description().to_string_or_empty().escape_quotes().quoted(),
             self.combined_issue_count().to_string_or_empty(),
             self.issue_count().to_string_or_empty(),
             self.buggy_issue_count().to_string_or_empty(),
             self.unique_files().to_string_or_empty(),
             self.original_files().to_string_or_empty(),
             self.impact().to_string_or_empty(),
             self.files().to_string_or_empty(),
             self.major_language().to_string_or_empty(),
             self.major_language_ratio().to_string_or_empty(),
             self.major_language_changes().to_string_or_empty(),
             self.all_forks_count().to_string_or_empty(),
<<<<<<< HEAD
             self.authors_contributing_commits_count(95).to_string_or_empty(),
             self.authors_contributing_commits_count(80).to_string_or_empty(),
             self.authors_contributing_commits_count(50).to_string_or_empty(),
             self.authors_contributing_changes_count(95).to_string_or_empty(),
             self.authors_contributing_changes_count(80).to_string_or_empty(),
             self.authors_contributing_changes_count(50).to_string_or_empty()]
=======
             self.longest_inactivity_streak().to_string_or_empty(),
             self.avg_commit_rate().to_string_or_empty(),
             self.time_since_first_commit().to_string_or_empty(),
             self.time_since_last_commit().to_string_or_empty(),
             self.is_abandoned().to_string_or_empty(),
             self.project_locs().to_string_or_empty(),
             self.duplicated_code().to_string_or_empty(),
             self.is_valid().to_string_or_empty()
        ]
>>>>>>> 4298ffd6
    }

    fn rows(&self) -> Vec<Vec<String>> {
        vec![vec![
            self.id().to_string(),
            self.substore().to_string_or_empty(),
            self.url(),
            self.is_fork().to_string_or_empty(),
            self.is_archived().to_string_or_empty(),
            self.is_disabled().to_string_or_empty(),
            self.star_count().to_string_or_empty(),
            self.watcher_count().to_string_or_empty(),
            self.size().to_string_or_empty(),
            self.open_issue_count().to_string_or_empty(),
            self.buggy_issue_count().to_string_or_empty(),
            self.combined_issue_count().to_string_or_empty(),
            self.fork_count().to_string_or_empty(),
            self.subscriber_count().to_string_or_empty(),
            self.language().to_string_or_empty(),
            self.head_count().to_string_or_empty(),
            self.commit_count().to_string_or_empty(),
            self.author_count().to_string_or_empty(),
            self.path_count().to_string_or_empty(),
            self.snapshot_count().to_string_or_empty(),
            self.committer_count().to_string_or_empty(),
            self.user_count().to_string_or_empty(),
            self.lifetime().to_string_or_empty(),
            self.has_issues().to_string_or_empty(),
            self.has_downloads().to_string_or_empty(),
            self.has_wiki().to_string_or_empty(),
            self.has_pages().to_string_or_empty(),
            self.created().to_string_or_empty(),
            self.updated().to_string_or_empty(),
            self.pushed().to_string_or_empty(),
            self.default_branch().to_string_or_empty().escape_quotes().quoted(),
            self.license().to_string_or_empty().escape_quotes().quoted(),
            self.homepage().to_string_or_empty().escape_quotes().quoted(),
            self.description().to_string_or_empty().escape_quotes().quoted(),
            self.combined_issue_count().to_string_or_empty(),
            self.issue_count().to_string_or_empty(),
            self.buggy_issue_count().to_string_or_empty(),
            self.unique_files().to_string_or_empty(),
            self.original_files().to_string_or_empty(),
            self.impact().to_string_or_empty(),
            self.files().to_string_or_empty(),
            self.major_language().to_string_or_empty(),
            self.major_language_ratio().to_string_or_empty(),
            self.major_language_changes().to_string_or_empty(),
            self.all_forks_count().to_string_or_empty(),
<<<<<<< HEAD
            self.authors_contributing_commits_count(95).to_string_or_empty(),
            self.authors_contributing_commits_count(80).to_string_or_empty(),
            self.authors_contributing_commits_count(50).to_string_or_empty(),
            self.authors_contributing_changes_count(95).to_string_or_empty(),
            self.authors_contributing_changes_count(80).to_string_or_empty(),
            self.authors_contributing_changes_count(50).to_string_or_empty(),
=======
            self.longest_inactivity_streak().to_string_or_empty(),
            self.avg_commit_rate().to_string_or_empty(),
            self.time_since_first_commit().to_string_or_empty(),
            self.time_since_last_commit().to_string_or_empty(),
            self.is_abandoned().to_string_or_empty(),
            self.project_locs().to_string_or_empty(),
            self.duplicated_code().to_string_or_empty(),
            self.is_valid().to_string_or_empty()
>>>>>>> 4298ffd6
        ]]
    }
}

impl CSVItem for User {
    fn column_headers() -> Vec<&'static str> {
        vec![ "user_id", "email" ]
    }
    fn row(&self) -> Vec<String>  {
        vec![
            self.id().to_string(),
            self.email().to_string()
        ]
    }
    fn rows(&self) -> Vec<Vec<String>> {
        vec![vec![
            self.id().to_string(),
            self.email().to_string()
        ]]
    }
}

impl<'a> CSVItem for ItemWithData<'a, User> {
    fn column_headers() -> Vec<&'static str> {
        vec!["user_id", "email",
             "authored_commits", "committed_commits",
             "author_experience", "committer_experience", "experience"]
    }

    fn row(&self) -> Vec<String> {
        vec![
            self.id().to_string(),
            self.email().to_string(),
            self.authored_commit_count().to_string_or_empty(),
            self.committed_commit_count().to_string_or_empty(),
            self.author_experience().to_string_or_empty(),
            self.committer_experience().to_string_or_empty(),
            self.experience().to_string_or_empty(),
        ]
    }

    fn rows(&self) -> Vec<Vec<String>> {
        vec![vec![
            self.id().to_string(),
            self.email().to_string(),
            self.authored_commit_count().to_string_or_empty(),
            self.committed_commit_count().to_string_or_empty(),
            self.author_experience().to_string_or_empty(),
            self.committer_experience().to_string_or_empty(),
            self.experience().to_string_or_empty(),
        ]]
    }
}

impl CSVItem for Path {
    fn column_headers() -> Vec<&'static str> {
        vec![ "path_id", "path", "language" ]
    }
    fn row(&self) -> Vec<String>  {
        vec![
            self.id().to_string(),
            self.location().to_string(),
            self.language().to_string_or_empty()
        ]
    }
    fn rows(&self) -> Vec<Vec<String>> {
        vec![vec![
            self.id().to_string(),
            self.location().to_string(),
            self.language().to_string_or_empty()
        ]]
    }
}
impl_csv_item_with_data_inner!(Path);

impl CSVItem for Change {
    fn column_headers() -> Vec<&'static str> { vec!["path_id", "snapshot_id"] }
    fn row(&self) -> Vec<String> {
        vec![
            self.path.to_string(),
            self.snapshot.to_string_or_empty(),
        ]
    }
    fn rows(&self) -> Vec<Vec<String>> {
        vec![vec![
            self.path.to_string(),
            self.snapshot.to_string_or_empty(),
        ]]
    }
}
impl_csv_item_with_data_inner!(Change);

impl CSVItem for Commit {
    fn column_headers() -> Vec<&'static str> {
        vec![ "commit_id", "parent_id", "author_id", "committer_id" ]
    }
    fn row(&self) -> Vec<String>  {
        vec![
            self.id().to_string(),
            self.parent_ids().to_space_separated_string().quoted(),
            self.author_id().to_string(),
            self.committer_id().to_string()
        ]
    }
    fn rows(&self) -> Vec<Vec<String>> {
        vec![vec![
            self.id().to_string(),
            self.parent_ids().to_space_separated_string().quoted(),
            self.author_id().to_string(),
            self.committer_id().to_string(),
        ]]
    }
}

impl<'a> CSVItem for ItemWithData<'a, Commit> {
    fn column_headers() -> Vec<&'static str> {
        vec!["commit_id", "hash",
             "committer_id", "author_id",
             "parent_ids", "parent_count",
             "author_timestamp", "committer_timestamp",
             "changed_paths", "changed_path_count" ,
             "message", "message_length"]
    }

    fn row(&self) -> Vec<String> {
        vec![self.id().to_string(), self.hash().to_string_or_empty(),
             self.committer_id().to_string(), self.author_id().to_string(),
             self.parent_ids().to_space_separated_string().quoted(), self.parent_count().to_string(),
             self.author_timestamp().to_string_or_empty(), self.committer_timestamp().to_string_or_empty(),
             self.changed_path_ids().to_space_separated_string().quoted(), self.changed_snapshot_count().to_string_or_empty(),
             self.message().to_string_or_empty().escape_quotes().quoted(), self.message_length().to_string_or_empty()]
    }

    fn rows(&self) -> Vec<Vec<String>> {
        vec![vec![
            self.id().to_string(), self.hash().to_string_or_empty(),
            self.committer_id().to_string(), self.author_id().to_string(),
            self.parent_ids().to_space_separated_string().quoted(), self.parent_count().to_string(),
            self.author_timestamp().to_string_or_empty(), self.committer_timestamp().to_string_or_empty(),
            self.changed_path_ids().to_space_separated_string().quoted(), self.changed_snapshot_count().to_string_or_empty(),
            self.message().to_string_or_empty().escape_quotes().quoted(), self.message_length().to_string_or_empty()
        ]]
    }
}

impl CSVItem for Snapshot {
    fn column_headers() -> Vec<&'static str> {
        vec!["snapshot_id", "content"]
    }
    fn row(&self) -> Vec<String>  {
        vec![ self.id().to_string(),
              self.contents().to_string().escape_quotes().quoted() ]
    }
    fn rows(&self) -> Vec<Vec<String>> {
        vec![vec![
            self.id().to_string(),
            self.contents().to_string().escape_quotes().quoted(),
        ]]
    }
}
impl_csv_item_with_data_inner!(Snapshot);

impl CSVItem for ProjectMetadata {
    fn column_headers() -> Vec<&'static str> { vec![
        "project_id", "is_fork", "is_archived", "is_disabled", "star_gazers", "watchers", "size",
        "open_issues", "forks", "subscribers", "license", "description", "homepage", "language",
        "has_issues", "has_downloads", "has_wiki", "has_pages", "created", "updated", "pushed",
        "master",
    ] }
    fn row(&self) -> Vec<String>  {
        vec![
            self.id.to_string(),
            self.is_fork.to_string_or_empty(),
            self.is_archived.to_string_or_empty(),
            self.is_disabled.to_string_or_empty(),
            self.star_gazers.to_string_or_empty(),
            self.watchers.to_string_or_empty(),
            self.size.to_string_or_empty(),
            self.open_issues.to_string_or_empty(),
            self.forks.to_string_or_empty(),
            self.subscribers.to_string_or_empty(),
            self.license.to_string_or_empty(),
            self.description.to_string_or_empty(),
            self.homepage.to_string_or_empty(),
            self.language.to_string_or_empty(),
            self.has_issues.to_string_or_empty(),
            self.has_downloads.to_string_or_empty(),
            self.has_wiki.to_string_or_empty(),
            self.has_pages.to_string_or_empty(),
            self.created.to_string_or_empty(),
            self.updated.to_string_or_empty(),
            self.pushed.to_string_or_empty(),
            self.default_branch.to_string_or_empty(),
        ]
    }
    fn rows(&self) -> Vec<Vec<String>> {
        vec![vec![
            self.id.to_string(),
            self.is_fork.to_string_or_empty(),
            self.is_archived.to_string_or_empty(),
            self.is_disabled.to_string_or_empty(),
            self.star_gazers.to_string_or_empty(),
            self.watchers.to_string_or_empty(),
            self.size.to_string_or_empty(),
            self.open_issues.to_string_or_empty(),
            self.forks.to_string_or_empty(),
            self.subscribers.to_string_or_empty(),
            self.license.to_string_or_empty(),
            self.description.to_string_or_empty(),
            self.homepage.to_string_or_empty(),
            self.language.to_string_or_empty(),
            self.has_issues.to_string_or_empty(),
            self.has_downloads.to_string_or_empty(),
            self.has_wiki.to_string_or_empty(),
            self.has_pages.to_string_or_empty(),
            self.created.to_string_or_empty(),
            self.updated.to_string_or_empty(),
            self.pushed.to_string_or_empty(),
            self.default_branch.to_string_or_empty(),
        ]]
    }
}
impl_csv_item_with_data_inner!(ProjectMetadata);

impl CSVItem for Head {
    fn column_headers() -> Vec<&'static str> {
        vec!["name", "commit_id"]
    }
    fn row(&self) -> Vec<String> {
        vec![self.name(), self.commit_id().to_string()]
    }
    fn rows(&self) -> Vec<Vec<String>> {
        vec![vec![self.name(), self.commit_id().to_string()]]
    }
}
impl_csv_item_with_data_inner!(Head);

// --- loading from CSV ----------------------------------------------------------------------------

#[derive(Debug)]
pub enum Error {
    IO(std::io::Error),
    CSV(csv::Error),
    ParseInt(std::num::ParseIntError),
    MissingColumn(String),
}

impl From<std::io::Error> for Error {
    fn from(error: std::io::Error) -> Self { Error::IO(error) }
}
impl From<csv::Error> for Error {
    fn from(error: csv::Error) -> Self { Error::CSV(error) }
}
impl From<std::num::ParseIntError> for Error {
    fn from(error: std::num::ParseIntError) -> Self { Error::ParseInt(error) }
}

impl std::fmt::Display for Error {
    fn fmt(&self, f: &mut std::fmt::Formatter) -> std::fmt::Result {
        match self {
            Error::IO(error) => error.fmt(f),
            Error::CSV(error) => error.fmt(f),
            Error::ParseInt(error) => error.fmt(f),
            Error::MissingColumn(column) => write!(f, "column {} does not exist", column)
        }
    }
}

pub trait FromCSV: Sized {
    fn item_from_csv_row(values: HashMap<String, String>) -> Result<Self, Error>;

    fn from_csv<S>(location: S) -> Result<Vec<Self>, Error> where S: Into<String> {
        let file = File::open(location.into())?;
        let mut reader = csv::ReaderBuilder::new()
            .has_headers(true)
            .from_reader(file);

        let headers: Vec<String> = reader.headers()
            .map_err(|e| Error::from(e))?
            .iter().map(|s| s.to_string()).collect();

        let mut vector: Vec<Self> = Vec::new();
        for record in reader.records() {
            let record = record.map_err(|e| Error::from(e))?;
            let fields =
                record.iter()
                    .map(|s| s.to_string());
            let values: HashMap<String, String> =
                headers.iter()
                    .map(|s| s.to_string())
                    .zip(fields).collect();
            let item = Self::item_from_csv_row(values)?;
            vector.push(item);
        }
        Ok(vector)
    }
}

macro_rules! from_single_column {
    ($item:ident, $values:expr, $t:ident) => {{
        let column: &str = SnapshotId::column_headers().pop().unwrap();
        let str: Option<&String> = $values.get(column);
        if let Some(str) = str {
           let n: $t = str.parse().map_err(|e| Error::from(e))?;
           Ok($item::from(n))
        } else {
            Err(Error::MissingColumn(column.to_owned()))
        }
    }}
}

impl FromCSV for PathId {
    fn item_from_csv_row(values: HashMap<String, String, RandomState>) -> Result<Self, Error> {
        from_single_column!(Self, values, u64)
    }
}

impl FromCSV for UserId {
    fn item_from_csv_row(values: HashMap<String, String, RandomState>) -> Result<Self, Error> {
        from_single_column!(Self, values, u64)
    }
}

impl FromCSV for ProjectId {
    fn item_from_csv_row(values: HashMap<String, String, RandomState>) -> Result<Self, Error> {
        from_single_column!(Self, values, u64)
    }
}

impl FromCSV for CommitId {
    fn item_from_csv_row(values: HashMap<String, String, RandomState>) -> Result<Self, Error> {
        from_single_column!(Self, values, u64)
    }
}

impl FromCSV for SnapshotId {
    fn item_from_csv_row(values: HashMap<String, String, RandomState>) -> Result<Self, Error> {
        from_single_column!(Self, values, u64)
    }
}

// --- convenience functions -----------------------------------------------------------------------

pub trait TupleVectorConvenience<Ta, Tb>{
    fn drop_second(self) -> Vec<Ta>;
    fn drop_first(self) -> Vec<Tb>;
}

impl<Ta, Tb> TupleVectorConvenience<Ta, Tb> for Vec<(Ta, Tb)> {
    fn drop_second(self) -> Vec<Ta> {
        self.into_iter().map(|(e, _)| e).collect()
    }
    fn drop_first(self) -> Vec<Tb> {
        self.into_iter().map(|(_, e)| e).collect()
    }
}

pub trait PercentageVectorConvenience {
    fn format_as_percentages(&self) -> Vec<String>;
}

impl PercentageVectorConvenience for Vec<Percentage> {
    fn format_as_percentages(&self) -> Vec<String> {
        self.iter().map(|p| {
            if p > &100 {
                eprintln!("WARNING: percentage value should <0, 100> but found {}", p);
            }
            format!("{}%", p)
        }).collect()
    }
}

pub trait JoinConvenience {
    fn to_space_separated_string(&self) -> String;
    fn to_comma_separated_string(&self) -> String;
    fn to_newline_separated_string(&self) -> String;
}

impl<T> JoinConvenience for Vec<T> where T: Display {
    fn to_space_separated_string(&self) -> String {
        self.iter().map(|s| s.to_string()).join(" ")
    }
    fn to_comma_separated_string(&self) -> String {
        self.iter().map(|s| s.to_string()).join(","
        )
    }
    fn to_newline_separated_string(&self) -> String {
        self.iter().map(|s| s.to_string()).join("\n"
        )
    }
}

impl<T> JoinConvenience for Option<T> where T: JoinConvenience {
    fn to_space_separated_string(&self) -> String {
        self.as_ref().map_or(String::new(),|v| v.to_space_separated_string())
    }
    fn to_comma_separated_string(&self) -> String {
        self.as_ref().map_or(String::new(),|v| v.to_comma_separated_string())
    }
    fn to_newline_separated_string(&self) -> String {
        self.as_ref().map_or(String::new(),|v| v.to_newline_separated_string())
    }
}

impl<T> JoinConvenience for &Vec<T> where T: Display {
    fn to_space_separated_string(&self) -> String {
        self.iter().map(|s| s.to_string()).join(" ")
    }
    fn to_comma_separated_string(&self) -> String {
        self.iter().map(|s| s.to_string()).join(",")
    }
    fn to_newline_separated_string(&self) -> String {
        self.iter().map(|s| s.to_string()).join("\n")
    }
}

pub trait StringConvenience {
    fn escape_quotes(&self) -> String;
    fn quoted(&self) -> String;
}

impl StringConvenience for String {
    fn escape_quotes(&self) -> String { self.replace("\"", "\"\"") }
    fn quoted(&self) -> String { format!("\"{}\"", self) }
}

impl StringConvenience for &String {
    fn escape_quotes(&self) -> String { self.replace("\"", "\"\"") }
    fn quoted(&self) -> String { format!("\"{}\"", self) }
}

impl StringConvenience for &str {
    fn escape_quotes(&self) -> String { self.replace("\"", "\"\"") }
    fn quoted(&self) -> String { format!("\"{}\"", self) }
}

pub trait Missing {
    fn to_string_or_empty(&self) -> String;
}

impl<T> Missing for Option<T> where T: Display {
    fn to_string_or_empty(&self) -> String {
        self.as_ref().map_or(String::new(), |e| e.to_string())
    }
}

// ---- dump ---------------------------------------------------------------------------------------

pub trait Dump {
    fn dump_all_info_to<S>(self, location: S) -> Result<(), std::io::Error> where S: Into<String>;
}

impl<'a, I> Dump for I where I: Iterator<Item=ItemWithData<'a, Project>> {
    fn dump_all_info_to<S>(self, location: S) -> Result<(), std::io::Error> where S: Into<String> {

        let dir_path = PathBuf::from(location.into());
        create_dir_all(&dir_path)?;

        macro_rules! create_file {
             ($location:expr) => {{
                 let path = {
                     let mut path = dir_path.clone();
                     path.push($location.to_owned());
                     path
                 };
                 std::fs::File::create(path)
             }}
        }

        macro_rules! create_dir {
             ($location:expr) => {{
                 let dir_path = {
                     let mut dir_path = dir_path.clone();
                     dir_path.push($location.to_owned());
                     dir_path
                 };
                 std::fs::create_dir_all(&dir_path)?;
                 dir_path
             }}
        }

        let mut project_sink            = create_file!("projects.csv")?;
        let mut commit_sink             = create_file!("commits.csv")?;
        let mut user_sink               = create_file!("users.csv")?;
        let mut path_sink               = create_file!("paths.csv")?;

        let snapshot_dir             = create_dir!("snapshots");

        println!("--");

        let mut project_commit_map_sink = create_file!("project_commit_map.csv")?;
        let mut project_user_map_sink   = create_file!("project_user_map.csv")?;
        let mut commit_parent_map_sink  = create_file!("commit_parent_map.csv")?;
        let mut commit_change_map_sink  = create_file!("commit_change_map.csv")?;

        println!("..");

        let mut visited_commits:   HashSet<CommitId>   = HashSet::new();
        let mut visited_users:     HashSet<UserId>     = HashSet::new();
        let mut visited_paths:     HashSet<PathId>     = HashSet::new();
        let mut visited_snapshots: HashSet<SnapshotId> = HashSet::new();

        println!("<<");

        eprintln!("Dumping to directory at {}", dir_path.as_os_str().to_str().unwrap_or("???"));
        eprintln!("Initializing CSV files at {}", dir_path.as_os_str().to_str().unwrap_or("???"));

        ItemWithData::<'a, Project>::write_column_headers_to(&mut project_sink)?;
        ItemWithData::<'a, Commit>::write_column_headers_to(&mut commit_sink)?;
        ItemWithData::<'a, Path>::write_column_headers_to(&mut path_sink)?;
        ItemWithData::<'a, User>::write_column_headers_to(&mut user_sink)?;
        //ItemWithData::<'a, Snapshot>::write_column_headers_to(&mut snapshot_sink)?;

        <(ProjectId, CommitId)>::write_column_headers_to(&mut project_commit_map_sink)?;
        <(ProjectId, UserId)>::write_column_headers_to(&mut project_user_map_sink)?;
        <(CommitId, ItemWithData::<'a, Change>)>::write_column_headers_to(&mut commit_change_map_sink)?;
        <(CommitId, ProjectId)>::write_column_headers_to(&mut commit_parent_map_sink)?;

        println!(">>");

        for project in self {
            eprintln!("Dumping data for project {}", project.url());
            eprintln!("  - project info");
            project.write_csv_items_to(&mut project_sink)?;

            let commits: Vec<ItemWithData<Commit>> = project.commits_with_data().unwrap_or(vec![]);
            eprintln!("  - project-commit mapping & info");
            for commit in commits {
                (project.id(), commit.id()).write_csv_items_to(&mut project_commit_map_sink)?;
                if !visited_commits.contains(&commit.id()) {
                    commit.write_csv_items_to(&mut commit_sink)?;
                    visited_commits.insert(commit.id());
                }

                let changes = commit.changes_with_data().unwrap_or(vec![]);
                for change in changes {
                    if let Some(path) = &change.path() {
                        if !visited_paths.contains(&path.id()) {
                            path.write_csv_items_to(&mut path_sink)?;
                            visited_paths.insert(path.id());
                        }
                    }

                    if let Some(snapshot) = &change.snapshot() {
                        if !visited_snapshots.contains(&snapshot.id()) {
                            let mut path = snapshot_dir.clone();
                            path.push(snapshot.id().to_string());
                            snapshot.write_contents_to(path)?;
                            visited_snapshots.insert(snapshot.id());
                        }
                    }

                    (project.id(), change).write_csv_items_to(&mut commit_change_map_sink)?;
                }
            }

            let users: Vec<ItemWithData<User>> = project.users_with_data().unwrap_or(vec![]);
            eprintln!("  - project-user mapping & info");
            for user in users {
                (project.id(), user.id()).write_csv_items_to(&mut project_user_map_sink)?;
                if !visited_users.contains(&user.id()) {
                    user.write_csv_items_to(&mut user_sink)?;
                    visited_users.insert(user.id());
                }
            }
        }
        eprintln!("Done dumping to directory at {}", dir_path.as_os_str().to_str().unwrap_or("???"));
        Ok(())
    }
}<|MERGE_RESOLUTION|>--- conflicted
+++ resolved
@@ -408,16 +408,13 @@
              "files",
              "major_language", "major_language_ratio", "major_language_changes",
              "all_forks_count",
-<<<<<<< HEAD
-             "authors_contributing_95%_commits", "authors_contributing_80%_commits", "authors_contributing_50%_commits",
-             "authors_contributing_95%_changes", "authors_contributing_80%_changes", "authors_contributing_50%_changes"]        
-=======
              "longest_inactivity_streak", "avg_commit_rate",
              "first_commit","last_commit", 
-             "is_abandoned", "LOCs",
-             "duplicated_code", "is_valid"
-             ]
->>>>>>> 4298ffd6
+             "is_abandoned", "locs",
+             "duplicated_code", "is_valid",
+             "authors_contributing_95%_commits", "authors_contributing_80%_commits", "authors_contributing_50%_commits",
+             "authors_contributing_95%_changes", "authors_contributing_80%_changes", "authors_contributing_50%_changes"
+         ]
     }
 
     fn row(&self) -> Vec<String> {        
@@ -466,14 +463,6 @@
              self.major_language_ratio().to_string_or_empty(),
              self.major_language_changes().to_string_or_empty(),
              self.all_forks_count().to_string_or_empty(),
-<<<<<<< HEAD
-             self.authors_contributing_commits_count(95).to_string_or_empty(),
-             self.authors_contributing_commits_count(80).to_string_or_empty(),
-             self.authors_contributing_commits_count(50).to_string_or_empty(),
-             self.authors_contributing_changes_count(95).to_string_or_empty(),
-             self.authors_contributing_changes_count(80).to_string_or_empty(),
-             self.authors_contributing_changes_count(50).to_string_or_empty()]
-=======
              self.longest_inactivity_streak().to_string_or_empty(),
              self.avg_commit_rate().to_string_or_empty(),
              self.time_since_first_commit().to_string_or_empty(),
@@ -481,9 +470,14 @@
              self.is_abandoned().to_string_or_empty(),
              self.project_locs().to_string_or_empty(),
              self.duplicated_code().to_string_or_empty(),
-             self.is_valid().to_string_or_empty()
+             self.is_valid().to_string_or_empty(),
+             self.authors_contributing_commits_count(95).to_string_or_empty(),
+             self.authors_contributing_commits_count(80).to_string_or_empty(),
+             self.authors_contributing_commits_count(50).to_string_or_empty(),
+             self.authors_contributing_changes_count(95).to_string_or_empty(),
+             self.authors_contributing_changes_count(80).to_string_or_empty(),
+             self.authors_contributing_changes_count(50).to_string_or_empty()
         ]
->>>>>>> 4298ffd6
     }
 
     fn rows(&self) -> Vec<Vec<String>> {
@@ -533,14 +527,6 @@
             self.major_language_ratio().to_string_or_empty(),
             self.major_language_changes().to_string_or_empty(),
             self.all_forks_count().to_string_or_empty(),
-<<<<<<< HEAD
-            self.authors_contributing_commits_count(95).to_string_or_empty(),
-            self.authors_contributing_commits_count(80).to_string_or_empty(),
-            self.authors_contributing_commits_count(50).to_string_or_empty(),
-            self.authors_contributing_changes_count(95).to_string_or_empty(),
-            self.authors_contributing_changes_count(80).to_string_or_empty(),
-            self.authors_contributing_changes_count(50).to_string_or_empty(),
-=======
             self.longest_inactivity_streak().to_string_or_empty(),
             self.avg_commit_rate().to_string_or_empty(),
             self.time_since_first_commit().to_string_or_empty(),
@@ -548,8 +534,13 @@
             self.is_abandoned().to_string_or_empty(),
             self.project_locs().to_string_or_empty(),
             self.duplicated_code().to_string_or_empty(),
-            self.is_valid().to_string_or_empty()
->>>>>>> 4298ffd6
+            self.is_valid().to_string_or_empty(),
+            self.authors_contributing_commits_count(95).to_string_or_empty(),
+            self.authors_contributing_commits_count(80).to_string_or_empty(),
+            self.authors_contributing_commits_count(50).to_string_or_empty(),
+            self.authors_contributing_changes_count(95).to_string_or_empty(),
+            self.authors_contributing_changes_count(80).to_string_or_empty(),
+            self.authors_contributing_changes_count(50).to_string_or_empty()
         ]]
     }
 }
