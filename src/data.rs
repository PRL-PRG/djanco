use std::collections::{BTreeMap, BTreeSet};
use std::collections::btree_map::Entry;
use std::cell::RefCell;
use std::marker::PhantomData;
use std::iter::FromIterator;

use anyhow::*;
use itertools::{Itertools, MinMaxResult};

use crate::objects::*;
use crate::piracy::*;
use crate::persistent::*;
use crate::iterators::*;
use crate::metadata::*;
use crate::log::*;
use crate::weights_and_measures::{Weighed};
use crate::time::Duration;
use crate::csv::*;
use crate::source::Source;
use crate::{CacheDir, Store};

// Internally Mutable Data
pub struct Database {
    data: RefCell<Data>,
    source: Source,
    log: Log,
}

// Constructors
impl Database {
    // pub fn from_source<S>(source: DataSource, cache_dir: S) -> Database where S: Into<String> {
    //     let log: Log = Log::new(Verbosity::Log);
    //     Database { data: RefCell::new(Data::new(cache_dir, log.clone())), source, log }
    // }
    // pub fn from<S>(source: DataSource, cache_dir: S, log: Log) -> Database where S: Into<String> {
    //     Database { data: RefCell::new(Data::new(cache_dir, log.clone())), source, log }
    // }
    //pub fn from_spec<Sd, Sc>(dataset_path: Sd, cache_path: Sc, savepoint: i64, subsources: Vec<source>) -> anyhow::Result<Database> where Sd: Into<String>, Sc: Into<String> {
    pub fn new(source: Source, cache_dir: CacheDir, log: Log) -> Self {
        let data = RefCell::new(Data::new(cache_dir, log.clone()));
        Database { data, source, log }
    }
}

// Prequincunx
impl Database {
    pub fn all_project_ids(&self) -> Vec<ProjectId> { self.data.borrow_mut().all_project_ids(&self.source) }
    pub fn all_user_ids(&self)    -> Vec<UserId>    { self.data.borrow_mut().all_user_ids(&self.source)    }
    pub fn all_path_ids(&self)    -> Vec<PathId>    { self.data.borrow_mut().all_path_ids(&self.source)    }
    pub fn all_commit_ids(&self)  -> Vec<CommitId>  { self.data.borrow_mut().all_commit_ids(&self.source)  }
}

pub struct OptionIter<I> where I: Iterator {
    pub iter: Option<I>
}

impl<I> OptionIter<I> where I: Iterator {
    pub fn new() -> Self {
        OptionIter { iter: None }
    }
}

impl<I> Iterator for OptionIter<I> where I: Iterator {
    type Item = I::Item;
    fn next(&mut self) -> Option<Self::Item> {
        self.iter.as_mut().map(|iter| iter.next()).flatten()
    }
}

// Quincunx
impl Database {
    pub fn projects(&self)  -> QuincunxIter<Project>  { QuincunxIter::<Project>::new(&self)  }
    pub fn commits(&self)   -> QuincunxIter<Commit>   { QuincunxIter::<Commit>::new(&self)   }
    pub fn users(&self)     -> QuincunxIter<User>     { QuincunxIter::<User>::new(&self)     }
    pub fn paths(&self)     -> QuincunxIter<Path>     { QuincunxIter::<Path>::new(&self)     }
}

// Uncached stuff
impl Database {
    pub fn snapshot(&self, id: &SnapshotId) -> Option<Snapshot> {
        self.source.get_snapshot(id.clone()).map(|bytes| Snapshot::new(id.clone(), bytes))
    }
    pub fn snapshots<'a>(&'a self) -> impl Iterator<Item=Snapshot> + 'a {
        LogIter::new("reading snapshots", &self.log,Verbosity::Log,
                     self.source.snapshot_bytes()
                         .map(|(id, bytes)| Snapshot::new(id, bytes)))
    }
    pub fn snapshots_with_data<'a>(&'a self) -> impl Iterator<Item=ItemWithData<'a, Snapshot>> + 'a {
        self.snapshots().attach_data_to_each(self)
    }
}

impl Database {
    pub fn project(&self, id: &ProjectId) -> Option<Project> {
        self.data.borrow_mut().project(&self.source, id)
    }
    pub fn project_issues(&self, id: &ProjectId) -> Option<usize> {
        self.data.borrow_mut().project_issues(&self.source, id)
    }
    pub fn project_buggy_issues(&self, id: &ProjectId) -> Option<usize> {
        self.data.borrow_mut().project_buggy_issues(&self.source, id)
    }
    pub fn project_is_fork(&self, id: &ProjectId) -> Option<bool> {
        self.data.borrow_mut().project_is_fork(&self.source, id)
    }
    pub fn project_is_archived(&self, id: &ProjectId) -> Option<bool> {
        self.data.borrow_mut().project_is_archived(&self.source, id)
    }
    pub fn project_is_disabled(&self, id: &ProjectId) -> Option<bool> {
        self.data.borrow_mut().project_is_disabled(&self.source, id)
    }
    pub fn project_star_gazer_count(&self, id: &ProjectId) -> Option<usize> {
        self.data.borrow_mut().project_star_gazer_count(&self.source, id)
    }
    pub fn project_watcher_count(&self, id: &ProjectId) -> Option<usize> {
        self.data.borrow_mut().project_watcher_count(&self.source, id)
    }
    pub fn project_size(&self, id: &ProjectId) -> Option<usize> {
        self.data.borrow_mut().project_size(&self.source, id)
    }
    pub fn project_open_issue_count(&self, id: &ProjectId) -> Option<usize> {
        self.data.borrow_mut().project_open_issue_count(&self.source, id)
    }
    pub fn project_fork_count(&self, id: &ProjectId) -> Option<usize> {
        self.data.borrow_mut().project_fork_count(&self.source, id)
    }
    pub fn project_subscriber_count(&self, id: &ProjectId) -> Option<usize> {
        self.data.borrow_mut().project_subscriber_count(&self.source, id)
    }
    pub fn project_license(&self, id: &ProjectId) -> Option<String> {
        self.data.borrow_mut().project_license(&self.source, id)
    }
    pub fn project_language(&self, id: &ProjectId) -> Option<Language> {
        self.data.borrow_mut().project_language(&self.source, id)
    }
    pub fn project_substore(&self, id: &ProjectId) -> Option<Store> {
        self.data.borrow_mut().project_substore(&self.source, id)
    }
    pub fn project_description(&self, id: &ProjectId) -> Option<String> {
        self.data.borrow_mut().project_description(&self.source, id)
    }
    pub fn project_homepage(&self, id: &ProjectId) -> Option<String> {
        self.data.borrow_mut().project_homepage(&self.source, id)
    }
    pub fn project_has_issues(&self, id: &ProjectId) -> Option<bool> {
        self.data.borrow_mut().project_has_issues(&self.source, id)
    }
    pub fn project_has_downloads(&self, id: &ProjectId) -> Option<bool> {
        self.data.borrow_mut().project_has_downloads(&self.source, id)
    }
    pub fn project_has_wiki(&self, id: &ProjectId) -> Option<bool> {
        self.data.borrow_mut().project_has_wiki(&self.source, id)
    }
    pub fn project_has_pages(&self, id: &ProjectId) -> Option<bool> {
        self.data.borrow_mut().project_has_pages(&self.source, id)
    }
    pub fn project_created(&self, id: &ProjectId) -> Option<i64> {
        self.data.borrow_mut().project_created(&self.source, id)
    }
    pub fn project_updated(&self, id: &ProjectId) -> Option<i64> {
        self.data.borrow_mut().project_updated(&self.source, id)
    }
    pub fn project_pushed(&self, id: &ProjectId) -> Option<i64> {
        self.data.borrow_mut().project_pushed(&self.source, id)
    }
    pub fn project_master(&self, id: &ProjectId) -> Option<String> {
        self.data.borrow_mut().project_master(&self.source, id)
    }
    pub fn project_url(&self, id: &ProjectId) -> Option<String> {
        self.data.borrow_mut().project_url(&self.source, id)
    }
    // pub fn project_head_ids(&self, id: &ProjectId) -> Option<Vec<(String, CommitId)>> {
    //     self.data.borrow_mut().project_head_ids(&self.source, id)
    // }
    pub fn project_heads(&self, id: &ProjectId) -> Option<Vec<Head>> {
        self.data.borrow_mut().project_heads(&self.source, id)
    }
    pub fn project_commit_ids(&self, id: &ProjectId) -> Option<Vec<CommitId>> {
        self.data.borrow_mut().project_commit_ids(&self.source, id).pirate()
    }
    pub fn project_commits(&self, id: &ProjectId) -> Option<Vec<Commit>> {
        self.data.borrow_mut().project_commits(&self.source, id)
    }
    pub fn project_commit_count(&self, id: &ProjectId) -> Option<usize> {
        self.data.borrow_mut().project_commit_count(&self.source, id)
    }
    pub fn project_author_ids(&self, id: &ProjectId) -> Option<Vec<UserId>> {
        self.data.borrow_mut().project_author_ids(&self.source, id).pirate()
    }
    pub fn project_authors(&self, id: &ProjectId) -> Option<Vec<User>> {
        self.data.borrow_mut().project_authors(&self.source, id)
    }
    pub fn project_author_count(&self, id: &ProjectId) -> Option<usize> {
        self.data.borrow_mut().project_author_count(&self.source, id)
    }
    pub fn project_path_ids(&self, id: &ProjectId) -> Option<Vec<PathId>> {
        self.data.borrow_mut().project_path_ids(&self.source, id).pirate()
    }
    pub fn project_paths(&self, id: &ProjectId) -> Option<Vec<Path>> {
        self.data.borrow_mut().project_paths(&self.source, id)
    }
    pub fn project_path_count(&self, id: &ProjectId) -> Option<usize> {
        self.data.borrow_mut().project_path_count(&self.source, id)
    }
    pub fn project_snapshot_ids(&self, id: &ProjectId) -> Option<Vec<SnapshotId>> {
        self.data.borrow_mut().project_snapshot_ids(&self.source, id).pirate()
    }
    pub fn project_snapshots(&self, id: &ProjectId) -> Option<Vec<Snapshot>> {
        self.project_snapshot_ids(id).map(|vector| {
            vector.into_iter()
                .flat_map(|id| self.snapshot(&id))
                .collect::<Vec<Snapshot>>()
        })
    }
    pub fn project_snapshot_count(&self, id: &ProjectId) -> Option<usize> {
        self.data.borrow_mut().project_snapshot_count(&self.source, id)
    }
    pub fn project_committer_ids(&self, id: &ProjectId) -> Option<Vec<UserId>> {
        self.data.borrow_mut().project_committer_ids(&self.source, id).pirate()
    }
    pub fn project_committers(&self, id: &ProjectId) -> Option<Vec<User>> {
        self.data.borrow_mut().project_committers(&self.source, id)
    }
    pub fn project_committer_count(&self, id: &ProjectId) -> Option<usize> {
        self.data.borrow_mut().project_committer_count(&self.source, id)
    }
    pub fn project_user_ids(&self, id: &ProjectId) -> Option<Vec<UserId>> {
        self.data.borrow_mut().project_user_ids(&self.source, id).pirate()
    }
    pub fn project_users(&self, id: &ProjectId) -> Option<Vec<User>> {
        self.data.borrow_mut().project_users(&self.source, id)
    }
    pub fn project_user_count(&self, id: &ProjectId) -> Option<usize> {
        self.data.borrow_mut().project_user_count(&self.source, id)
    }
    pub fn project_lifetime(&self, id: &ProjectId) -> Option<Duration> {
        self.data.borrow_mut().project_lifetime(&self.source, id)
    }
    pub fn project_unique_files(&self, id: &ProjectId) -> Option<usize> {
        self.data.borrow_mut().project_unique_files(&self.source, id)
    }
    pub fn project_original_files(&self, id: &ProjectId) -> Option<usize> {
        self.data.borrow_mut().project_original_files(&self.source, id)
    }
    pub fn project_impact(&self, id: &ProjectId) -> Option<usize> {
        self.data.borrow_mut().project_impact(&self.source, id)
    }
    pub fn user(&self, id: &UserId) -> Option<User> {
        self.data.borrow_mut().user(&self.source, id).pirate()
    }
    pub fn path(&self, id: &PathId) -> Option<Path> {
        self.data.borrow_mut().path(&self.source, id).pirate()
    }
    pub fn commit(&self, id: &CommitId) -> Option<Commit> {
        self.data.borrow_mut().commit(&self.source, id).pirate()
    }
    pub fn commit_hash(&self, id: &CommitId) -> Option<String> {
        self.data.borrow_mut().commit_hash(&self.source, id).pirate()
    }
    pub fn commit_message(&self, id: &CommitId) -> Option<String> {
        self.data.borrow_mut().commit_message(&self.source, id).pirate()
    }
    pub fn commit_author_timestamp(&self, id: &CommitId) -> Option<i64> {
        self.data.borrow_mut().commit_author_timestamp(&self.source, id)
    }
    pub fn commit_committer_timestamp(&self, id: &CommitId) -> Option<i64> {
        self.data.borrow_mut().commit_committer_timestamp(&self.source, id)
    }
    pub fn commit_changes(&self, id: &CommitId) -> Option<Vec<Change>> {
        self.data.borrow_mut().commit_changes(&self.source, id)
    }
    pub fn commit_changed_paths(&self, id: &CommitId) -> Option<Vec<Path>> {
        self.data.borrow_mut().commit_changed_paths(&self.source, id)
    }
    pub fn commit_change_count(&self, id: &CommitId) -> Option<usize> {
        self.data.borrow_mut().commit_change_count(&self.source, id)
    }
    pub fn commit_changed_path_count(&self, id: &CommitId) -> Option<usize> {
        self.data.borrow_mut().commit_changed_path_count(&self.source, id)
    }
    pub fn commit_projects(&self, id : &CommitId) -> Option<Vec<Project>> {
        self.data.borrow_mut().commit_projects(&self.source, id)
    }
    pub fn commit_projects_count(&self, id: &CommitId) -> Option<usize> {
        self.data.borrow_mut().commit_projects_count(&self.source, id)
    }
    pub fn user_committed_commit_ids(&self, id: &UserId) -> Option<Vec<CommitId>> {
        self.data.borrow_mut().user_committed_commit_ids(&self.source, id).pirate()
    }
    pub fn user_authored_commits(&self, id: &UserId) -> Option<Vec<Commit>> {
        self.data.borrow_mut().user_authored_commits(&self.source, id)
    }
    pub fn user_authored_commit_ids(&self, id: &UserId) -> Option<Vec<CommitId>> {
        self.data.borrow_mut().user_authored_commit_ids(&self.source, id).pirate()
    }
    pub fn user_committed_experience(&self, id: &UserId) -> Option<Duration> {
        self.data.borrow_mut().user_committed_experience(&self.source, id)
    }
    pub fn user_author_experience(&self, id: &UserId) -> Option<Duration> {
        self.data.borrow_mut().user_author_experience(&self.source, id)
    }
    pub fn user_experience(&self, id: &UserId) -> Option<Duration> {
        self.data.borrow_mut().user_experience(&self.source, id)
    }
    pub fn user_committed_commit_count(&self, id: &UserId) -> Option<usize> {
        self.data.borrow_mut().user_committed_commit_count(&self.source, id)
    }
    pub fn user_authored_commit_count(&self, id: &UserId) -> Option<usize> {
        self.data.borrow_mut().user_authored_commit_count(&self.source, id)
    }
    pub fn user_committed_commits(&self, id: &UserId) -> Option<Vec<Commit>> {
        self.data.borrow_mut().user_committed_commits(&self.source, id)
    }
    pub fn snapshot_unique_projects(&self, id : &SnapshotId) -> usize {
        self.data.borrow_mut().snapshot_unique_projects(&self.source, id)
    }
    pub fn snapshot_original_project(&self, id : &SnapshotId) -> ProjectId {
        self.data.borrow_mut().snapshot_original_project(&self.source, id)
    }
}

struct IdExtractor<Id: Identity + Persistent> { _type: PhantomData<Id> }
impl<Id> IdExtractor<Id> where Id: Identity + Persistent {
    pub fn _new() -> IdExtractor<Id> {
        IdExtractor { _type: PhantomData }
    }
}
impl<Id> VectorExtractor for IdExtractor<Id> where Id: Identity + Persistent {
    type Value = Id;
}
impl<Id> SingleVectorExtractor for IdExtractor<Id> where Id: Identity + Persistent  {
    type A = BTreeMap<Id, String>;
    fn extract(whatever: &Self::A) -> Vec<Self::Value> {
        whatever.keys().collect::<Vec<&Id>>().pirate()
    }
}

struct ProjectUrlExtractor;
impl MapExtractor for ProjectUrlExtractor {
    type Key = ProjectId;
    type Value = String;
}
impl SingleMapExtractor for ProjectUrlExtractor {
    type A = Source;
    fn extract(source: &Self::A) -> BTreeMap<Self::Key, Self::Value> {
        source.project_urls().collect()
    }
}

struct ProjectSubstoreExtractor;
impl MapExtractor for ProjectSubstoreExtractor {
    type Key = ProjectId;
    type Value = Store;
}
impl SingleMapExtractor for ProjectSubstoreExtractor {
    type A = Source;
    fn extract(source: &Self::A) -> BTreeMap<Self::Key, Self::Value> {
        source.project_substores().collect()
    }
}

struct ProjectCredentialsExtractor; // TODO plug in
impl MapExtractor for ProjectCredentialsExtractor {
    type Key = ProjectId;
    type Value = String;
}
impl SingleMapExtractor for ProjectCredentialsExtractor {
    type A = Source;
    fn extract(source: &Self::A) -> BTreeMap<Self::Key, Self::Value> {
        source.project_credentials().collect()
    }
}

struct ProjectHeadsExtractor;
impl MapExtractor for ProjectHeadsExtractor {
    type Key = ProjectId;
    type Value = Vec<Head>;
}
impl SingleMapExtractor for ProjectHeadsExtractor {
    type A = Source;
    fn extract(source: &Self::A) -> BTreeMap<Self::Key, Self::Value> {
        source.project_heads().map(|(project_id, map)| {
            let heads = map.into_iter()
                .map(|(branch_name, (commit_id, _hash))| {
                    Head::new(branch_name, commit_id)
                }).collect::<Vec<Head>>();

            (project_id, heads)
        }).collect()
    }
}

struct ProjectSnapshotsExtractor {}
impl MapExtractor for ProjectSnapshotsExtractor {
    type Key = ProjectId;
    type Value = Vec<SnapshotId>;
}
impl DoubleMapExtractor for ProjectSnapshotsExtractor {
    type A = BTreeMap<ProjectId, Vec<CommitId>>;
    type B = BTreeMap<CommitId, Vec<ChangeTuple>>;

    fn extract(project_commit_ids: &Self::A, commit_change_ids: &Self::B) -> BTreeMap<Self::Key, Self::Value> {
        project_commit_ids.iter().map(|(project_id, commit_ids)| {
            let path_ids /* Iterator equivalent of Vec<Vec<PathId>>*/ =
                commit_ids.iter().flat_map(|commit_id| {
                    let path_ids_option =
                        commit_change_ids.get(commit_id).map(|changes| {
                            let vector: Vec<SnapshotId> =
                                changes.iter().flat_map(|change| {
                                    change.1/*snapshot_id()*/
                                }).collect();
                            vector
                        });
                    path_ids_option
                });
            (project_id.clone(), path_ids.flatten().unique().collect())
        }).collect()
    }
}

struct ProjectPathsExtractor {}
impl MapExtractor for ProjectPathsExtractor {
    type Key = ProjectId;
    type Value = Vec<PathId>;
}
impl DoubleMapExtractor for ProjectPathsExtractor {
    type A = BTreeMap<ProjectId, Vec<CommitId>>;
    type B = BTreeMap<CommitId, Vec<ChangeTuple>>;

    fn extract(project_commit_ids: &Self::A, commit_change_ids: &Self::B) -> BTreeMap<Self::Key, Self::Value> {
        project_commit_ids.iter().map(|(project_id, commit_ids)| {
            let path_ids /* Iterator equivalent of Vec<Vec<PathId>>*/ =
                commit_ids.iter().flat_map(|commit_id| {
                    let path_ids_option =
                        commit_change_ids.get(commit_id).map(|changes| {
                            let vector: Vec<PathId> =
                                changes.iter().map(|change| {
                                    change.0//path_id()
                                }).collect();
                            vector
                        });
                    path_ids_option
                });
            (project_id.clone(), path_ids.flatten().unique().collect())
        }).collect()
    }
}

struct ProjectUsersExtractor {}
impl MapExtractor for ProjectUsersExtractor {
    type Key = ProjectId;
    type Value = Vec<UserId>;
}
impl DoubleMapExtractor for ProjectUsersExtractor {
    type A = BTreeMap<ProjectId, Vec<UserId>>;
    type B = BTreeMap<ProjectId, Vec<UserId>>;
    fn extract(project_authors: &Self::A, project_committers: &Self::B) -> BTreeMap<Self::Key, Self::Value> {
        project_authors.iter().map(|(project_id, authors)| {
            let mut users: Vec<UserId> = vec![];
            let committers = project_committers.get(project_id);
            if let Some(committers) = committers {
                users.extend(committers.iter().map(|user_id| user_id.clone()));
            }
            users.extend(authors.iter().map(|user_id| user_id.clone()));
            (project_id.clone(), users.into_iter().unique().collect())
        }).collect()
    }
}

struct ProjectAuthorsExtractor {}
impl MapExtractor for ProjectAuthorsExtractor {
    type Key = ProjectId;
    type Value = Vec<UserId>;
}
impl DoubleMapExtractor for ProjectAuthorsExtractor {
    type A = BTreeMap<ProjectId, Vec<CommitId>>;
    type B = BTreeMap<CommitId, Commit>;
    fn extract(project_commits: &Self::A, commits: &Self::B) -> BTreeMap<Self::Key, Self::Value> {
        project_commits.iter().map(|(project_id, commit_ids)| {
            (project_id.clone(), commit_ids.iter().flat_map(|commit_id| {
                commits.get(commit_id).map(|c| c.author_id())
            }).unique().collect())
        }).collect()
    }
}

struct ProjectCommittersExtractor {}
impl MapExtractor for ProjectCommittersExtractor {
    type Key = ProjectId;
    type Value = Vec<UserId>;
}
impl DoubleMapExtractor for ProjectCommittersExtractor {
    type A = BTreeMap<ProjectId, Vec<CommitId>>;
    type B = BTreeMap<CommitId, Commit>;
    fn extract(project_commits: &Self::A, commits: &Self::B) -> BTreeMap<Self::Key, Self::Value> {
        project_commits.iter().map(|(project_id, commit_ids)| {
            (project_id.clone(), commit_ids.iter().flat_map(|commit_id| {
                commits.get(commit_id).map(|c| c.committer_id())
            }).unique().collect())
        }).collect()
    }
}

struct CountPerKeyExtractor<K: Clone + Ord + Persistent, V>(PhantomData<(K, V)>);
impl<K, V> MapExtractor for CountPerKeyExtractor<K, V> where K: Clone + Ord + Persistent + Weighed {
    type Key = K;
    type Value = usize;
}
impl<K, V> SingleMapExtractor for CountPerKeyExtractor<K, V> where K: Clone + Ord + Persistent + Weighed {
    type A = BTreeMap<K, Vec<V>>;

    fn extract(primary: &Self::A) -> BTreeMap<Self::Key, Self::Value> {
        primary.iter().map(|(key, value)| (key.clone(), value.len())).collect()
    }
}

struct ProjectCommitsExtractor {}
impl ProjectCommitsExtractor {
    fn commits_from_head(commits: &BTreeMap<CommitId, Commit>, head: &CommitId) -> BTreeSet<CommitId> {
        let mut commits_in_head: BTreeSet<CommitId> = BTreeSet::new();
        let mut stack = vec![head.clone()];
        let mut visited: BTreeSet<CommitId> = BTreeSet::new();
        while !stack.is_empty() {
            let commit_id = stack.pop().unwrap();
            if !visited.insert(commit_id) { continue } // If the set **did have** this value present, `false` is returned.
            commits_in_head.insert(commit_id);
            if let Some(commit) = commits.get(&commit_id) {// Potentially explosive?
                let parents = commit.parent_ids();
                stack.extend(parents)
            } else {
                eprintln!("WARNING: commit id {} was found as a parent of another commit, but it \
                           does not have a commit associated with it", commit_id)
            }
        }
        commits_in_head
    }
}
impl MapExtractor for ProjectCommitsExtractor {
    type Key = ProjectId;
    type Value = Vec<CommitId>;
}
impl DoubleMapExtractor for ProjectCommitsExtractor {
    type A = BTreeMap<ProjectId, Vec<Head>>;
    type B = BTreeMap<CommitId, Commit>;
    fn extract(heads: &Self::A, commits: &Self::B) -> BTreeMap<Self::Key, Self::Value> {
        heads.iter().map(|(project_id, heads)| {
            (project_id.clone(),
             heads.iter().flat_map(|head| {
                 Self::commits_from_head(commits, &head.commit_id())
             }).collect::<BTreeSet<CommitId>>())
        }).map(|(project_id, commits)| {
            (project_id, Vec::from_iter(commits.into_iter()))
        }).collect()
    }
}

struct ProjectLifetimesExtractor {}
impl MapExtractor for ProjectLifetimesExtractor {
    type Key = ProjectId;
    type Value = u64;
}
impl TripleMapExtractor for ProjectLifetimesExtractor {
    type A = BTreeMap<ProjectId, Vec<CommitId>>;
    type B = BTreeMap<CommitId, i64>;
    type C = BTreeMap<CommitId, i64>;
    fn extract(project_commits: &Self::A,
               authored_timestamps: &Self::B,
               committed_timestamps: &Self::B) -> BTreeMap<Self::Key, Self::Value> {

       project_commits.iter().flat_map(|(project_id, commit_ids)| {
           let min_max =
               commit_ids.iter()
                   .flat_map(|commit_id: &CommitId| {
                       let mut timestamps: Vec<i64> = Vec::new();
                       let author_timestamp = authored_timestamps.get(commit_id);
                       let committer_timestamp = committed_timestamps.get(commit_id);
                       if let Some(timestamp) = author_timestamp { timestamps.push(*timestamp) }
                       if let Some(timestamp) = committer_timestamp { timestamps.push(*timestamp) }
                       timestamps
                   })
                   .minmax();

           match min_max {
               MinMaxResult::NoElements => { None }
               MinMaxResult::OneElement(_) => { Some((project_id.clone(), 0)) }
               MinMaxResult::MinMax(min, max) => { Some((project_id.clone(), (max - min) as u64)) }
           }
       }).collect()
    }
}

struct UserExtractor {}
impl MapExtractor for UserExtractor {
    type Key = UserId;
    type Value = User;
}
impl SingleMapExtractor for UserExtractor {
    type A = Source;
    fn extract(source: &Self::A) -> BTreeMap<Self::Key, Self::Value> {
        source.user_emails().map(|(id, email)| {
            (UserId::from(id), User::new(UserId::from(id), email))
        }).collect()
    }
}

struct UserAuthoredCommitsExtractor {}
impl MapExtractor for UserAuthoredCommitsExtractor {
    type Key = UserId;
    type Value = Vec<CommitId>;
}
impl SingleMapExtractor for UserAuthoredCommitsExtractor {
    type A = BTreeMap<CommitId, Commit>;
    fn extract(commits: &Self::A) -> BTreeMap<Self::Key, Self::Value> {
        commits.iter()
            .map(|(commit_id, commit)| {
                (commit.author_id().clone(), commit_id.clone(), )
            }).into_group_map()
            .into_iter()
            .collect()
    }
}

struct UserExperienceExtractor {}
impl MapExtractor for UserExperienceExtractor {
    type Key = UserId;
    type Value = u64;
}
impl DoubleMapExtractor for UserExperienceExtractor  {
    type A = BTreeMap<UserId, Vec<CommitId>>;
    type B = BTreeMap<CommitId, i64>;
    fn extract(user_commits: &Self::A, timestamps: &Self::B) -> BTreeMap<Self::Key, Self::Value> {
        user_commits.iter()
        .flat_map(|(user_id, commit_ids)| {
            let min_max = commit_ids.iter()
                .flat_map(|commit_id| {
                    timestamps.get(commit_id).pirate()
                })
                .minmax();

            match min_max {
                MinMaxResult::NoElements => None,
                MinMaxResult::OneElement(_) => Some((user_id.clone(), 0)),
                MinMaxResult::MinMax(min, max) => Some((user_id.clone(), (max - min) as u64)),
            }
        }).collect()
    }
}

struct CombinedUserExperienceExtractor {}
impl MapExtractor for CombinedUserExperienceExtractor {
    type Key = UserId;
    type Value = u64;
}
impl TripleMapExtractor for CombinedUserExperienceExtractor  {
    type A = BTreeMap<UserId, Vec<CommitId>>;
    type B = BTreeMap<CommitId, i64>;
    type C = BTreeMap<CommitId, i64>;
    fn extract(user_commits: &Self::A, authored_timestamps: &Self::B, committed_timestamps: &Self::C) -> BTreeMap<Self::Key, Self::Value> {
        user_commits.iter()
            .flat_map(|(user_id, commit_ids)| {
                let min_max = commit_ids.iter()
                    .flat_map(|commit_id| {
                        let mut timestamps: Vec<i64> = Vec::new();
                        let authored_timestamp = authored_timestamps.get(commit_id).pirate();
                        let committed_timestamp = committed_timestamps.get(commit_id).pirate();
                        if let Some(timestamp) = authored_timestamp { timestamps.push(timestamp) }
                        if let Some(timestamp) = committed_timestamp { timestamps.push(timestamp) }
                        timestamps
                    })
                    .minmax();

                match min_max {
                    MinMaxResult::NoElements => None,
                    MinMaxResult::OneElement(_) => Some((user_id.clone(), 0)),
                    MinMaxResult::MinMax(min, max) => Some((user_id.clone(), (max - min) as u64)),
                }
            }).collect()
    }
}

struct PathExtractor {}
impl MapExtractor for PathExtractor {
    type Key = PathId;
    type Value = Path;
}
impl SingleMapExtractor for PathExtractor {
    type A = Source;
    fn extract(source: &Self::A) -> BTreeMap<Self::Key, Self::Value> {
        source.paths().map(|(id, path)| {
            (id.clone(), Path::new(id, path))
        }).collect()
    }
}

// FIXME impl path_shas

struct SnapshotExtractor {}
impl MapExtractor for SnapshotExtractor {
    type Key = SnapshotId;
    type Value = Snapshot;
}
impl SingleMapExtractor for SnapshotExtractor {
    type A = Source;
    fn extract(source: &Self::A) -> BTreeMap<Self::Key, Self::Value> {
        source.snapshot_bytes().map(|(id, contents)| {
             (id.clone(), Snapshot::new(id, contents))
        }).collect()
        // FIXME snapshots this shouldn't exist, right?
    }
}

struct CommitExtractor {}
impl MapExtractor for CommitExtractor {
    type Key = CommitId;
    type Value = Commit;
}
impl SingleMapExtractor for CommitExtractor {
    type A = Source;
    fn extract(source: &Self::A) -> BTreeMap<Self::Key, Self::Value> {
        source.commit_info().map(|(id, basics)| {
            (id, Commit::new(id, basics.committer, basics.author, basics.parents))
        }).collect()
    }
}

struct CommitHashExtractor {}
impl MapExtractor for CommitHashExtractor {
    type Key = CommitId;
    type Value = String;
}
impl SingleMapExtractor for CommitHashExtractor {
    type A = Source;
    fn extract(source: &Self::A) -> BTreeMap<Self::Key, Self::Value> {
        source.commit_hashes().collect()
    }
}

struct CommitMessageExtractor {}
impl MapExtractor for CommitMessageExtractor {
    type Key = CommitId;
    type Value = String;
}
impl SingleMapExtractor for CommitMessageExtractor {
    type A = Source;
    fn extract(source: &Self::A) -> BTreeMap<Self::Key, Self::Value> {
        source.commit_info()
            .map(|(id, basics)| (id, basics.message))
            .collect()
    }
}

struct CommitterTimestampExtractor {}
impl MapExtractor for CommitterTimestampExtractor {
    type Key = CommitId;
    type Value = i64;
}
impl SingleMapExtractor for CommitterTimestampExtractor {
    type A = Source;
    fn extract(source: &Self::A) -> BTreeMap<Self::Key, Self::Value> {
        source.commit_info().map(|(id, commit)| {
            (id, commit.committer_time)
        }).collect()
    }
}

pub type ChangeTuple = (PathId, Option<SnapshotId>); // This is a tuple and not a struct for performance reasons.
struct CommitChangesExtractor {}
impl MapExtractor for CommitChangesExtractor {
    type Key = CommitId;
    type Value = Vec<ChangeTuple>;
}
impl SingleMapExtractor for CommitChangesExtractor {
    type A = Source;
    fn extract(source: &Self::A) -> BTreeMap<Self::Key, Self::Value> {
        source.commit_info()
            .map(|(commit_id,info)| (commit_id, info.changes))
            .collect()
    }
}

struct AuthorTimestampExtractor {}
impl MapExtractor for AuthorTimestampExtractor {
    type Key = CommitId;
    type Value = i64; // TODO wrap
}
impl SingleMapExtractor for AuthorTimestampExtractor {
    type A = Source;
    fn extract(source: &Self::A) -> BTreeMap<Self::Key, Self::Value> {
        source.commit_info().map(|(id, commit)| {
            (id, commit.author_time)
        }).collect()
    }
}

struct CommitProjectsExtractor {}
impl MapExtractor for CommitProjectsExtractor {
    type Key = CommitId;
    type Value = Vec<ProjectId>;
}

impl SingleMapExtractor for CommitProjectsExtractor {
    type A = BTreeMap<ProjectId, Vec<CommitId>>;
    fn extract(project_commits: &Self::A) -> BTreeMap<Self::Key, Self::Value> {
        let mut result = BTreeMap::<CommitId, Vec<ProjectId>>::new();
        project_commits.iter().for_each(|(pid, commits)| {
            commits.iter().for_each(|cid|{
                match result.entry(*cid) {
                    Entry::Vacant(e) => { e.insert(vec!{*pid}); },
                    Entry::Occupied(mut e) => { e.get_mut().push(*pid); },
                }
            });
        });
        return result;
    }
}

struct SnapshotCloneInfo {
    original : ProjectId,
    oldest_commit_time : i64,
    projects : BTreeSet<ProjectId>,
}

impl SnapshotCloneInfo {
    pub fn new() -> SnapshotCloneInfo {
        return SnapshotCloneInfo{
            original : ProjectId(0),
            oldest_commit_time: i64::MAX,
            projects : BTreeSet::new(),
        };
    }
}

struct SnapshotProjectsExtractor {}
impl MapExtractor for SnapshotProjectsExtractor {
    type Key = SnapshotId;
    type Value = (usize, ProjectId);
}
impl TripleMapExtractor for SnapshotProjectsExtractor {
    type A = BTreeMap<CommitId, Vec<ChangeTuple>>;
    type B = BTreeMap<CommitId, Vec<ProjectId>>;
    type C = BTreeMap<CommitId, i64>;
    //type D = ProjectMetadataSource;

    fn extract (commit_changes : &Self::A, commit_projects : &Self::B, commit_author_timestamps : &Self::C) -> BTreeMap<SnapshotId, (usize, ProjectId)> {
        // first for each snapshot get projects and 
        let mut snapshot_projects = BTreeMap::<SnapshotId, SnapshotCloneInfo>::new();
        // for each commit
        commit_changes.iter().for_each(|(cid, changes)| {
            let commit_time = *commit_author_timestamps.get(cid).unwrap();
            // for each snapshot
            changes.iter().for_each(|(_path_id, sid_option)| {
                // if it is actually a snapshot (i.e. we have its code)
                // TODO we might want to extend this to *all* snapshots even those we do not have the code for
                if let Some(sid) = sid_option {
                    // if it is not a delete TODO: can it be a delete, or are deletes deleted
                    if *sid != SnapshotId(0) {
                        let ref mut sinfo = snapshot_projects.entry(*sid).or_insert_with(|| { SnapshotCloneInfo::new() });
                        // add the projects of the commit to the projects of the snapshot 
                        if let Some(pids) = commit_projects.get(cid) {
                            pids.iter().for_each(|pid| { sinfo.projects.insert(*pid); });
                            // if the commit is older than the current time associated with the snapshot, determine the oldest project 
                            if sinfo.oldest_commit_time > commit_time {
                                // TODO use oldest project really once we know how to get it, for now I am just using the first project
                                if let Some(pid) = pids.get(0) {
                                    sinfo.original = *pid;
                                }
                            }
                        }
                    }
                }
            });
        });
        // once we have a vector of projects for each snapshot, we want to collapse these to the number of unique projects and the original project. To calculate the original project, we get projects and select the one with smallest creation time
        return snapshot_projects.iter().map(|(sid, sinfo)| {
            return (*sid, (sinfo.projects.len(), sinfo.original));
        }).collect();
    }
}

struct ProjectUniqueFilesExtractor {}
impl MapExtractor for ProjectUniqueFilesExtractor {
    type Key = ProjectId;
    type Value = usize;
}

impl TripleMapExtractor for ProjectUniqueFilesExtractor {
    type A = BTreeMap<ProjectId, Vec<CommitId>>;
    type B = BTreeMap<CommitId, Vec<ChangeTuple>>;
    type C = BTreeMap<SnapshotId, (usize, ProjectId)>;

    fn extract (project_commits : &Self::A, commit_changes : &Self::B, snapshot_projects : &Self::C) -> BTreeMap<ProjectId, usize> {
        // visited snapshots so that we only add each snapshot once (original & unique snapshots can be cloned within project too)
        let mut visited = BTreeSet::<SnapshotId>::new();
        return project_commits.iter().map(|(pid, commits)| {
            // for all commits
            let unique_files = commits.iter().map(|cid| {
                // for all changes with snapshots
                if let Some(changes) = commit_changes.get(cid) {
                    changes.iter().map(|(_path_id, snapshot)| {
                        if let Some(snapshot_id) = snapshot {
                            if visited.insert(*snapshot_id) {
                                return match snapshot_projects.get(snapshot_id) {
                                    Some((1, _)) => 1,
                                    _ => 0,
                                }
                            }
                        }
                        0
                    }).sum::<usize>()
                } else {
                    println!("No commit changes for commit : {}", cid);
                    0
                }
            }).sum();
            return (*pid, unique_files);
        }).collect();        
    }
}

struct ProjectOriginalFilesExtractor {}
impl MapExtractor for ProjectOriginalFilesExtractor {
    type Key = ProjectId;
    type Value = usize;
}

impl TripleMapExtractor for ProjectOriginalFilesExtractor {
    type A = BTreeMap<ProjectId, Vec<CommitId>>;
    type B = BTreeMap<CommitId, Vec<ChangeTuple>>;
    type C = BTreeMap<SnapshotId, (usize, ProjectId)>;

    fn extract (project_commits : &Self::A, commit_changes : &Self::B, snapshot_projects : &Self::C) -> BTreeMap<ProjectId, usize> {
        // visited snapshots so that we only add each snapshot once (original & unique snapshots can be cloned within project too)
        let mut visited = BTreeSet::<SnapshotId>::new();
        return project_commits.iter().map(|(pid, commits)| {
            // for all commits
            let unique_files = commits.iter().map(|cid| {
                // for all changes with snapshots
                if let Some(changes) = commit_changes.get(cid) {
                    changes.iter().map(|(_path_id, snapshot)| {
                        if let Some(snapshot_id) = snapshot {
                            if visited.insert(*snapshot_id) {
                                if let Some((copies, original)) = snapshot_projects.get(snapshot_id) {
                                    if original == pid && *copies > 1 {
                                        return 1;
                                    }
                                }
                            }
                        } 
                        0
                    }).sum::<usize>()
                } else {
                    println!("No commit changes for commit : {}", cid);
                    0
                }
            }).sum();
            return (*pid, unique_files);
        }).collect();        
    }
}

struct ProjectImpactExtractor {}
impl MapExtractor for ProjectImpactExtractor {
    type Key = ProjectId;
    type Value = usize;
}

impl TripleMapExtractor for ProjectImpactExtractor {
    type A = BTreeMap<ProjectId, Vec<CommitId>>;
    type B = BTreeMap<CommitId, Vec<ChangeTuple>>;
    type C = BTreeMap<SnapshotId, (usize, ProjectId)>;

    fn extract (project_commits : &Self::A, commit_changes : &Self::B, snapshot_projects : &Self::C) -> BTreeMap<ProjectId, usize> {
        // visited snapshots so that we only add each snapshot once (original & unique snapshots can be cloned within project too)
        let mut visited = BTreeSet::<SnapshotId>::new();
        return project_commits.iter().map(|(pid, commits)| {
            // for all commits
            let unique_files = commits.iter().map(|cid| {
                // for all changes with snapshots
                if let Some(changes) = commit_changes.get(cid) {
                    changes.iter().map(|(_path_id, snapshot)| {
                        if let Some(snapshot_id) = snapshot {
                            if visited.insert(*snapshot_id) {
                                // so if we are unique, then by definition we are original as well
                                if let Some((copies, original)) = snapshot_projects.get(snapshot_id) {
                                    if original == pid {
                                        return *copies;
                                    }
                                }
                            }
                        } 
                        0
                    }).sum::<usize>()
                } else {
                    println!("No commit changes for commit : {}", cid);
                    0
                }
            }).sum();
            return (*pid, unique_files);
        }).collect();        
    }
}




pub(crate) struct Data {
    project_metadata:            ProjectMetadataSource,
    project_substores:           PersistentMap<ProjectSubstoreExtractor>,
    project_urls:                PersistentMap<ProjectUrlExtractor>,
    project_heads:               PersistentMap<ProjectHeadsExtractor>,
    project_paths:               PersistentMap<ProjectPathsExtractor>,
    project_snapshots:           PersistentMap<ProjectSnapshotsExtractor>,
    project_users:               PersistentMap<ProjectUsersExtractor>,
    project_authors:             PersistentMap<ProjectAuthorsExtractor>,
    project_committers:          PersistentMap<ProjectCommittersExtractor>,
    project_commits:             PersistentMap<ProjectCommitsExtractor>,
    project_lifetimes:           PersistentMap<ProjectLifetimesExtractor>,

    project_path_count:          PersistentMap<CountPerKeyExtractor<ProjectId, PathId>>,
    project_snapshot_count:      PersistentMap<CountPerKeyExtractor<ProjectId, SnapshotId>>,
    project_user_count:          PersistentMap<CountPerKeyExtractor<ProjectId, UserId>>,
    project_author_count:        PersistentMap<CountPerKeyExtractor<ProjectId, UserId>>,
    project_committer_count:     PersistentMap<CountPerKeyExtractor<ProjectId, UserId>>,
    project_commit_count:        PersistentMap<CountPerKeyExtractor<ProjectId, CommitId>>,

<<<<<<< HEAD
    project_created:             Rybka,
=======
    project_unique_files:        PersistentMap<ProjectUniqueFilesExtractor>,
    project_original_files:      PersistentMap<ProjectOriginalFilesExtractor>,
    project_impact:              PersistentMap<ProjectImpactExtractor>,
>>>>>>> e047f3f4

    users:                       PersistentMap<UserExtractor>,
    user_authored_commits:       PersistentMap<UserAuthoredCommitsExtractor>,
    user_committed_commits:      PersistentMap<UserAuthoredCommitsExtractor>,
    user_author_experience:      PersistentMap<UserExperienceExtractor>,
    user_committer_experience:   PersistentMap<UserExperienceExtractor>,
    user_experience:             PersistentMap<CombinedUserExperienceExtractor>,

    user_authored_commit_count:  PersistentMap<CountPerKeyExtractor<UserId, CommitId>>,
    user_committed_commit_count: PersistentMap<CountPerKeyExtractor<UserId, CommitId>>,

    paths:                       PersistentMap<PathExtractor>,
    //snapshots:                   PersistentMap<SnapshotExtractor>,

    commits:                     PersistentMap<CommitExtractor>,
    commit_hashes:               PersistentMap<CommitHashExtractor>,
    commit_messages:             PersistentMap<CommitMessageExtractor>,
    commit_author_timestamps:    PersistentMap<AuthorTimestampExtractor>,
    commit_committer_timestamps: PersistentMap<CommitterTimestampExtractor>,
    commit_changes:              PersistentMap<CommitChangesExtractor>,

    commit_change_count:         PersistentMap<CountPerKeyExtractor<CommitId, ChangeTuple>>,

    commit_projects:             PersistentMap<CommitProjectsExtractor>,
    commit_projects_count:       PersistentMap<CountPerKeyExtractor<CommitId, ProjectId>>,
    snapshot_projects :          PersistentMap<SnapshotProjectsExtractor>,

    // TODO frequency of commits/regularity of commits
    // TODO maybe some of these could be pre-cached all at once (eg all commit properties)
}

struct Rybka {

}

impl Data {
    pub fn new(/*source: DataSource,*/ cache_dir: CacheDir, log: Log) -> Data {
        let dir = cache_dir.as_string();
        Data {
            project_urls:                PersistentMap::new("project_urls",                log.clone(),dir.clone()).without_cache(),
            project_substores:           PersistentMap::new("project_substores",           log.clone(),dir.clone()).without_cache(),
            project_heads:               PersistentMap::new("project_heads",               log.clone(),dir.clone()),
            project_paths:               PersistentMap::new("project_paths",               log.clone(),dir.clone()),
            project_path_count:          PersistentMap::new("project_path_count",          log.clone(),dir.clone()),
            project_snapshots:           PersistentMap::new("project_snapshots",           log.clone(),dir.clone()),
            project_snapshot_count:      PersistentMap::new("project_snapshot_count",      log.clone(),dir.clone()),
            project_users:               PersistentMap::new("project_users",               log.clone(),dir.clone()),
            project_user_count:          PersistentMap::new("project_user_count",          log.clone(),dir.clone()),
            project_authors:             PersistentMap::new("project_authors",             log.clone(),dir.clone()),
            project_author_count:        PersistentMap::new("project_author_count",        log.clone(),dir.clone()),
            project_committers:          PersistentMap::new("project_committers",          log.clone(),dir.clone()),
            project_committer_count:     PersistentMap::new("project_committer_count",     log.clone(),dir.clone()),
            project_commits:             PersistentMap::new("project_commits",             log.clone(),dir.clone()),
            project_commit_count:        PersistentMap::new("project_commit_count",        log.clone(),dir.clone()),
            project_lifetimes:           PersistentMap::new("project_lifetimes",           log.clone(),dir.clone()),

            project_metadata:            ProjectMetadataSource::new("project",             log.clone(),dir.clone()),
            project_created:             Rybka{},

            project_unique_files:        PersistentMap::new("project_unique_files",        log.clone(),dir.clone()),
            project_original_files:      PersistentMap::new("project_original_files",      log.clone(),dir.clone()),
            project_impact:              PersistentMap::new("project_impact",              log.clone(),dir.clone()),

            users:                       PersistentMap::new("users",                       log.clone(),dir.clone()).without_cache(),
            user_authored_commits:       PersistentMap::new("user_authored_commits",       log.clone(),dir.clone()),
            user_committed_commits:      PersistentMap::new("user_committed_commits",      log.clone(),dir.clone()),
            user_author_experience:      PersistentMap::new("user_author_experience",      log.clone(),dir.clone()),
            user_committer_experience:   PersistentMap::new("user_committer_experience",   log.clone(),dir.clone()),
            user_experience:             PersistentMap::new("user_experience",             log.clone(),dir.clone()),

            user_authored_commit_count:  PersistentMap::new("user_authored_commit_count",  log.clone(),dir.clone()),
            user_committed_commit_count: PersistentMap::new("user_committed_commit_count", log.clone(),dir.clone()),

            paths:                       PersistentMap::new("paths",                       log.clone(),dir.clone()).without_cache(),
            //snapshots:                   PersistentMap::new("snapshots",                   dir.clone()),

            commits:                     PersistentMap::new("commits",                     log.clone(),dir.clone()),
            commit_hashes:               PersistentMap::new("commit_hashes",               log.clone(),dir.clone()).without_cache(),
            commit_messages:             PersistentMap::new("commit_messages",             log.clone(),dir.clone()).without_cache(),
            commit_author_timestamps:    PersistentMap::new("commit_author_timestamps",    log.clone(),dir.clone()),
            commit_committer_timestamps: PersistentMap::new("commit_committer_timestamps", log.clone(),dir.clone()),
            commit_changes:              PersistentMap::new("commit_changes",              log.clone(),dir.clone()).without_cache(),
            commit_change_count:         PersistentMap::new("commit_change_count",         log.clone(), dir.clone()),
            commit_projects:             PersistentMap::new("commit_projects",             log.clone(), dir.clone()),
            commit_projects_count:       PersistentMap::new("commit_projects_count",       log.clone(), dir.clone()),
            snapshot_projects:           PersistentMap::new("snapshot_projects",           log.clone(), dir.clone()),
        }
    }
}

impl Data { // Prequincunx, sort of
    pub fn all_project_ids(&mut self, source: &Source) -> Vec<ProjectId> {
        self.smart_load_project_urls(source).keys().collect::<Vec<&ProjectId>>().pirate()
    }
    pub fn all_user_ids(&mut self, source: &Source) -> Vec<UserId> {
        self.smart_load_users(source).keys().collect::<Vec<&UserId>>().pirate()
    }
    pub fn all_path_ids(&mut self, source: &Source) -> Vec<PathId> {
        self.smart_load_paths(source).keys().collect::<Vec<&PathId>>().pirate()
    }
    pub fn all_commit_ids(&mut self, source: &Source) -> Vec<CommitId> {
        self.smart_load_commits(source).keys().collect::<Vec<&CommitId>>().pirate()
    }
}

impl Data { // Quincunx, sort of
    #[allow(dead_code)] pub fn projects<'a>(&'a mut self, source: &Source) -> impl Iterator<Item=Project> + 'a {
        self.smart_load_project_urls(source).iter().map(|(id, url)| Project::new(id.clone(), url.clone()))
    }

    #[allow(dead_code)] pub fn users<'a>(&'a mut self, source: &Source) -> impl Iterator<Item=&'a User> + 'a {
        self.smart_load_users(source).iter().map(|(_, user)| user)
    }

    #[allow(dead_code)] pub fn paths<'a>(&'a mut self, source: &Source) -> impl Iterator<Item=&'a Path> + 'a {
        self.smart_load_paths(source).iter().map(|(_, path)| path)
    }

    #[allow(dead_code)] pub fn commits<'a>(&'a mut self, source: &Source) -> impl Iterator<Item=&'a Commit> + 'a {
        self.smart_load_commits(source).iter().map(|(_, commit)| commit)
    }
}

impl Data {
    pub fn project(&mut self, source: &Source, id: &ProjectId) -> Option<Project> {
        self.smart_load_project_urls(source).get(id)
            .map(|url| Project::new(id.clone(), url.clone()))
    }
    pub fn project_issues(&mut self, source: &Source, id: &ProjectId) -> Option<usize> {
        self.project_metadata.issues(source, id)
    }
    pub fn project_buggy_issues(&mut self, source: &Source, id: &ProjectId) -> Option<usize> {
        self.project_metadata.issues(source, id)
    }
    pub fn project_is_fork(&mut self, source: &Source, id: &ProjectId) -> Option<bool> {
        self.project_metadata.is_fork(source, id)
    }
    pub fn project_is_archived(&mut self, source: &Source, id: &ProjectId) -> Option<bool> {
        self.project_metadata.is_archived(source, id)
    }
    pub fn project_is_disabled(&mut self, source: &Source, id: &ProjectId) -> Option<bool> {
        self.project_metadata.is_disabled(source, id)
    }
    pub fn project_star_gazer_count(&mut self, source: &Source, id: &ProjectId) -> Option<usize> {
        self.project_metadata.star_gazers(source, id)
    }
    pub fn project_watcher_count(&mut self, source: &Source, id: &ProjectId) -> Option<usize> {
        self.project_metadata.watchers(source, id)
    }
    pub fn project_size(&mut self, source: &Source, id: &ProjectId) -> Option<usize> {
        self.project_metadata.size(source, id)
    }
    pub fn project_open_issue_count(&mut self, source: &Source, id: &ProjectId) -> Option<usize> {
        self.project_metadata.open_issues(source, id)
    }
    pub fn project_fork_count(&mut self, source: &Source, id: &ProjectId) -> Option<usize> {
        self.project_metadata.forks(source, id)
    }
    pub fn project_subscriber_count(&mut self, source: &Source, id: &ProjectId) -> Option<usize> {
        self.project_metadata.subscribers(source, id)
    }
    pub fn project_license(&mut self, source: &Source, id: &ProjectId) -> Option<String> {
        self.project_metadata.license(source, id)
    }
    pub fn project_language(&mut self, source: &Source, id: &ProjectId) -> Option<Language> {
        self.project_metadata.language(source, id)
    }
    pub fn project_description(&mut self, source: &Source, id: &ProjectId) -> Option<String> {
        self.project_metadata.description(source, id)
    }
    pub fn project_homepage(&mut self, source: &Source, id: &ProjectId) -> Option<String> {
        self.project_metadata.homepage(source, id)
    }
    pub fn project_has_issues(&mut self, source: &Source, id: &ProjectId) -> Option<bool> {
        self.project_metadata.has_issues(source, id)
    }
    pub fn project_has_downloads(&mut self, source: &Source, id: &ProjectId) -> Option<bool> {
        self.project_metadata.has_downloads(source, id)
    }
    pub fn project_has_wiki(&mut self, source: &Source, id: &ProjectId) -> Option<bool> {
        self.project_metadata.has_wiki(source, id)
    }
    pub fn project_has_pages(&mut self, source: &Source, id: &ProjectId) -> Option<bool> {
        self.project_metadata.has_pages(source, id)
    }
    pub fn project_created(&mut self, source: &Source, id: &ProjectId) -> Option<i64> {
        //self.smart_load_project_created(source).get(id).pirate()
        unimplemented!()
    }
    pub fn project_updated(&mut self, source: &Source, id: &ProjectId) -> Option<i64> {
        self.project_metadata.updated(source, id)
    }
    pub fn project_pushed(&mut self, source: &Source, id: &ProjectId) -> Option<i64> {
        self.project_metadata.pushed(source, id)
    }
    pub fn project_master(&mut self, source: &Source, id: &ProjectId) -> Option<String> {
        self.project_metadata.master(source, id)
    }
    pub fn project_url(&mut self, source: &Source, id: &ProjectId) -> Option<String> {
        self.smart_load_project_urls(source).get(id).pirate()
    }
    pub fn project_heads(&mut self, source: &Source, id: &ProjectId) -> Option<Vec<Head>> {
        self.smart_load_project_heads(source).get(id).pirate()
    }
    // pub fn project_heads(&mut self, source: &DataSource, id: &ProjectId) -> Option<Vec<(String, Commit)>> {
    //     self.smart_load_project_heads(source).get(id).pirate().map(|v| {
    //         v.into_iter().flat_map(|(name, commit_id)| {
    //             self.commit(source, &commit_id).map(|commit| {
    //                 Head::new(name, commit.clone())
    //             })
    //         }).collect()
    //     })
    // }
    pub fn project_commit_ids(&mut self, source: &Source, id: &ProjectId) -> Option<&Vec<CommitId>> {
        self.smart_load_project_commits(source).get(id)
    }
    pub fn project_commits(&mut self, source: &Source, id: &ProjectId) -> Option<Vec<Commit>> {
        self.smart_load_project_commits(source).get(id).pirate().map(|ids| {
            ids.iter().flat_map(|id| self.commit(source, id).pirate()).collect()
            // FIXME issue warnings in situations like these (when self.commit(id) fails etc.)
        })
    }
    pub fn project_commit_count(&mut self, source: &Source, id: &ProjectId) -> Option<usize> {
        self.smart_load_project_commit_count(source).get(id).pirate()
    }
    pub fn project_path_ids(&mut self, source: &Source, id: &ProjectId) -> Option<&Vec<PathId>> {
        self.smart_load_project_paths(source).get(id)
    }
    pub fn project_paths(&mut self, source: &Source, id: &ProjectId) -> Option<Vec<Path>> {
        self.smart_load_project_paths(source).get(id).pirate().map(|ids| {
            ids.iter().flat_map(|id| self.path(source, id).pirate()).collect()
        })
    }
    pub fn project_path_count(&mut self, source: &Source, id: &ProjectId) -> Option<usize> {
        self.smart_load_project_path_count(source).get(id).pirate()
    }
    pub fn project_snapshot_ids(&mut self, source: &Source, id: &ProjectId) -> Option<&Vec<SnapshotId>> {
        self.smart_load_project_snapshots(source).get(id)
    }
    pub fn project_snapshot_count(&mut self, source: &Source, id: &ProjectId) -> Option<usize> {
        self.smart_load_project_snapshot_count(source).get(id).pirate()
    }
    pub fn project_author_ids(&mut self, source: &Source, id: &ProjectId) -> Option<&Vec<UserId>> {
        self.smart_load_project_authors(source).get(id)
    }
    pub fn project_authors(&mut self, source: &Source, id: &ProjectId) -> Option<Vec<User>> {
        self.smart_load_project_authors(source).get(id).pirate().map(|ids| {
            ids.iter().flat_map(|id| self.user(source, id).pirate()).collect()
        })
    }
    pub fn project_author_count(&mut self, source: &Source, id: &ProjectId) -> Option<usize> {
        self.smart_load_project_author_count(source).get(id).pirate()
    }
    pub fn project_committer_ids(&mut self, source: &Source, id: &ProjectId) -> Option<&Vec<UserId>> {
        self.smart_load_project_committers(source).get(id)
    }
    pub fn project_committers(&mut self, source: &Source, id: &ProjectId) -> Option<Vec<User>> {
        self.smart_load_project_committers(source).get(id).pirate().map(|ids| {
            ids.iter().flat_map(|id| self.user(source, id).pirate()).collect()
        })
    }
    pub fn project_committer_count(&mut self, source: &Source, id: &ProjectId) -> Option<usize> {
        self.smart_load_project_committer_count(source).get(id).pirate()
    }
    pub fn project_user_ids(&mut self, source: &Source, id: &ProjectId) -> Option<&Vec<UserId>> {
        self.smart_load_project_users(source).get(id)
    }
    pub fn project_users(&mut self, source: &Source, id: &ProjectId) -> Option<Vec<User>> {
        self.smart_load_project_users(source).get(id).pirate().map(|ids| {
            ids.iter().flat_map(|id| self.user(source, id).pirate()).collect()
        })
    }
    pub fn project_user_count(&mut self, source: &Source, id: &ProjectId) -> Option<usize> {
        self.smart_load_project_user_count(source).get(id).pirate()
    }
    pub fn project_lifetime(&mut self, source: &Source, id: &ProjectId) -> Option<Duration> {
        self.smart_load_project_lifetimes(source).get(id)
            .pirate()
            .map(|seconds| Duration::from(seconds))
    }
    pub fn project_substore(&mut self, source: &Source, id: &ProjectId) -> Option<Store> {
        self.smart_load_project_substore(source).get(id)
            .pirate()
    }
    pub fn project_unique_files(& mut self, source: &Source, id:&ProjectId) -> Option<usize> {
        self.smart_load_project_unique_files(source).get(id)
            .pirate()
    }
    pub fn project_original_files(& mut self, source: &Source, id:&ProjectId) -> Option<usize> {
        self.smart_load_project_original_files(source).get(id)
            .pirate()
    }
    pub fn project_impact(& mut self, source: &Source, id:&ProjectId) -> Option<usize> {
        self.smart_load_project_impact(source).get(id)
            .pirate()
    }
    pub fn user(&mut self, source: &Source, id: &UserId) -> Option<&User> {
        self.smart_load_users(source).get(id)
    }
    pub fn path(&mut self, source: &Source, id: &PathId) -> Option<&Path> {
        self.smart_load_paths(source).get(id)
    }
    pub fn commit(&mut self, source: &Source, id: &CommitId) -> Option<&Commit> {
        self.smart_load_commits(source).get(id)
    }
    pub fn commit_hash(&mut self, source: &Source, id: &CommitId) -> Option<&String> {
        self.smart_load_commit_hashes(source).get(id)
    }
    pub fn commit_message(&mut self, source: &Source, id: &CommitId) -> Option<&String> {
        self.smart_load_commit_messages(source).get(id)
    }
    pub fn commit_author_timestamp(&mut self, source: &Source, id: &CommitId) -> Option<i64> {
        self.smart_load_commit_author_timestamps(source).get(id).pirate()
    }
    pub fn commit_committer_timestamp(&mut self, source: &Source, id: &CommitId) -> Option<i64> {
        self.smart_load_commit_committer_timestamps(source).get(id).pirate()
    }
    pub fn commit_changes(&mut self, source: &Source, id: &CommitId) -> Option<Vec<Change>> {
        self.smart_load_commit_changes(source).get(id).map(|vector| {
            vector.iter().map(|(path_id, snapshot_id)| {
                Change::new(path_id.clone(), snapshot_id.clone())
            }).collect()
        })
    }
    pub fn commit_changed_paths(&mut self, source: &Source, id: &CommitId) -> Option<Vec<Path>> {
        self.smart_load_commit_changes(source).get(id).pirate().map(|ids| {
            ids.iter().flat_map(|change| self.path(source, &change.0/*path_id()*/).pirate()).collect()
        })
    }
    pub fn commit_change_count(&mut self, source: &Source, id: &CommitId) -> Option<usize> {
        self.smart_load_commit_change_count(source).get(id).pirate()
    }
    pub fn commit_changed_path_count(&mut self, source: &Source, id: &CommitId) -> Option<usize> {
        self.smart_load_commit_change_count(source).get(id).pirate()
    }
    pub fn commit_projects(&mut self, source: &Source, id : &CommitId) -> Option<Vec<Project>> {
        self.smart_load_commit_projects(source).get(id).pirate().map(|ids| {
            ids.iter().flat_map(|id| self.project(source, id)).collect()
        })   
    }
    pub fn commit_projects_count(&mut self, source: &Source, id : &CommitId) -> Option<usize> {
        self.smart_load_commit_projects_count(source).get(id).pirate()
    }
    pub fn user_committed_commit_ids(&mut self, source: &Source, id: &UserId) -> Option<&Vec<CommitId>> {
        self.smart_load_user_committed_commits(source).get(id)
    }
    pub fn user_authored_commits(&mut self, source: &Source, id: &UserId) -> Option<Vec<Commit>> {
        self.smart_load_user_authored_commits(source).get(id).pirate().map(|ids| {
            ids.iter().flat_map(|id| self.commit(source, id).pirate()).collect()
        })
    }
    pub fn user_authored_commit_ids(&mut self, source: &Source, id: &UserId) -> Option<&Vec<CommitId>> {
        self.smart_load_user_authored_commits(source).get(id)
    }
    pub fn user_committed_experience(&mut self, source: &Source, id: &UserId) -> Option<Duration> {
        self.smart_load_user_committer_experience(source)
            .get(id)
            .map(|seconds| Duration::from(*seconds))
    }
    pub fn user_author_experience(&mut self, source: &Source, id: &UserId) -> Option<Duration> {
        self.smart_load_user_author_experience(source)
            .get(id)
            .map(|seconds| Duration::from(*seconds))
    }
    pub fn user_experience(&mut self, source: &Source, id: &UserId) -> Option<Duration> {
        self.smart_load_user_experience(source)
            .get(id)
            .map(|seconds| Duration::from(*seconds))
    }
    pub fn user_committed_commit_count(&mut self, source: &Source, id: &UserId) -> Option<usize> {
        self.smart_load_user_committed_commit_count(source).get(id).pirate()
    }
    pub fn user_authored_commit_count(&mut self, source: &Source, id: &UserId) -> Option<usize> {
        self.smart_load_user_authored_commit_count(source).get(id).pirate()
    }
    pub fn user_committed_commits(&mut self, source: &Source, id: &UserId) -> Option<Vec<Commit>> {
        self.smart_load_user_committed_commits(source).get(id).pirate().map(|ids| {
            ids.iter().flat_map(|id| self.commit(source, id).pirate()).collect()
        })
    }
    pub fn snapshot_unique_projects(&mut self, source: &Source, id : &SnapshotId) -> usize {
        // TODO I am sure rust frowns upon this, but how do I return ! attributes that are cached in the datastore? 
        self.smart_load_snapshot_projects(source).get(id).unwrap().0
    }
    pub fn snapshot_original_project(&mut self, source: &Source, id : &SnapshotId) -> ProjectId {
        // TODO I am sure rust frowns upon this, but how do I return ! attributes that are cached in the datastore? 
        self.smart_load_snapshot_projects(source).get(id).unwrap().1
    }
}

macro_rules! load_from_source {
    ($self:ident, $vector:ident, $source:expr)  => {{
        if !$self.$vector.is_loaded() {
            $self.$vector.load_from_one($source);
        }
        $self.$vector.grab_collection()
    }}
}

macro_rules! load_from_metadata {
    ($self:ident, $vector:ident, $source:expr)  => {{
        if !$self.$vector.is_loaded() {
            $self.$vector.load_from_one($source);
        }
        $self.$vector.grab_collection()
    }}
}

macro_rules! load_with_prerequisites {
    ($self:ident, $vector:ident, $source:expr, $n:ident, $($prereq:ident),*)  => {{
        mashup! {
            $( m["smart_load" $prereq] = smart_load_$prereq; )*
               m["load"] = load_from_$n;
        }
        if !$self.$vector.is_loaded() {
            m! { $(  $self."smart_load" $prereq($source); )*              }
            m! { $self.$vector."load"($($self.$prereq.grab_collection()), *); }
        }
        $self.$vector.grab_collection()
    }}
}

impl Data {
    fn smart_load_project_substore(&mut self, source: &Source) -> &BTreeMap<ProjectId, Store> {
        load_from_source!(self, project_substores, source)
    }
    fn smart_load_project_urls(&mut self, source: &Source) -> &BTreeMap<ProjectId, String> {
        load_from_source!(self, project_urls, source)
    }
    fn smart_load_project_heads(&mut self, source: &Source) -> &BTreeMap<ProjectId, Vec<Head>> {
        load_from_source!(self, project_heads, source)
    }
    fn smart_load_project_users(&mut self, source: &Source) -> &BTreeMap<ProjectId, Vec<UserId>> {
        load_with_prerequisites!(self, project_users, source, two, project_authors, project_committers)
    }
    fn smart_load_project_authors(&mut self, source: &Source) -> &BTreeMap<ProjectId, Vec<UserId>> {
        load_with_prerequisites!(self, project_authors, source, two, project_commits, commits)
    }
    fn smart_load_project_committers(&mut self, source: &Source) -> &BTreeMap<ProjectId, Vec<UserId>> {
        load_with_prerequisites!(self, project_committers, source, two, project_commits, commits)
    }
    fn smart_load_project_commits(&mut self, source: &Source) -> &BTreeMap<ProjectId, Vec<CommitId>> {
        load_with_prerequisites!(self, project_commits, source, two, project_heads, commits)
    }
    fn smart_load_project_paths(&mut self, source: &Source) -> &BTreeMap<ProjectId, Vec<PathId>> {
        load_with_prerequisites!(self, project_paths, source, two, project_commits, commit_changes)
    }
    fn smart_load_project_snapshots(&mut self, source: &Source) -> &BTreeMap<ProjectId, Vec<SnapshotId>> {
        load_with_prerequisites!(self, project_snapshots, source, two, project_commits, commit_changes)
    }
    fn smart_load_project_user_count(&mut self, source: &Source) -> &BTreeMap<ProjectId, usize> {
        load_with_prerequisites!(self, project_user_count, source, one, project_users)
    }
    fn smart_load_project_author_count(&mut self, source: &Source) -> &BTreeMap<ProjectId, usize> {
        load_with_prerequisites!(self, project_author_count, source, one, project_authors)
    }
    fn smart_load_project_path_count(&mut self, source: &Source) -> &BTreeMap<ProjectId, usize> {
        load_with_prerequisites!(self, project_path_count, source, one, project_paths)
    }
    fn smart_load_project_snapshot_count(&mut self, source: &Source) -> &BTreeMap<ProjectId, usize> {
        load_with_prerequisites!(self, project_snapshot_count, source, one, project_snapshots)
    }
    fn smart_load_project_committer_count(&mut self, source: &Source) -> &BTreeMap<ProjectId, usize> {
        load_with_prerequisites!(self, project_committer_count, source, one, project_committers)
    }
    fn smart_load_project_commit_count(&mut self, source: &Source) -> &BTreeMap<ProjectId, usize> {
        load_with_prerequisites!(self, project_commit_count, source, one, project_commits)
    }
    fn smart_load_project_lifetimes(&mut self, source: &Source) -> &BTreeMap<ProjectId, u64> {
        load_with_prerequisites!(self, project_lifetimes, source, three, project_commits,
                                                                        commit_author_timestamps,
                                                                        commit_committer_timestamps)
    }
<<<<<<< HEAD
    fn smart_load_project_created(&mut self, source: &Source) -> &BTreeMap<ProjectId, Vec<PathId>> {
        unimplemented!()
=======
    fn smart_load_project_unique_files(& mut self, source: &Source) -> &BTreeMap<ProjectId, usize> {
        load_with_prerequisites!(self, project_unique_files, source, three, project_commits, commit_changes, snapshot_projects)
    }
    fn smart_load_project_original_files(& mut self, source: &Source) -> &BTreeMap<ProjectId, usize> {
        load_with_prerequisites!(self, project_original_files, source, three, project_commits, commit_changes, snapshot_projects)
    }
    fn smart_load_project_impact(& mut self, source: &Source) -> &BTreeMap<ProjectId, usize> {
        load_with_prerequisites!(self, project_impact, source, three, project_commits, commit_changes, snapshot_projects)
>>>>>>> e047f3f4
    }
    fn smart_load_users(&mut self, source: &Source) -> &BTreeMap<UserId, User> {
        load_from_source!(self, users, source)
    }
    fn smart_load_user_authored_commits(&mut self, source: &Source) -> &BTreeMap<UserId, Vec<CommitId>> {
        load_with_prerequisites!(self, user_authored_commits, source, one, commits)
    }
    fn smart_load_user_committed_commits(&mut self, source: &Source) -> &BTreeMap<UserId, Vec<CommitId>> {
        load_with_prerequisites!(self, user_committed_commits, source, one, commits)
    }
    fn smart_load_user_author_experience(&mut self, source: &Source) -> &BTreeMap<UserId, u64> {
        load_with_prerequisites!(self, user_author_experience, source, two, user_authored_commits,
                                                                           commit_author_timestamps)
    }
    fn smart_load_user_committer_experience(&mut self, source: &Source) -> &BTreeMap<UserId, u64> {
        load_with_prerequisites!(self, user_committer_experience, source, two, user_committed_commits,
                                                                              commit_committer_timestamps)
    }
    fn smart_load_user_experience(&mut self, source: &Source) -> &BTreeMap<UserId, u64> {
        load_with_prerequisites!(self, user_experience, source, three, user_committed_commits,
                                                                      commit_author_timestamps,
                                                                      commit_committer_timestamps)
    }
    fn smart_load_user_committed_commit_count(&mut self, source: &Source) -> &BTreeMap<UserId, usize> {
        load_with_prerequisites!(self, user_committed_commit_count, source, one, user_committed_commits)
    }
    fn smart_load_user_authored_commit_count(&mut self, source: &Source) -> &BTreeMap<UserId, usize> {
        load_with_prerequisites!(self, user_authored_commit_count, source, one, user_authored_commits)
    }
    fn smart_load_paths(&mut self, source: &Source) -> &BTreeMap<PathId, Path> {
        load_from_source!(self, paths, source)
    }
    // fn smart_load_snapshots(&mut self, source: &DataSource) -> &BTreeMap<SnapshotId, Snapshot> {
    //     load_from_source!(self, snapshots, source)
    // }
    fn smart_load_commits(&mut self, source: &Source) -> &BTreeMap<CommitId, Commit> {
        load_from_source!(self, commits, source)
    }
    fn smart_load_commit_hashes(&mut self, source: &Source) -> &BTreeMap<CommitId, String> {
        load_from_source!(self, commit_hashes, source)
    }
    fn smart_load_commit_messages(&mut self, source: &Source) -> &BTreeMap<CommitId, String> {
        load_from_source!(self, commit_messages, source)
    }
    fn smart_load_commit_committer_timestamps(&mut self, source: &Source) -> &BTreeMap<CommitId, i64> {
        load_from_source!(self, commit_committer_timestamps, source)
    }
    fn smart_load_commit_author_timestamps(&mut self, source: &Source) -> &BTreeMap<CommitId, i64> {
        load_from_source!(self, commit_author_timestamps, source)
    }
    fn smart_load_commit_changes(&mut self, source: &Source) -> &BTreeMap<CommitId, Vec<ChangeTuple>> {
        load_from_source!(self, commit_changes, source)
    }
    fn smart_load_commit_change_count(&mut self, source: &Source) -> &BTreeMap<CommitId, usize> {
        load_with_prerequisites!(self, commit_change_count, source, one, commit_changes)
    }
    fn smart_load_commit_projects(&mut self, source: &Source) -> &BTreeMap<CommitId, Vec<ProjectId>> {
        load_with_prerequisites!(self, commit_projects, source, one, project_commits)
    }
    fn smart_load_commit_projects_count(&mut self, source: &Source) -> &BTreeMap<CommitId, usize> {
        load_with_prerequisites!(self, commit_projects_count, source, one, commit_projects)
    }
    fn smart_load_snapshot_projects(& mut self, source: &Source) -> &BTreeMap<SnapshotId,(usize, ProjectId)> {
        load_with_prerequisites!(self, snapshot_projects, source, three, commit_changes, commit_projects, commit_author_timestamps)
    }
}

impl Data {
    pub fn export_to_csv<S>(&mut self, source: &Source, dir: S) -> Result<(), std::io::Error> where S: Into<String> {
        let dir = dir.into();
        std::fs::create_dir_all(&dir)?;
        macro_rules! path {
            ($filename:expr) => {
                format!("{}/{}.csv", dir, $filename)
            }
        }

        self.project_metadata.iter(source).into_csv(path!("project_metadata"))?;

        self.smart_load_project_urls(source).iter().into_csv(path!("project_urls"))?;
        self.smart_load_project_heads(source).iter().into_csv(path!("project_heads"))?;
        self.smart_load_users(source).iter().into_csv(path!("users"))?;
        self.smart_load_paths(source).iter().into_csv(path!("paths"))?;
        self.smart_load_commits(source).iter().into_csv(path!("commits"))?;
        self.smart_load_commit_hashes(source).iter().into_csv(path!("commit_hashes"))?;
        self.smart_load_commit_messages(source).iter().into_csv(path!("commit_messages"))?;
        self.smart_load_commit_committer_timestamps(source).iter().into_csv(path!("commit_committer_timestamps"))?;
        self.smart_load_commit_author_timestamps(source).iter().into_csv(path!("commit_author_timestamps"))?;
        self.smart_load_commit_changes(source).iter().into_csv(path!("commit_changes"))?;

        source.snapshot_bytes()
             .map(|(id, content)| {
                 Snapshot::new(id, content)
             }).into_csv(path!("snapshots"))?;

        Ok(())
    }
}

impl Database {
    pub fn export_to_csv<S>(&self, dir: S) -> Result<(), std::io::Error> where S: Into<String> {
        self.data.borrow_mut().export_to_csv(&self.source, dir)
    }
}

#[cfg(test)]
mod data {
    use std::collections::HashMap;
    use std::fs::{remove_dir_all, metadata};

    use crate::stores;
    use crate::data::Database;
    use crate::objects::{ProjectId, Project, ItemWithData};
    use crate::Djanco;

    const DATASET_DIR: &'static str = "/dejacode/tiny-mk2";
    const CACHE_DIR:   &'static str = "/dejacode/cache-mk2";
    const TIME:                 i64 = 1607952032i64;

    fn exists(path: &'static str) -> bool {
        metadata(std::path::Path::new(path)).map_or(false, |_| true)
    }

    // fn dir_exists(path: &Path) -> bool {
    //     metadata(path).map_or(false, |metadata| metadata.is_dir())
    // }

    fn setup_database(precached: bool) -> Database {
        if !precached && exists(CACHE_DIR) {
            remove_dir_all(CACHE_DIR)
                .expect(&format!("Could not delete directory {}", CACHE_DIR));
        }

        Djanco::from_store(DATASET_DIR, TIME, stores!(All)).expect("Could not create database")
    }

    #[test]
    fn projects_against_expected() {
        let database = setup_database(false);

        let expected: HashMap<ProjectId, String> = vec![
            (0, "https://github.com/tosch/ruote-kit.git"),
            (1, "https://github.com/kennethkalmer/ruote-kit.git"),
            (2, "https://github.com/matplotlib/basemap.git"),
            (3, "https://github.com/jswhit/basemap.git"),
            (4, "https://github.com/rolandoam/cocos2d-x.git"),
            (5, "https://github.com/cocos2d/cocos2d-x.git"),
            (6, "https://github.com/pixonic/cocos2d-x.git"),
            (7, "https://github.com/nubic/ncs_navigator_core.git"),
            (8, "https://github.com/sgonyea/rake-compiler.git"),
            (9, "https://github.com/chapuni/llvm.git"),
            (10, "https://github.com/heroku/heroku-buildpack-scala.git"),
            (11, "https://github.com/rafacm/heroku-buildpack-scala.git"),
            (12, "https://github.com/fluttershy/locria.git"),
            (13, "https://github.com/edvorg/cpp-drash.git"), // "drash" in file
            (14, "https://github.com/abarocio80/clide.git"),
            (15, "https://github.com/thorlax402/thor-cms.git"),
            (16, "https://github.com/offsite/taskcodes.git"),
            (17, "https://github.com/markpasc/gameshake.git"),
            (18, "https://github.com/samuelclay/newsblur.git"),
            (19, "https://github.com/chrisjaure/git-lava.git"),
            (20, "https://github.com/es-doc/esdoc-questionnaire.git"), // "djanco-cim-forms" in file
            (21, "https://github.com/adammark/markup.js.git"),
            (22, "https://github.com/leoamigood/1stdibs_v2.1.git"),
            (23, "https://github.com/pyrovski/large-scale-forward-regression-using-a-partitioned-linear-model.git"),
            (24, "https://github.com/podarsmarty/cobertura-plugin.git"),
            (25, "https://github.com/fbettag/scala-vs-erlang.git"),
            (26, "https://github.com/rake-compiler/rake-compiler.git"),
            (27, "https://github.com/opencv/opencv.git"),
            (28, "https://github.com/jkammerl/opencv.git"),
            (29, "https://github.com/gpjt/webgl-lessons.git"),
            (30, "https://github.com/kerolasa/lelux-utiliteetit.git"),
            (31, "https://github.com/snowblindfatal/glomes.git"),
            (32, "https://github.com/pockethub/pockethub.git"),
            (33, "https://github.com/mirocow/yii-easyapns.git"),
            (34, "https://github.com/angular/angular.js.git"),
            (35, "https://github.com/wallysalami/yii-easyapns.git"),
            (36, "https://github.com/macmade/opencv-ios.git"),
            (37, "https://github.com/powmedia/buildify.git"),
            (38, "https://github.com/liberty-concepts/redmine_git_hosting.git"),
            (39, "https://github.com/kubitron/redmine_git_hosting.git"),
            (40, "https://github.com/hpc/iptablesbuild.git"),
            (41, "https://github.com/chenniaoc/opencv-ios.git"),
            (42, "https://github.com/tijsverkoyen/dotfiles.git"),
            (43, "https://github.com/6a68/browserid.git"),
            (44, "https://github.com/samtubbax/dotfiles.git"),
            (45, "https://github.com/jman01/customizations.git"),
            (46, "https://github.com/alexgorbatchev/syntaxhighlighter.git"),
            (47, "https://github.com/fredwu/jquery-endless-scroll.git"),
            (48, "https://github.com/kanishkaganguly/zero-requiem.git"),
            (49, "https://github.com/bronsa/brochure.git"),
            (50, "https://github.com/yui/yui3.git"),
            (51, "https://github.com/jesperes/protobuf-cmake.git"),
            (52, "https://github.com/pculture/unisubs.git"),
            (53, "https://github.com/imtapps/django-request-signer.git"),
            (54, "https://github.com/nadafigment/protobuf-cmake.git"),
            (55, "https://github.com/libram/django-request-signer.git"),
            (56, "https://github.com/fangpenlin/loso.git"),
            (57, "https://github.com/lucaswei/loso.git"),
            (58, "https://github.com/apipkin/yui3.git"),
            (59, "https://github.com/doctag/doctag_java.git"),
            (60, "https://github.com/llvm-mirror/llvm.git"),
            (61, "https://github.com/gini/doctag_java.git"),
            (62, "https://github.com/joyent/libuv.git"),
            (63, "https://github.com/schatten/schatten.github.com.git"),
            (64, "https://github.com/gosquared/nvm-cookbook.git"),
            (65, "https://github.com/davewid/legacy-php-talk.git"),
            (66, "https://github.com/mshk/data-journalism-handbook-ja.git"),
            (67, "https://github.com/russellspitzer/sample_app.git"),
            (68, "https://github.com/willdurand/willdurand.github.io.git"),
            (69, "https://github.com/stof/willdurand.github.com.git"),
            (70, "https://github.com/rxgx/dotfiles.git"),
            (71, "https://github.com/ablu/manaserv.git"),
            (72, "https://github.com/garyrussell/spring-integration.git"),
            (73, "https://github.com/yomoyomo/data-journalism-handbook-ja.git"),
            (74, "https://github.com/mana/manaserv.git"),
            (75, "https://github.com/bjorn/manaserv.git"),
            (76, "https://github.com/fnando/i18n-js.git"),
            (77, "https://github.com/olegz/spring-integration.git"),
            (78, "https://github.com/chapuni/llvm-project.git"),
            (79, "https://github.com/neverabc/libuv.git"),
            (80, "https://github.com/blinkbox/cucumber-js.git"),
            (81, "https://github.com/elaird/supy.git"),
            (82, "https://github.com/janrain/jump.ios.git"),
            (83, "https://github.com/timblinkbox/cucumber-js.git"),
            (84, "https://github.com/angular/angular-seed.git"),
            (85, "https://github.com/mashiro/i18n-js.git"),
            (86, "https://github.com/jakewharton/viewpagerindicator.git"),
            (87, "https://github.com/evh27/angular-seed.git"),
            (88, "https://github.com/leon/play-salat.git"),
            (89, "https://github.com/bnoordhuis/libuv.git"),
            (90, "https://github.com/oftc/libuv.git"),
            (91, "https://github.com/shepheb/jotto.git"),
            (92, "https://github.com/virgo-agent-toolkit/rackspace-monitoring-agent.git"),
            (93, "https://github.com/incuna/django-extensible-profiles.git"),
            (94, "https://github.com/redaemn/angular-seed.git"),
            (95, "https://github.com/zorgleh/try_git.git"),
            (96, "https://github.com/madrobby/zepto.git"),
            (97, "https://github.com/ochameau/addon-sdk.git"),
            (98, "https://github.com/brandonwamboldt/utilphp.git"),
        ].into_iter().map(|(id, url): (u64, &str)| (ProjectId::from(id), url.to_owned())).collect();

        database.projects().for_each(|project| {
            let expected_url = expected.get(&project.id())
                .expect(&format!("Not expected to see a project with id {}", project.id()))
                .to_owned();
            assert_eq!(expected_url, project.url())
        });

        let projects: HashMap<ProjectId, ItemWithData<Project>> = database.projects()
            .map(|project| (project.id(), project)).collect();

        expected.iter().for_each(|(id, url)| {
            let project = projects.get(id)
                .expect(&format!("Expected to see a project with id {}", id))
                .to_owned();
            assert_eq!(url.clone(), project.url())
        })
    }
}<|MERGE_RESOLUTION|>--- conflicted
+++ resolved
@@ -1023,13 +1023,10 @@
     project_committer_count:     PersistentMap<CountPerKeyExtractor<ProjectId, UserId>>,
     project_commit_count:        PersistentMap<CountPerKeyExtractor<ProjectId, CommitId>>,
 
-<<<<<<< HEAD
-    project_created:             Rybka,
-=======
     project_unique_files:        PersistentMap<ProjectUniqueFilesExtractor>,
     project_original_files:      PersistentMap<ProjectOriginalFilesExtractor>,
     project_impact:              PersistentMap<ProjectImpactExtractor>,
->>>>>>> e047f3f4
+    project_created:             Rybka,
 
     users:                       PersistentMap<UserExtractor>,
     user_authored_commits:       PersistentMap<UserAuthoredCommitsExtractor>,
@@ -1503,19 +1500,17 @@
                                                                         commit_author_timestamps,
                                                                         commit_committer_timestamps)
     }
-<<<<<<< HEAD
+    fn smart_load_project_unique_files(& mut self, source: &Source) -> &BTreeMap<ProjectId, usize> {
+        load_with_prerequisites!(self, project_unique_files, source, three, project_commits, commit_changes, snapshot_projects)
+    }
+    fn smart_load_project_original_files(& mut self, source: &Source) -> &BTreeMap<ProjectId, usize> {
+        load_with_prerequisites!(self, project_original_files, source, three, project_commits, commit_changes, snapshot_projects)
+    }
+    fn smart_load_project_impact(& mut self, source: &Source) -> &BTreeMap<ProjectId, usize> {
+        load_with_prerequisites!(self, project_impact, source, three, project_commits, commit_changes, snapshot_projects)
+    }
     fn smart_load_project_created(&mut self, source: &Source) -> &BTreeMap<ProjectId, Vec<PathId>> {
         unimplemented!()
-=======
-    fn smart_load_project_unique_files(& mut self, source: &Source) -> &BTreeMap<ProjectId, usize> {
-        load_with_prerequisites!(self, project_unique_files, source, three, project_commits, commit_changes, snapshot_projects)
-    }
-    fn smart_load_project_original_files(& mut self, source: &Source) -> &BTreeMap<ProjectId, usize> {
-        load_with_prerequisites!(self, project_original_files, source, three, project_commits, commit_changes, snapshot_projects)
-    }
-    fn smart_load_project_impact(& mut self, source: &Source) -> &BTreeMap<ProjectId, usize> {
-        load_with_prerequisites!(self, project_impact, source, three, project_commits, commit_changes, snapshot_projects)
->>>>>>> e047f3f4
     }
     fn smart_load_users(&mut self, source: &Source) -> &BTreeMap<UserId, User> {
         load_from_source!(self, users, source)
