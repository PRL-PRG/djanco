use std::collections::{BTreeMap, BTreeSet};
use std::collections::btree_map::Entry;
use std::cell::RefCell;
use std::marker::PhantomData;
use std::iter::FromIterator;

use anyhow::*;
use itertools::{Itertools, MinMaxResult};

use crate::objects::*;
use crate::piracy::*;
use crate::persistent::*;
use crate::iterators::*;
use crate::metadata::*;
use crate::log::*;
use crate::weights_and_measures::{Weighed};
use crate::time::Duration;
use crate::csv::*;
use crate::source::Source;
use crate::{CacheDir, Store};

pub mod cache_filenames {
    pub static CACHE_FILE_PROJECT_IS_FORK:             &'static str = "project_is_fork";
    pub static CACHE_FILE_PROJECT_IS_ARCHIVED:         &'static str = "project_is_archived";
    pub static CACHE_FILE_PROJECT_IS_DISABLED:         &'static str = "project_is_disabled";
    pub static CACHE_FILE_PROJECT_STARGAZER_COUNT:     &'static str = "project_stargazer_count";
    pub static CACHE_FILE_PROJECT_WATCHER_COUNT:       &'static str = "project_watcher_count";
    pub static CACHE_FILE_PROJECT_SIZE:                &'static str = "project_size";
    pub static CACHE_FILE_PROJECT_ISSUE_COUNT:         &'static str = "project_issue_count";
    pub static CACHE_FILE_PROJECT_BUGGY_ISSUE_COUNT:   &'static str = "project_buggy_issue_count";
    pub static CACHE_FILE_PROJECT_OPEN_ISSUE_COUNT:    &'static str = "project_open_issue_count";
    pub static CACHE_FILE_PROJECT_FORK_COUNT:          &'static str = "project_fork_count";
    pub static CACHE_FILE_PROJECT_SUBSCRIBER_COUNT:    &'static str = "project_subscriber_count";
    pub static CACHE_FILE_PROJECT_LANGUAGE:            &'static str = "project_language";
    pub static CACHE_FILE_PROJECT_DESCRIPTION:         &'static str = "project_description";
    pub static CACHE_FILE_PROJECT_HOMEPAGE:            &'static str = "project_homepage";
    pub static CACHE_FILE_PROJECT_LICENSE:             &'static str = "project_license";
    pub static CACHE_FILE_PROJECT_HAS_ISSUES:          &'static str = "project_has_issues";
    pub static CACHE_FILE_PROJECT_HAS_DOWNLOADS:       &'static str = "project_has_downloads";
    pub static CACHE_FILE_PROJECT_HAS_WIKI:            &'static str = "project_has_wiki";
    pub static CACHE_FILE_PROJECT_HAS_PAGES:           &'static str = "project_has_pages";
    pub static CACHE_FILE_PROJECT_CREATED:             &'static str = "project_created";
    pub static CACHE_FILE_PROJECT_UPDATED:             &'static str = "project_updated";
    pub static CACHE_FILE_PROJECT_PUSHED:              &'static str = "project_pushed";
    pub static CACHE_FILE_PROJECT_DEFAULT_BRANCH:      &'static str = "project_default_branch";
    pub static CACHE_FILE_PROJECT_URL:                 &'static str = "project_url";
    pub static CACHE_FILE_PROJECT_SUBSTORE:            &'static str = "project_substore";
    pub static CACHE_FILE_PROJECT_HEADS:               &'static str = "project_heads";
    pub static CACHE_FILE_PROJECT_PATHS:               &'static str = "project_paths";
    pub static CACHE_FILE_PROJECT_PATH_COUNT:          &'static str = "project_path_count";
    pub static CACHE_FILE_PROJECT_SNAPSHOTS:           &'static str = "project_snapshots";
    pub static CACHE_FILE_PROJECT_SNAPSHOT_COUNT:      &'static str = "project_snapshot_count";
    pub static CACHE_FILE_PROJECT_USERS:               &'static str = "project_users";
    pub static CACHE_FILE_PROJECT_USER_COUNT:          &'static str = "project_user_count";
    pub static CACHE_FILE_PROJECT_AUTHORS:             &'static str = "project_authors";
    pub static CACHE_FILE_PROJECT_AUTHOR_COUNT:        &'static str = "project_author_count";
    pub static CACHE_FILE_PROJECT_COMMITTERS:          &'static str = "project_committers";
    pub static CACHE_FILE_PROJECT_COMMITTER_COUNT:     &'static str = "project_committer_count";
    pub static CACHE_FILE_PROJECT_COMMITS:             &'static str = "project_commits";
    pub static CACHE_FILE_PROJECT_COMMIT_COUNT:        &'static str = "project_commit_count";
    pub static CACHE_FILE_PROJECT_LIFETIME:            &'static str = "project_lifetime";
    pub static CACHE_FILE_PROJECT_UNIQUE_FILES:        &'static str = "project_unique_files";
    pub static CACHE_FILE_PROJECT_ORIGINAL_FILES:      &'static str = "project_original_files";
    pub static CACHE_FILE_PROJECT_IMPACT:              &'static str = "project_impact";
    pub static CACHE_FILE_USERS:                       &'static str = "users";
    pub static CACHE_FILE_USER_AUTHORED_COMMITS:       &'static str = "user_authored_commits";
    pub static CACHE_FILE_USER_COMMITTED_COMMITS:      &'static str = "user_committed_commits";
    pub static CACHE_FILE_USER_AUTHOR_EXPERIENCE:      &'static str = "user_author_experience";
    pub static CACHE_FILE_USER_COMMITTER_EXPERIENCE:   &'static str = "user_committer_experience";
    pub static CACHE_FILE_USER_EXPERIENCE:             &'static str = "user_experience";
    pub static CACHE_FILE_USER_AUTHORED_COMMIT_COUNT:  &'static str = "user_authored_commit_count";
    pub static CACHE_FILE_USER_COMMITTED_COMMIT_COUNT: &'static str = "user_committed_commit_count";
    pub static CACHE_FILE_PATHS:                       &'static str = "paths";
    pub static CACHE_FILE_COMMITS:                     &'static str = "commits";
    pub static CACHE_FILE_COMMIT_HASHES:               &'static str = "commit_hashes";
    pub static CACHE_FILE_COMMIT_MESSAGES:             &'static str = "commit_messages";
    pub static CACHE_FILE_COMMIT_AUTHOR_TIMESTAMPS:    &'static str = "commit_author_timestamps";
    pub static CACHE_FILE_COMMIT_COMMITTER_TIMESTAMPS: &'static str = "commit_committer_timestamps";
    pub static CACHE_FILE_COMMIT_CHANGES:              &'static str = "commit_changes";
    pub static CACHE_FILE_COMMIT_CHANGE_COUNT:         &'static str = "commit_change_count";
    pub static CACHE_FILE_COMMIT_PROJECTS:             &'static str = "commit_projects";
    pub static CACHE_FILE_COMMIT_PROJECTS_COUNT:       &'static str = "commit_projects_count";
    pub static CACHE_FILE_SNAPSHOT_PROJECTS:           &'static str = "snapshot_projects";
}

use cache_filenames::*;

// Internally Mutable Data
pub struct Database {
    data: RefCell<Data>,
    source: Source,
    log: Log,
}

// Constructors
impl Database {
    // pub fn from_source<S>(source: DataSource, cache_dir: S) -> Database where S: Into<String> {
    //     let log: Log = Log::new(Verbosity::Log);
    //     Database { data: RefCell::new(Data::new(cache_dir, log.clone())), source, log }
    // }
    // pub fn from<S>(source: DataSource, cache_dir: S, log: Log) -> Database where S: Into<String> {
    //     Database { data: RefCell::new(Data::new(cache_dir, log.clone())), source, log }
    // }
    //pub fn from_spec<Sd, Sc>(dataset_path: Sd, cache_path: Sc, savepoint: i64, subsources: Vec<source>) -> anyhow::Result<Database> where Sd: Into<String>, Sc: Into<String> {
    pub fn new(source: Source, cache_dir: CacheDir, log: Log) -> Self {
        let data = RefCell::new(Data::new(cache_dir, log.clone()));
        Database { data, source, log }
    }
}

// Prequincunx
impl Database {
    pub fn all_project_ids(&self) -> Vec<ProjectId> { self.data.borrow_mut().all_project_ids(&self.source) }
    pub fn all_user_ids(&self)    -> Vec<UserId>    { self.data.borrow_mut().all_user_ids(&self.source)    }
    pub fn all_path_ids(&self)    -> Vec<PathId>    { self.data.borrow_mut().all_path_ids(&self.source)    }
    pub fn all_commit_ids(&self)  -> Vec<CommitId>  { self.data.borrow_mut().all_commit_ids(&self.source)  }
}

pub struct OptionIter<I> where I: Iterator {
    pub iter: Option<I>
}

impl<I> OptionIter<I> where I: Iterator {
    pub fn new() -> Self {
        OptionIter { iter: None }
    }
}

impl<I> Iterator for OptionIter<I> where I: Iterator {
    type Item = I::Item;
    fn next(&mut self) -> Option<Self::Item> {
        self.iter.as_mut().map(|iter| iter.next()).flatten()
    }
}

// Quincunx
impl Database {
    pub fn projects(&self)  -> QuincunxIter<Project>  { QuincunxIter::<Project>::new(&self)  }
    pub fn commits(&self)   -> QuincunxIter<Commit>   { QuincunxIter::<Commit>::new(&self)   }
    pub fn users(&self)     -> QuincunxIter<User>     { QuincunxIter::<User>::new(&self)     }
    pub fn paths(&self)     -> QuincunxIter<Path>     { QuincunxIter::<Path>::new(&self)     }
}

// Uncached stuff
impl Database {
    pub fn snapshot(&self, id: &SnapshotId) -> Option<Snapshot> {
        self.source.get_snapshot(id.clone()).map(|bytes| Snapshot::new(id.clone(), bytes))
    }
    pub fn snapshots<'a>(&'a self) -> impl Iterator<Item=Snapshot> + 'a {
        LogIter::new("reading snapshots", &self.log,Verbosity::Log,
                     self.source.snapshot_bytes()
                         .map(|(id, bytes)| Snapshot::new(id, bytes)))
    }
    pub fn snapshots_with_data<'a>(&'a self) -> impl Iterator<Item=ItemWithData<'a, Snapshot>> + 'a {
        self.snapshots().attach_data_to_each(self)
    }
}

impl Database {
    pub fn project(&self, id: &ProjectId) -> Option<Project> {
        self.data.borrow_mut().project(&self.source, id)
    }
    pub fn project_issues(&self, id: &ProjectId) -> Option<usize> {
        self.data.borrow_mut().project_issues(&self.source, id)
    }
    pub fn project_buggy_issues(&self, id: &ProjectId) -> Option<usize> {
        self.data.borrow_mut().project_buggy_issues(&self.source, id)
    }
    pub fn project_is_fork(&self, id: &ProjectId) -> Option<bool> {
        self.data.borrow_mut().project_is_fork(&self.source, id)
    }
    pub fn project_is_archived(&self, id: &ProjectId) -> Option<bool> {
        self.data.borrow_mut().project_is_archived(&self.source, id)
    }
    pub fn project_is_disabled(&self, id: &ProjectId) -> Option<bool> {
        self.data.borrow_mut().project_is_disabled(&self.source, id)
    }
    pub fn project_star_gazer_count(&self, id: &ProjectId) -> Option<usize> {
        self.data.borrow_mut().project_star_gazer_count(&self.source, id)
    }
    pub fn project_watcher_count(&self, id: &ProjectId) -> Option<usize> {
        self.data.borrow_mut().project_watcher_count(&self.source, id)
    }
    pub fn project_size(&self, id: &ProjectId) -> Option<usize> {
        self.data.borrow_mut().project_size(&self.source, id)
    }
    pub fn project_open_issue_count(&self, id: &ProjectId) -> Option<usize> {
        self.data.borrow_mut().project_open_issue_count(&self.source, id)
    }
    pub fn project_fork_count(&self, id: &ProjectId) -> Option<usize> {
        self.data.borrow_mut().project_fork_count(&self.source, id)
    }
    pub fn project_subscriber_count(&self, id: &ProjectId) -> Option<usize> {
        self.data.borrow_mut().project_subscriber_count(&self.source, id)
    }
    pub fn project_license(&self, id: &ProjectId) -> Option<String> {
        self.data.borrow_mut().project_license(&self.source, id)
    }
    pub fn project_language(&self, id: &ProjectId) -> Option<Language> {
        self.data.borrow_mut().project_language(&self.source, id)
    }
    pub fn project_substore(&self, id: &ProjectId) -> Option<Store> {
        self.data.borrow_mut().project_substore(&self.source, id)
    }
    pub fn project_description(&self, id: &ProjectId) -> Option<String> {
        self.data.borrow_mut().project_description(&self.source, id)
    }
    pub fn project_homepage(&self, id: &ProjectId) -> Option<String> {
        self.data.borrow_mut().project_homepage(&self.source, id)
    }
    pub fn project_has_issues(&self, id: &ProjectId) -> Option<bool> {
        self.data.borrow_mut().project_has_issues(&self.source, id)
    }
    pub fn project_has_downloads(&self, id: &ProjectId) -> Option<bool> {
        self.data.borrow_mut().project_has_downloads(&self.source, id)
    }
    pub fn project_has_wiki(&self, id: &ProjectId) -> Option<bool> {
        self.data.borrow_mut().project_has_wiki(&self.source, id)
    }
    pub fn project_has_pages(&self, id: &ProjectId) -> Option<bool> {
        self.data.borrow_mut().project_has_pages(&self.source, id)
    }
    pub fn project_created(&self, id: &ProjectId) -> Option<i64> {
        self.data.borrow_mut().project_created(&self.source, id)
    }
    pub fn project_updated(&self, id: &ProjectId) -> Option<i64> {
        self.data.borrow_mut().project_updated(&self.source, id)
    }
    pub fn project_pushed(&self, id: &ProjectId) -> Option<i64> {
        self.data.borrow_mut().project_pushed(&self.source, id)
    }
    pub fn project_default_branch(&self, id: &ProjectId) -> Option<String> {
        self.data.borrow_mut().project_default_branch(&self.source, id)
    }
    pub fn project_url(&self, id: &ProjectId) -> Option<String> {
        self.data.borrow_mut().project_url(&self.source, id)
    }
    // pub fn project_head_ids(&self, id: &ProjectId) -> Option<Vec<(String, CommitId)>> {
    //     self.data.borrow_mut().project_head_ids(&self.source, id)
    // }
    pub fn project_heads(&self, id: &ProjectId) -> Option<Vec<Head>> {
        self.data.borrow_mut().project_heads(&self.source, id)
    }
    pub fn project_commit_ids(&self, id: &ProjectId) -> Option<Vec<CommitId>> {
        self.data.borrow_mut().project_commit_ids(&self.source, id).pirate()
    }
    pub fn project_commits(&self, id: &ProjectId) -> Option<Vec<Commit>> {
        self.data.borrow_mut().project_commits(&self.source, id)
    }
    pub fn project_commit_count(&self, id: &ProjectId) -> Option<usize> {
        self.data.borrow_mut().project_commit_count(&self.source, id)
    }
    pub fn project_author_ids(&self, id: &ProjectId) -> Option<Vec<UserId>> {
        self.data.borrow_mut().project_author_ids(&self.source, id).pirate()
    }
    pub fn project_authors(&self, id: &ProjectId) -> Option<Vec<User>> {
        self.data.borrow_mut().project_authors(&self.source, id)
    }
    pub fn project_author_count(&self, id: &ProjectId) -> Option<usize> {
        self.data.borrow_mut().project_author_count(&self.source, id)
    }
    pub fn project_path_ids(&self, id: &ProjectId) -> Option<Vec<PathId>> {
        self.data.borrow_mut().project_path_ids(&self.source, id).pirate()
    }
    pub fn project_paths(&self, id: &ProjectId) -> Option<Vec<Path>> {
        self.data.borrow_mut().project_paths(&self.source, id)
    }
    pub fn project_path_count(&self, id: &ProjectId) -> Option<usize> {
        self.data.borrow_mut().project_path_count(&self.source, id)
    }
    pub fn project_snapshot_ids(&self, id: &ProjectId) -> Option<Vec<SnapshotId>> {
        self.data.borrow_mut().project_snapshot_ids(&self.source, id).pirate()
    }
    pub fn project_snapshots(&self, id: &ProjectId) -> Option<Vec<Snapshot>> {
        self.project_snapshot_ids(id).map(|vector| {
            vector.into_iter()
                .flat_map(|id| self.snapshot(&id))
                .collect::<Vec<Snapshot>>()
        })
    }
    pub fn project_snapshot_count(&self, id: &ProjectId) -> Option<usize> {
        self.data.borrow_mut().project_snapshot_count(&self.source, id)
    }
    pub fn project_committer_ids(&self, id: &ProjectId) -> Option<Vec<UserId>> {
        self.data.borrow_mut().project_committer_ids(&self.source, id).pirate()
    }
    pub fn project_committers(&self, id: &ProjectId) -> Option<Vec<User>> {
        self.data.borrow_mut().project_committers(&self.source, id)
    }
    pub fn project_committer_count(&self, id: &ProjectId) -> Option<usize> {
        self.data.borrow_mut().project_committer_count(&self.source, id)
    }
    pub fn project_user_ids(&self, id: &ProjectId) -> Option<Vec<UserId>> {
        self.data.borrow_mut().project_user_ids(&self.source, id).pirate()
    }
    pub fn project_users(&self, id: &ProjectId) -> Option<Vec<User>> {
        self.data.borrow_mut().project_users(&self.source, id)
    }
    pub fn project_user_count(&self, id: &ProjectId) -> Option<usize> {
        self.data.borrow_mut().project_user_count(&self.source, id)
    }
    pub fn project_lifetime(&self, id: &ProjectId) -> Option<Duration> {
        self.data.borrow_mut().project_lifetime(&self.source, id)
    }
    pub fn project_unique_files(&self, id: &ProjectId) -> Option<usize> {
        self.data.borrow_mut().project_unique_files(&self.source, id)
    }
    pub fn project_original_files(&self, id: &ProjectId) -> Option<usize> {
        self.data.borrow_mut().project_original_files(&self.source, id)
    }
    pub fn project_impact(&self, id: &ProjectId) -> Option<usize> {
        self.data.borrow_mut().project_impact(&self.source, id)
    }
    pub fn project_files(&self, id: &ProjectId) -> Option<usize> {
        self.data.borrow_mut().project_files(&self.source, id)
    }
    pub fn project_languages(&self, id: & ProjectId) -> Option<Vec<(Language,usize)>> {
        self.data.borrow_mut().project_languages(&self.source, id)
    }
    pub fn project_languages_count(&self, id: & ProjectId) -> Option<usize> {
        self.data.borrow_mut().project_languages_count(&self.source, id)
    }
    pub fn project_major_language(&self, id: &ProjectId) -> Option<Language> {
        self.data.borrow_mut().project_major_language(&self.source, id)
    }
    pub fn project_major_language_ratio(&self, id: &ProjectId) -> Option<f64> {
        self.data.borrow_mut().project_major_language_ratio(&self.source, id)
    }
    pub fn project_major_language_changes(&self, id: &ProjectId) -> Option<usize> {
        self.data.borrow_mut().project_major_language_changes(&self.source, id)
    }
    pub fn user(&self, id: &UserId) -> Option<User> {
        self.data.borrow_mut().user(&self.source, id).pirate()
    }
    pub fn path(&self, id: &PathId) -> Option<Path> {
        self.data.borrow_mut().path(&self.source, id).pirate()
    }
    pub fn commit(&self, id: &CommitId) -> Option<Commit> {
        self.data.borrow_mut().commit(&self.source, id).pirate()
    }
    pub fn commit_hash(&self, id: &CommitId) -> Option<String> {
        self.data.borrow_mut().commit_hash(&self.source, id).pirate()
    }
    pub fn commit_message(&self, id: &CommitId) -> Option<String> {
        self.data.borrow_mut().commit_message(&self.source, id).pirate()
    }
    pub fn commit_author_timestamp(&self, id: &CommitId) -> Option<i64> {
        self.data.borrow_mut().commit_author_timestamp(&self.source, id)
    }
    pub fn commit_committer_timestamp(&self, id: &CommitId) -> Option<i64> {
        self.data.borrow_mut().commit_committer_timestamp(&self.source, id)
    }
    pub fn commit_changes(&self, id: &CommitId) -> Option<Vec<Change>> {
        self.data.borrow_mut().commit_changes(&self.source, id)
    }
    pub fn commit_changed_paths(&self, id: &CommitId) -> Option<Vec<Path>> {
        self.data.borrow_mut().commit_changed_paths(&self.source, id)
    }
    pub fn commit_change_count(&self, id: &CommitId) -> Option<usize> {
        self.data.borrow_mut().commit_change_count(&self.source, id)
    }
    pub fn commit_changed_path_count(&self, id: &CommitId) -> Option<usize> {
        self.data.borrow_mut().commit_changed_path_count(&self.source, id)
    }
    pub fn commit_projects(&self, id : &CommitId) -> Option<Vec<Project>> {
        self.data.borrow_mut().commit_projects(&self.source, id)
    }
    pub fn commit_projects_count(&self, id: &CommitId) -> Option<usize> {
        self.data.borrow_mut().commit_projects_count(&self.source, id)
    }
    pub fn user_committed_commit_ids(&self, id: &UserId) -> Option<Vec<CommitId>> {
        self.data.borrow_mut().user_committed_commit_ids(&self.source, id).pirate()
    }
    pub fn user_authored_commits(&self, id: &UserId) -> Option<Vec<Commit>> {
        self.data.borrow_mut().user_authored_commits(&self.source, id)
    }
    pub fn user_authored_commit_ids(&self, id: &UserId) -> Option<Vec<CommitId>> {
        self.data.borrow_mut().user_authored_commit_ids(&self.source, id).pirate()
    }
    pub fn user_committed_experience(&self, id: &UserId) -> Option<Duration> {
        self.data.borrow_mut().user_committed_experience(&self.source, id)
    }
    pub fn user_author_experience(&self, id: &UserId) -> Option<Duration> {
        self.data.borrow_mut().user_author_experience(&self.source, id)
    }
    pub fn user_experience(&self, id: &UserId) -> Option<Duration> {
        self.data.borrow_mut().user_experience(&self.source, id)
    }
    pub fn user_committed_commit_count(&self, id: &UserId) -> Option<usize> {
        self.data.borrow_mut().user_committed_commit_count(&self.source, id)
    }
    pub fn user_authored_commit_count(&self, id: &UserId) -> Option<usize> {
        self.data.borrow_mut().user_authored_commit_count(&self.source, id)
    }
    pub fn user_committed_commits(&self, id: &UserId) -> Option<Vec<Commit>> {
        self.data.borrow_mut().user_committed_commits(&self.source, id)
    }
    pub fn snapshot_unique_projects(&self, id : &SnapshotId) -> usize {
        self.data.borrow_mut().snapshot_unique_projects(&self.source, id)
    }
    pub fn snapshot_original_project(&self, id : &SnapshotId) -> ProjectId {
        self.data.borrow_mut().snapshot_original_project(&self.source, id)
    }
}

struct IdExtractor<Id: Identity + Persistent> { _type: PhantomData<Id> }
impl<Id> IdExtractor<Id> where Id: Identity + Persistent {
    pub fn _new() -> IdExtractor<Id> {
        IdExtractor { _type: PhantomData }
    }
}
impl<Id> VectorExtractor for IdExtractor<Id> where Id: Identity + Persistent {
    type Value = Id;
}
impl<Id> SingleVectorExtractor for IdExtractor<Id> where Id: Identity + Persistent  {
    type A = BTreeMap<Id, String>;
    fn extract(_: &Source, whatever: &Self::A) -> Vec<Self::Value> {
        whatever.keys().collect::<Vec<&Id>>().pirate()
    }
}

struct ProjectUrlExtractor;
impl MapExtractor for ProjectUrlExtractor {
    type Key = ProjectId;
    type Value = String;
}
impl SourceMapExtractor for ProjectUrlExtractor {
    fn extract(source: &Source) -> BTreeMap<Self::Key, Self::Value> {
        source.project_urls().collect()
    }
}

struct ProjectSubstoreExtractor;
impl MapExtractor for ProjectSubstoreExtractor {
    type Key = ProjectId;
    type Value = Store;
}
impl SourceMapExtractor for ProjectSubstoreExtractor {
    fn extract(source: &Source) -> BTreeMap<Self::Key, Self::Value> {
        source.project_substores().collect()
    }
}

struct ProjectCredentialsExtractor; // TODO plug in
impl MapExtractor for ProjectCredentialsExtractor {
    type Key = ProjectId;
    type Value = String;
}
impl SourceMapExtractor for ProjectCredentialsExtractor {
    fn extract(source: &Source) -> BTreeMap<Self::Key, Self::Value> {
        source.project_credentials().collect()
    }
}

struct ProjectHeadsExtractor;
impl MapExtractor for ProjectHeadsExtractor {
    type Key = ProjectId;
    type Value = Vec<Head>;
}
impl SourceMapExtractor for ProjectHeadsExtractor {
    fn extract(source: &Source) -> BTreeMap<Self::Key, Self::Value> {
        source.project_heads().map(|(project_id, map)| {
            let heads = map.into_iter()
                .map(|(branch_name, (commit_id, _hash))| {
                    Head::new(branch_name, commit_id)
                }).collect::<Vec<Head>>();

            (project_id, heads)
        }).collect()
    }
}

struct ProjectSnapshotsExtractor {}
impl MapExtractor for ProjectSnapshotsExtractor {
    type Key = ProjectId;
    type Value = Vec<SnapshotId>;
}
impl DoubleMapExtractor for ProjectSnapshotsExtractor {
    type A = BTreeMap<ProjectId, Vec<CommitId>>;
    type B = BTreeMap<CommitId, Vec<ChangeTuple>>;

    fn extract(_: &Source, project_commit_ids: &Self::A, commit_change_ids: &Self::B) -> BTreeMap<Self::Key, Self::Value> {
        project_commit_ids.iter().map(|(project_id, commit_ids)| {
            let path_ids /* Iterator equivalent of Vec<Vec<PathId>>*/ =
                commit_ids.iter().flat_map(|commit_id| {
                    let path_ids_option =
                        commit_change_ids.get(commit_id).map(|changes| {
                            let vector: Vec<SnapshotId> =
                                changes.iter().flat_map(|change| {
                                    change.1/*snapshot_id()*/
                                }).collect();
                            vector
                        });
                    path_ids_option
                });
            (project_id.clone(), path_ids.flatten().unique().collect())
        }).collect()
    }
}

struct ProjectPathsExtractor {}
impl MapExtractor for ProjectPathsExtractor {
    type Key = ProjectId;
    type Value = Vec<PathId>;
}
impl DoubleMapExtractor for ProjectPathsExtractor {
    type A = BTreeMap<ProjectId, Vec<CommitId>>;
    type B = BTreeMap<CommitId, Vec<ChangeTuple>>;

    fn extract(_: &Source, project_commit_ids: &Self::A, commit_change_ids: &Self::B) -> BTreeMap<Self::Key, Self::Value> {
        project_commit_ids.iter().map(|(project_id, commit_ids)| {
            let path_ids /* Iterator equivalent of Vec<Vec<PathId>>*/ =
                commit_ids.iter().flat_map(|commit_id| {
                    let path_ids_option =
                        commit_change_ids.get(commit_id).map(|changes| {
                            let vector: Vec<PathId> =
                                changes.iter().map(|change| {
                                    change.0//path_id()
                                }).collect();
                            vector
                        });
                    path_ids_option
                });
            (project_id.clone(), path_ids.flatten().unique().collect())
        }).collect()
    }
}

struct ProjectUsersExtractor {}
impl MapExtractor for ProjectUsersExtractor {
    type Key = ProjectId;
    type Value = Vec<UserId>;
}
impl DoubleMapExtractor for ProjectUsersExtractor {
    type A = BTreeMap<ProjectId, Vec<UserId>>;
    type B = BTreeMap<ProjectId, Vec<UserId>>;
    fn extract(_: &Source, project_authors: &Self::A, project_committers: &Self::B) -> BTreeMap<Self::Key, Self::Value> {
        project_authors.iter().map(|(project_id, authors)| {
            let mut users: Vec<UserId> = vec![];
            let committers = project_committers.get(project_id);
            if let Some(committers) = committers {
                users.extend(committers.iter().map(|user_id| user_id.clone()));
            }
            users.extend(authors.iter().map(|user_id| user_id.clone()));
            (project_id.clone(), users.into_iter().unique().collect())
        }).collect()
    }
}

struct ProjectAuthorsExtractor {}
impl MapExtractor for ProjectAuthorsExtractor {
    type Key = ProjectId;
    type Value = Vec<UserId>;
}
impl DoubleMapExtractor for ProjectAuthorsExtractor {
    type A = BTreeMap<ProjectId, Vec<CommitId>>;
    type B = BTreeMap<CommitId, Commit>;
    fn extract(_: &Source, project_commits: &Self::A, commits: &Self::B) -> BTreeMap<Self::Key, Self::Value> {
        project_commits.iter().map(|(project_id, commit_ids)| {
            (project_id.clone(), commit_ids.iter().flat_map(|commit_id| {
                commits.get(commit_id).map(|c| c.author_id())
            }).unique().collect())
        }).collect()
    }
}

struct ProjectCommittersExtractor {}
impl MapExtractor for ProjectCommittersExtractor {
    type Key = ProjectId;
    type Value = Vec<UserId>;
}
impl DoubleMapExtractor for ProjectCommittersExtractor {
    type A = BTreeMap<ProjectId, Vec<CommitId>>;
    type B = BTreeMap<CommitId, Commit>;
    fn extract(_: &Source, project_commits: &Self::A, commits: &Self::B) -> BTreeMap<Self::Key, Self::Value> {
        project_commits.iter().map(|(project_id, commit_ids)| {
            (project_id.clone(), commit_ids.iter().flat_map(|commit_id| {
                commits.get(commit_id).map(|c| c.committer_id())
            }).unique().collect())
        }).collect()
    }
}

struct CountPerKeyExtractor<K: Clone + Ord + Persistent, V>(PhantomData<(K, V)>);
impl<K, V> MapExtractor for CountPerKeyExtractor<K, V> where K: Clone + Ord + Persistent + Weighed {
    type Key = K;
    type Value = usize;
}
impl<K, V> SingleMapExtractor for CountPerKeyExtractor<K, V> where K: Clone + Ord + Persistent + Weighed {
    type A = BTreeMap<K, Vec<V>>;

    fn extract(_: &Source, primary: &Self::A) -> BTreeMap<Self::Key, Self::Value> {
        primary.iter().map(|(key, value)| (key.clone(), value.len())).collect()
    }
}

struct ProjectCommitsExtractor {}
impl ProjectCommitsExtractor {
    fn commits_from_head(commits: &BTreeMap<CommitId, Commit>, head: &CommitId) -> BTreeSet<CommitId> {
        let mut commits_in_head: BTreeSet<CommitId> = BTreeSet::new();
        let mut stack = vec![head.clone()];
        let mut visited: BTreeSet<CommitId> = BTreeSet::new();
        while !stack.is_empty() {
            let commit_id = stack.pop().unwrap();
            if !visited.insert(commit_id) { continue } // If the set **did have** this value present, `false` is returned.
            commits_in_head.insert(commit_id);
            if let Some(commit) = commits.get(&commit_id) {// Potentially explosive?
                let parents = commit.parent_ids();
                stack.extend(parents)
            } else {
                eprintln!("WARNING: commit id {} was found as a parent of another commit, but it \
                           does not have a commit associated with it", commit_id)
            }
        }
        commits_in_head
    }
}
impl MapExtractor for ProjectCommitsExtractor {
    type Key = ProjectId;
    type Value = Vec<CommitId>;
}
impl DoubleMapExtractor for ProjectCommitsExtractor {
    type A = BTreeMap<ProjectId, Vec<Head>>;
    type B = BTreeMap<CommitId, Commit>;
    fn extract(_: &Source, heads: &Self::A, commits: &Self::B) -> BTreeMap<Self::Key, Self::Value> {
        heads.iter().map(|(project_id, heads)| {
            (project_id.clone(),
             heads.iter().flat_map(|head| {
                 Self::commits_from_head(commits, &head.commit_id())
             }).collect::<BTreeSet<CommitId>>())
        }).map(|(project_id, commits)| {
            (project_id, Vec::from_iter(commits.into_iter()))
        }).collect()
    }
}

struct ProjectLifetimesExtractor {}
impl MapExtractor for ProjectLifetimesExtractor {
    type Key = ProjectId;
    type Value = u64;
}
impl TripleMapExtractor for ProjectLifetimesExtractor {
    type A = BTreeMap<ProjectId, Vec<CommitId>>;
    type B = BTreeMap<CommitId, i64>;
    type C = BTreeMap<CommitId, i64>;
    fn extract(_: &Source, 
               project_commits: &Self::A,
               authored_timestamps: &Self::B,
               committed_timestamps: &Self::B) -> BTreeMap<Self::Key, Self::Value> {

       project_commits.iter().flat_map(|(project_id, commit_ids)| {
           let min_max =
               commit_ids.iter()
                   .flat_map(|commit_id: &CommitId| {
                       let mut timestamps: Vec<i64> = Vec::new();
                       let author_timestamp = authored_timestamps.get(commit_id);
                       let committer_timestamp = committed_timestamps.get(commit_id);
                       if let Some(timestamp) = author_timestamp { timestamps.push(*timestamp) }
                       if let Some(timestamp) = committer_timestamp { timestamps.push(*timestamp) }
                       timestamps
                   })
                   .minmax();

           match min_max {
               MinMaxResult::NoElements => { None }
               MinMaxResult::OneElement(_) => { Some((project_id.clone(), 0)) }
               MinMaxResult::MinMax(min, max) => { Some((project_id.clone(), (max - min) as u64)) }
           }
       }).collect()
    }
}

struct UserExtractor {}
impl MapExtractor for UserExtractor {
    type Key = UserId;
    type Value = User;
}
impl SourceMapExtractor for UserExtractor {
    fn extract(source: &Source) -> BTreeMap<Self::Key, Self::Value> {
        source.user_emails().map(|(id, email)| {
            (UserId::from(id), User::new(UserId::from(id), email))
        }).collect()
    }
}

struct UserAuthoredCommitsExtractor {}
impl MapExtractor for UserAuthoredCommitsExtractor {
    type Key = UserId;
    type Value = Vec<CommitId>;
}
impl SingleMapExtractor for UserAuthoredCommitsExtractor {
    type A = BTreeMap<CommitId, Commit>;
    fn extract(_: &Source, commits: &Self::A) -> BTreeMap<Self::Key, Self::Value> {
        commits.iter()
            .map(|(commit_id, commit)| {
                (commit.author_id().clone(), commit_id.clone(), )
            }).into_group_map()
            .into_iter()
            .collect()
    }
}

struct UserExperienceExtractor {}
impl MapExtractor for UserExperienceExtractor {
    type Key = UserId;
    type Value = u64;
}
impl DoubleMapExtractor for UserExperienceExtractor  {
    type A = BTreeMap<UserId, Vec<CommitId>>;
    type B = BTreeMap<CommitId, i64>;
    fn extract(_: &Source, user_commits: &Self::A, timestamps: &Self::B) -> BTreeMap<Self::Key, Self::Value> {
        user_commits.iter()
        .flat_map(|(user_id, commit_ids)| {
            let min_max = commit_ids.iter()
                .flat_map(|commit_id| {
                    timestamps.get(commit_id).pirate()
                })
                .minmax();

            match min_max {
                MinMaxResult::NoElements => None,
                MinMaxResult::OneElement(_) => Some((user_id.clone(), 0)),
                MinMaxResult::MinMax(min, max) => Some((user_id.clone(), (max - min) as u64)),
            }
        }).collect()
    }
}

struct CombinedUserExperienceExtractor {}
impl MapExtractor for CombinedUserExperienceExtractor {
    type Key = UserId;
    type Value = u64;
}
impl TripleMapExtractor for CombinedUserExperienceExtractor  {
    type A = BTreeMap<UserId, Vec<CommitId>>;
    type B = BTreeMap<CommitId, i64>;
    type C = BTreeMap<CommitId, i64>;
    fn extract(_: &Source, user_commits: &Self::A, authored_timestamps: &Self::B, committed_timestamps: &Self::C) -> BTreeMap<Self::Key, Self::Value> {
        user_commits.iter()
            .flat_map(|(user_id, commit_ids)| {
                let min_max = commit_ids.iter()
                    .flat_map(|commit_id| {
                        let mut timestamps: Vec<i64> = Vec::new();
                        let authored_timestamp = authored_timestamps.get(commit_id).pirate();
                        let committed_timestamp = committed_timestamps.get(commit_id).pirate();
                        if let Some(timestamp) = authored_timestamp { timestamps.push(timestamp) }
                        if let Some(timestamp) = committed_timestamp { timestamps.push(timestamp) }
                        timestamps
                    })
                    .minmax();

                match min_max {
                    MinMaxResult::NoElements => None,
                    MinMaxResult::OneElement(_) => Some((user_id.clone(), 0)),
                    MinMaxResult::MinMax(min, max) => Some((user_id.clone(), (max - min) as u64)),
                }
            }).collect()
    }
}

struct PathExtractor {}
impl MapExtractor for PathExtractor {
    type Key = PathId;
    type Value = Path;
}
impl SourceMapExtractor for PathExtractor {
    fn extract(source: &Source) -> BTreeMap<Self::Key, Self::Value> {
        source.paths().map(|(id, path)| {
            (id.clone(), Path::new(id, path))
        }).collect()
    }
}

// FIXME impl path_shas

struct SnapshotExtractor {}
impl MapExtractor for SnapshotExtractor {
    type Key = SnapshotId;
    type Value = Snapshot;
}
impl SourceMapExtractor for SnapshotExtractor {
    fn extract(source: &Source) -> BTreeMap<Self::Key, Self::Value> {
        source.snapshot_bytes().map(|(id, contents)| {
             (id.clone(), Snapshot::new(id, contents))
        }).collect()
        // FIXME snapshots this shouldn't exist, right?
    }
}

struct CommitExtractor {}
impl MapExtractor for CommitExtractor {
    type Key = CommitId;
    type Value = Commit;
}
impl SourceMapExtractor for CommitExtractor {
    fn extract(source: &Source) -> BTreeMap<Self::Key, Self::Value> {
        source.commit_info().map(|(id, basics)| {
            (id, Commit::new(id, basics.committer, basics.author, basics.parents))
        }).collect()
    }
}

struct CommitHashExtractor {}
impl MapExtractor for CommitHashExtractor {
    type Key = CommitId;
    type Value = String;
}
impl SourceMapExtractor for CommitHashExtractor {
    fn extract(source: &Source) -> BTreeMap<Self::Key, Self::Value> {
        source.commit_hashes().collect()
    }
}

struct CommitMessageExtractor {}
impl MapExtractor for CommitMessageExtractor {
    type Key = CommitId;
    type Value = String;
}
impl SourceMapExtractor for CommitMessageExtractor {
    fn extract(source: &Source) -> BTreeMap<Self::Key, Self::Value> {
        source.commit_info()
            .map(|(id, basics)| (id, basics.message))
            .collect()
    }
}

struct CommitterTimestampExtractor {}
impl MapExtractor for CommitterTimestampExtractor {
    type Key = CommitId;
    type Value = i64;
}
impl SourceMapExtractor for CommitterTimestampExtractor {
    fn extract(source: &Source) -> BTreeMap<Self::Key, Self::Value> {
        source.commit_info().map(|(id, commit)| {
            (id, commit.committer_time)
        }).collect()
    }
}

pub type ChangeTuple = (PathId, Option<SnapshotId>); // This is a tuple and not a struct for performance reasons.
struct CommitChangesExtractor {}
impl MapExtractor for CommitChangesExtractor {
    type Key = CommitId;
    type Value = Vec<ChangeTuple>;
}
impl SourceMapExtractor for CommitChangesExtractor {
    fn extract(source: &Source) -> BTreeMap<Self::Key, Self::Value> {
        source.commit_info()
            .map(|(commit_id,info)| (commit_id, info.changes))
            .collect()
    }
}

struct AuthorTimestampExtractor {}
impl MapExtractor for AuthorTimestampExtractor {
    type Key = CommitId;
    type Value = i64; // TODO wrap
}
impl SourceMapExtractor for AuthorTimestampExtractor {
    fn extract(source: &Source) -> BTreeMap<Self::Key, Self::Value> {
        source.commit_info().map(|(id, commit)| {
            (id, commit.author_time)
        }).collect()
    }
}

struct CommitProjectsExtractor {}
impl MapExtractor for CommitProjectsExtractor {
    type Key = CommitId;
    type Value = Vec<ProjectId>;
}

impl SingleMapExtractor for CommitProjectsExtractor {
    type A = BTreeMap<ProjectId, Vec<CommitId>>;
    fn extract(_: &Source, project_commits: &Self::A) -> BTreeMap<Self::Key, Self::Value> {
        let mut result = BTreeMap::<CommitId, Vec<ProjectId>>::new();
        project_commits.iter().for_each(|(pid, commits)| {
            commits.iter().for_each(|cid|{
                match result.entry(*cid) {
                    Entry::Vacant(e) => { e.insert(vec!{*pid}); },
                    Entry::Occupied(mut e) => { e.get_mut().push(*pid); },
                }
            });
        });
        return result;
    }
}

struct SnapshotCloneInfo {
    original : ProjectId,
    oldest_commit_time : i64,
    projects : BTreeSet<ProjectId>,
}

impl SnapshotCloneInfo {
    pub fn new() -> SnapshotCloneInfo {
        return SnapshotCloneInfo{
            original : ProjectId(0),
            oldest_commit_time: i64::MAX,
            projects : BTreeSet::new(),
        };
    }
}

struct SnapshotProjectsExtractor {}
impl MapExtractor for SnapshotProjectsExtractor {
    type Key = SnapshotId;
    type Value = (usize, ProjectId);
}
impl TripleMapExtractor for SnapshotProjectsExtractor {
    type A = BTreeMap<CommitId, Vec<ChangeTuple>>;
    type B = BTreeMap<CommitId, Vec<ProjectId>>;
    type C = BTreeMap<CommitId, i64>;
    //type D = ProjectMetadataSource;

    fn extract (_: &Source, commit_changes : &Self::A, commit_projects : &Self::B, commit_author_timestamps : &Self::C) -> BTreeMap<SnapshotId, (usize, ProjectId)> {
        // first for each snapshot get projects and 
        let mut snapshot_projects = BTreeMap::<SnapshotId, SnapshotCloneInfo>::new();
        // for each commit
        commit_changes.iter().for_each(|(cid, changes)| {
            let commit_time = *commit_author_timestamps.get(cid).unwrap();
            // for each snapshot
            changes.iter().for_each(|(_path_id, sid_option)| {
                // if it is actually a snapshot (i.e. we have its code)
                // TODO we might want to extend this to *all* snapshots even those we do not have the code for
                if let Some(sid) = sid_option {
                    // if it is not a delete TODO: can it be a delete, or are deletes deleted
                    if *sid != SnapshotId(0) {
                        let ref mut sinfo = snapshot_projects.entry(*sid).or_insert_with(|| { SnapshotCloneInfo::new() });
                        // add the projects of the commit to the projects of the snapshot 
                        if let Some(pids) = commit_projects.get(cid) {
                            pids.iter().for_each(|pid| { sinfo.projects.insert(*pid); });
                            // if the commit is older than the current time associated with the snapshot, determine the oldest project 
                            if sinfo.oldest_commit_time > commit_time {
                                // TODO use oldest project really once we know how to get it, for now I am just using the first project
                                if let Some(pid) = pids.get(0) {
                                    sinfo.original = *pid;
                                }
                            }
                        }
                    }
                }
            });
        });
        // once we have a vector of projects for each snapshot, we want to collapse these to the number of unique projects and the original project. To calculate the original project, we get projects and select the one with smallest creation time
        return snapshot_projects.iter().map(|(sid, sinfo)| {
            return (*sid, (sinfo.projects.len(), sinfo.original));
        }).collect();
    }
}

struct ProjectUniqueFilesExtractor {}
impl MapExtractor for ProjectUniqueFilesExtractor {
    type Key = ProjectId;
    type Value = usize;
}

impl TripleMapExtractor for ProjectUniqueFilesExtractor {
    type A = BTreeMap<ProjectId, Vec<CommitId>>;
    type B = BTreeMap<CommitId, Vec<ChangeTuple>>;
    type C = BTreeMap<SnapshotId, (usize, ProjectId)>;

    fn extract (_: &Source, project_commits : &Self::A, commit_changes : &Self::B, snapshot_projects : &Self::C) -> BTreeMap<ProjectId, usize> {
        // visited snapshots so that we only add each snapshot once (original & unique snapshots can be cloned within project too)
        let mut visited = BTreeSet::<SnapshotId>::new();
        return project_commits.iter().map(|(pid, commits)| {
            // for all commits
            let unique_files = commits.iter().map(|cid| {
                // for all changes with snapshots
                if let Some(changes) = commit_changes.get(cid) {
                    changes.iter().map(|(_path_id, snapshot)| {
                        if let Some(snapshot_id) = snapshot {
                            if visited.insert(*snapshot_id) {
                                return match snapshot_projects.get(snapshot_id) {
                                    Some((1, _)) => 1,
                                    _ => 0,
                                }
                            }
                        }
                        0
                    }).sum::<usize>()
                } else {
                    println!("No commit changes for commit : {}", cid);
                    0
                }
            }).sum();
            return (*pid, unique_files);
        }).collect();        
    }
}

struct ProjectOriginalFilesExtractor {}
impl MapExtractor for ProjectOriginalFilesExtractor {
    type Key = ProjectId;
    type Value = usize;
}

impl TripleMapExtractor for ProjectOriginalFilesExtractor {
    type A = BTreeMap<ProjectId, Vec<CommitId>>;
    type B = BTreeMap<CommitId, Vec<ChangeTuple>>;
    type C = BTreeMap<SnapshotId, (usize, ProjectId)>;

    fn extract (_: &Source, project_commits : &Self::A, commit_changes : &Self::B, snapshot_projects : &Self::C) -> BTreeMap<ProjectId, usize> {
        // visited snapshots so that we only add each snapshot once (original & unique snapshots can be cloned within project too)
        let mut visited = BTreeSet::<SnapshotId>::new();
        return project_commits.iter().map(|(pid, commits)| {
            // for all commits
            let unique_files = commits.iter().map(|cid| {
                // for all changes with snapshots
                if let Some(changes) = commit_changes.get(cid) {
                    changes.iter().map(|(_path_id, snapshot)| {
                        if let Some(snapshot_id) = snapshot {
                            if visited.insert(*snapshot_id) {
                                if let Some((copies, original)) = snapshot_projects.get(snapshot_id) {
                                    if original == pid && *copies > 1 {
                                        return 1;
                                    }
                                }
                            }
                        } 
                        0
                    }).sum::<usize>()
                } else {
                    println!("No commit changes for commit : {}", cid);
                    0
                }
            }).sum();
            return (*pid, unique_files);
        }).collect();        
    }
}

struct ProjectImpactExtractor {}
impl MapExtractor for ProjectImpactExtractor {
    type Key = ProjectId;
    type Value = usize;
}

impl TripleMapExtractor for ProjectImpactExtractor {
    type A = BTreeMap<ProjectId, Vec<CommitId>>;
    type B = BTreeMap<CommitId, Vec<ChangeTuple>>;
    type C = BTreeMap<SnapshotId, (usize, ProjectId)>;

    fn extract (_: &Source, project_commits : &Self::A, commit_changes : &Self::B, snapshot_projects : &Self::C) -> BTreeMap<ProjectId, usize> {
        // visited snapshots so that we only add each snapshot once (original & unique snapshots can be cloned within project too)
        let mut visited = BTreeSet::<SnapshotId>::new();
        return project_commits.iter().map(|(pid, commits)| {
            // for all commits
            let unique_files = commits.iter().map(|cid| {
                // for all changes with snapshots
                if let Some(changes) = commit_changes.get(cid) {
                    changes.iter().map(|(_path_id, snapshot)| {
                        if let Some(snapshot_id) = snapshot {
                            if visited.insert(*snapshot_id) {
                                // so if we are unique, then by definition we are original as well
                                if let Some((copies, original)) = snapshot_projects.get(snapshot_id) {
                                    if original == pid {
                                        return *copies;
                                    }
                                }
                            }
                        } 
                        0
                    }).sum::<usize>()
                } else {
                    println!("No commit changes for commit : {}", cid);
                    0
                }
            }).sum();
            return (*pid, unique_files);
        }).collect();        
    }
}

struct ProjectFilesExtractor {}
impl MapExtractor for ProjectFilesExtractor {
    type Key = ProjectId;
    type Value = usize;
}
impl DoubleMapExtractor for ProjectFilesExtractor {
    type A = BTreeMap<ProjectId, Vec<CommitId>>;
    type B = BTreeMap<CommitId, Vec<ChangeTuple>>;

    fn extract (project_commits : &Self::A, commit_changes : &Self::B) -> BTreeMap<ProjectId, usize> {
        project_commits.iter().map(|(pid, commits)| {
            let mut paths = BTreeSet::<PathId>::new();
            for cid in commits {
                if let Some(commits) = commit_changes.get(cid) {
                    for (path_id, _hash) in commits {
                        paths.insert(*path_id);
                    }
                }
            }
            (*pid, paths.len())            
        }).collect()
    }
}

struct ProjectLanguagesExtractor {}
impl MapExtractor for ProjectLanguagesExtractor {
    type Key = ProjectId;
    type Value = Vec<(Language,usize)>;
}
impl TripleMapExtractor for ProjectLanguagesExtractor {
    type A = BTreeMap<ProjectId, Vec<CommitId>>;
    type B = BTreeMap<CommitId, Vec<ChangeTuple>>;
    type C = BTreeMap<PathId, Path>;

    fn extract (project_commits : &Self::A, commit_changes : &Self::B, paths : &Self::C) -> BTreeMap<ProjectId, Vec<(Language,usize)>> {
        let mut cached_paths = BTreeMap::<PathId, Language>::new();
        project_commits.iter().map(|(pid, commits)| {
            let mut languages = BTreeMap::<Language, usize>::new();
            for cid in commits {
                if let Some(commits) = commit_changes.get(cid) {
                    for (path_id, hash) in commits {
                        if let Some(_) = hash {
                            let lang = cached_paths.entry(*path_id).or_insert_with(|| {
                                if let Some(language) = paths.get(path_id).unwrap().language() {
                                    language
                                } else {
                                    Language::Other
                                }
                            });
                            match languages.entry(*lang) {
                                Entry::Occupied(mut e) => { *e.get_mut() += 1; },
                                Entry::Vacant(e) => { e.insert(1); },
                            }
                        }
                    }
                }
            }
            let mut langs : Vec<(Language, usize)> = languages.into_iter().collect();
            langs.sort_by(|a, b| b.1.cmp(&a.1) ); // reversed
            (*pid, langs)            
        }).collect()
    }
}

struct ProjectMajorLanguageExtractor {}
impl MapExtractor for ProjectMajorLanguageExtractor {
    type Key = ProjectId;
    type Value = Language;
}
impl SingleMapExtractor for ProjectMajorLanguageExtractor {
    type A = BTreeMap<ProjectId, Vec<(Language, usize)>>;

    fn extract (project_languages : &Self::A) -> BTreeMap<ProjectId, Language> {
        project_languages.iter()
            .filter(|(_pid, langs)| langs.len() > 0)
            .map(|(pid, langs)| (*pid, langs.get(0).unwrap().0))
            .collect()
    }
}

struct ProjectMajorLanguageRatioExtractor {}
impl MapExtractor for ProjectMajorLanguageRatioExtractor {
    type Key = ProjectId;
    type Value = f64;
}
impl SingleMapExtractor for ProjectMajorLanguageRatioExtractor {
    type A = BTreeMap<ProjectId, Vec<(Language, usize)>>;

    fn extract (project_languages : &Self::A) -> BTreeMap<ProjectId, f64> {
        project_languages.iter()
            .filter(|(_pid, langs)| langs.len() > 0)
            .map(|(pid, langs)| (*pid, langs.get(0).unwrap().1 as f64 / langs.iter().map(|(_, count)| *count).sum::<usize>() as f64))
            .collect()
    }
}

struct ProjectMajorLanguageChangesExtractor {}
impl MapExtractor for ProjectMajorLanguageChangesExtractor {
    type Key = ProjectId;
    type Value = usize;
}
impl SingleMapExtractor for ProjectMajorLanguageChangesExtractor {
    type A = BTreeMap<ProjectId, Vec<(Language, usize)>>;

    fn extract (project_languages : &Self::A) -> BTreeMap<ProjectId, usize> {
        project_languages.iter()
            .filter(|(_pid, langs)| langs.len() > 0)
            .map(|(pid, langs)| (*pid, langs.get(0).unwrap().1))
            .collect()
    }
}



pub(crate) struct Data {
    project_metadata:            ProjectMetadataSource,
    project_substores:           PersistentMap<ProjectSubstoreExtractor>,
    project_urls:                PersistentMap<ProjectUrlExtractor>,
    project_heads:               PersistentMap<ProjectHeadsExtractor>,
    project_paths:               PersistentMap<ProjectPathsExtractor>,
    project_snapshots:           PersistentMap<ProjectSnapshotsExtractor>,
    project_users:               PersistentMap<ProjectUsersExtractor>,
    project_authors:             PersistentMap<ProjectAuthorsExtractor>,
    project_committers:          PersistentMap<ProjectCommittersExtractor>,
    project_commits:             PersistentMap<ProjectCommitsExtractor>,
    project_lifetimes:           PersistentMap<ProjectLifetimesExtractor>,

    project_path_count:          PersistentMap<CountPerKeyExtractor<ProjectId, PathId>>,
    project_snapshot_count:      PersistentMap<CountPerKeyExtractor<ProjectId, SnapshotId>>,
    project_user_count:          PersistentMap<CountPerKeyExtractor<ProjectId, UserId>>,
    project_author_count:        PersistentMap<CountPerKeyExtractor<ProjectId, UserId>>,
    project_committer_count:     PersistentMap<CountPerKeyExtractor<ProjectId, UserId>>,
    project_commit_count:        PersistentMap<CountPerKeyExtractor<ProjectId, CommitId>>,

    project_unique_files:        PersistentMap<ProjectUniqueFilesExtractor>,
    project_original_files:      PersistentMap<ProjectOriginalFilesExtractor>,
    project_impact:              PersistentMap<ProjectImpactExtractor>,
    project_files:               PersistentMap<ProjectFilesExtractor>,
    project_languages:           PersistentMap<ProjectLanguagesExtractor>,
    project_languages_count:     PersistentMap<CountPerKeyExtractor<ProjectId, (Language,usize)>>,
    project_major_language:      PersistentMap<ProjectMajorLanguageExtractor>,
    project_major_language_ratio: PersistentMap<ProjectMajorLanguageRatioExtractor>,
    project_major_language_changes: PersistentMap<ProjectMajorLanguageChangesExtractor>,

    project_buggy_issue_count:   PersistentMap<ProjectBuggyIssuesExtractor>,
    project_issue_count:         PersistentMap<ProjectBuggyIssuesExtractor>,
    project_is_fork:             PersistentMap<ProjectIsForkExtractor>,
    project_is_archived:         PersistentMap<ProjectIsArchivedExtractor>,
    project_is_disabled:         PersistentMap<ProjectIsDisabledExtractor>,
    project_star_gazer_count:    PersistentMap<ProjectStargazersExtractor>,
    project_watcher_count:       PersistentMap<ProjectWatchersExtractor>,
    project_project_size:        PersistentMap<ProjectSizeExtractor>,
    project_open_issue_count:    PersistentMap<ProjectIssuesExtractor>,
    project_fork_count:          PersistentMap<ProjectForksExtractor>,
    project_subscriber_count:    PersistentMap<ProjectSubscribersExtractor>,
    project_license:             PersistentMap<ProjectLicenseExtractor>,
    project_language:            PersistentMap<ProjectLanguageExtractor>,
    project_description:         PersistentMap<ProjectDescriptionExtractor>,
    project_homepage:            PersistentMap<ProjectHomepageExtractor>,
    project_has_issues:          PersistentMap<ProjectHasIssuesExtractor>,
    project_has_downloads:       PersistentMap<ProjectHasDownloadsExtractor>,
    project_has_wiki:            PersistentMap<ProjectHasWikiExtractor>,
    project_has_pages:           PersistentMap<ProjectHasPagesExtractor>,
    project_created:             PersistentMap<ProjectCreatedExtractor>,
    project_updated:             PersistentMap<ProjectUpdatedExtractor>,
    project_pushed:              PersistentMap<ProjectPushedExtractor>,
    project_default_branch:      PersistentMap<ProjectDefaultBranchExtractor>,

    users:                       PersistentMap<UserExtractor>,
    user_authored_commits:       PersistentMap<UserAuthoredCommitsExtractor>,
    user_committed_commits:      PersistentMap<UserAuthoredCommitsExtractor>,
    user_author_experience:      PersistentMap<UserExperienceExtractor>,
    user_committer_experience:   PersistentMap<UserExperienceExtractor>,
    user_experience:             PersistentMap<CombinedUserExperienceExtractor>,

    user_authored_commit_count:  PersistentMap<CountPerKeyExtractor<UserId, CommitId>>,
    user_committed_commit_count: PersistentMap<CountPerKeyExtractor<UserId, CommitId>>,

    paths:                       PersistentMap<PathExtractor>,
    //snapshots:                   PersistentMap<SnapshotExtractor>,

    commits:                     PersistentMap<CommitExtractor>,
    commit_hashes:               PersistentMap<CommitHashExtractor>,
    commit_messages:             PersistentMap<CommitMessageExtractor>,
    commit_author_timestamps:    PersistentMap<AuthorTimestampExtractor>,
    commit_committer_timestamps: PersistentMap<CommitterTimestampExtractor>,
    commit_changes:              PersistentMap<CommitChangesExtractor>,

    commit_change_count:         PersistentMap<CountPerKeyExtractor<CommitId, ChangeTuple>>,

    commit_projects:             PersistentMap<CommitProjectsExtractor>,
    commit_projects_count:       PersistentMap<CountPerKeyExtractor<CommitId, ProjectId>>,
    snapshot_projects :          PersistentMap<SnapshotProjectsExtractor>,

    // TODO frequency of commits/regularity of commits
    // TODO maybe some of these could be pre-cached all at once (eg all commit properties)
}

impl Data {
    pub fn new(/*source: DataSource,*/ cache_dir: CacheDir, log: Log) -> Data {
        let dir = cache_dir.as_string();
        Data {
<<<<<<< HEAD
            project_metadata:            ProjectMetadataSource::new("project",                      log.clone(),dir.clone()),

            project_urls:                PersistentMap::new(CACHE_FILE_PROJECT_URL,                 log.clone(),dir.clone()).without_cache(),
            project_substores:           PersistentMap::new(CACHE_FILE_PROJECT_SUBSTORE,            log.clone(),dir.clone()).without_cache(),
            project_heads:               PersistentMap::new(CACHE_FILE_PROJECT_HEADS,               log.clone(),dir.clone()),
            project_paths:               PersistentMap::new(CACHE_FILE_PROJECT_PATHS,               log.clone(),dir.clone()),
            project_path_count:          PersistentMap::new(CACHE_FILE_PROJECT_PATH_COUNT,          log.clone(),dir.clone()),
            project_snapshots:           PersistentMap::new(CACHE_FILE_PROJECT_SNAPSHOTS,           log.clone(),dir.clone()),
            project_snapshot_count:      PersistentMap::new(CACHE_FILE_PROJECT_SNAPSHOT_COUNT,      log.clone(),dir.clone()),
            project_users:               PersistentMap::new(CACHE_FILE_PROJECT_USERS,               log.clone(),dir.clone()),
            project_user_count:          PersistentMap::new(CACHE_FILE_PROJECT_USER_COUNT,          log.clone(),dir.clone()),
            project_authors:             PersistentMap::new(CACHE_FILE_PROJECT_AUTHORS,             log.clone(),dir.clone()),
            project_author_count:        PersistentMap::new(CACHE_FILE_PROJECT_AUTHOR_COUNT,        log.clone(),dir.clone()),
            project_committers:          PersistentMap::new(CACHE_FILE_PROJECT_COMMITTERS,          log.clone(),dir.clone()),
            project_committer_count:     PersistentMap::new(CACHE_FILE_PROJECT_COMMITTER_COUNT,     log.clone(),dir.clone()),
            project_commits:             PersistentMap::new(CACHE_FILE_PROJECT_COMMITS,             log.clone(),dir.clone()),
            project_commit_count:        PersistentMap::new(CACHE_FILE_PROJECT_COMMIT_COUNT,        log.clone(),dir.clone()),
            project_lifetimes:           PersistentMap::new(CACHE_FILE_PROJECT_LIFETIME,            log.clone(),dir.clone()),
            project_issue_count:         PersistentMap::new(CACHE_FILE_PROJECT_ISSUE_COUNT,         log.clone(),dir.clone()),
            project_buggy_issue_count:   PersistentMap::new(CACHE_FILE_PROJECT_BUGGY_ISSUE_COUNT,   log.clone(),dir.clone()),
            project_open_issue_count:    PersistentMap::new(CACHE_FILE_PROJECT_OPEN_ISSUE_COUNT,    log.clone(),dir.clone()),
            project_is_fork:             PersistentMap::new(CACHE_FILE_PROJECT_IS_FORK,             log.clone(),dir.clone()),
            project_is_archived:         PersistentMap::new(CACHE_FILE_PROJECT_IS_ARCHIVED,         log.clone(),dir.clone()),
            project_is_disabled:         PersistentMap::new(CACHE_FILE_PROJECT_IS_DISABLED,         log.clone(),dir.clone()),
            project_star_gazer_count:    PersistentMap::new(CACHE_FILE_PROJECT_STARGAZER_COUNT,     log.clone(),dir.clone()),
            project_watcher_count:       PersistentMap::new(CACHE_FILE_PROJECT_WATCHER_COUNT,       log.clone(),dir.clone()),
            project_project_size:        PersistentMap::new(CACHE_FILE_PROJECT_SIZE,                log.clone(),dir.clone()),
            project_fork_count:          PersistentMap::new(CACHE_FILE_PROJECT_FORK_COUNT,          log.clone(),dir.clone()),
            project_subscriber_count:    PersistentMap::new(CACHE_FILE_PROJECT_SUBSCRIBER_COUNT,    log.clone(),dir.clone()),
            project_license:             PersistentMap::new(CACHE_FILE_PROJECT_LICENSE,             log.clone(),dir.clone()),
            project_language:            PersistentMap::new(CACHE_FILE_PROJECT_LANGUAGE,            log.clone(),dir.clone()),
            project_description:         PersistentMap::new(CACHE_FILE_PROJECT_DESCRIPTION,         log.clone(),dir.clone()),
            project_homepage:            PersistentMap::new(CACHE_FILE_PROJECT_HOMEPAGE,            log.clone(),dir.clone()),
            project_has_issues:          PersistentMap::new(CACHE_FILE_PROJECT_HAS_ISSUES,          log.clone(),dir.clone()),
            project_has_downloads:       PersistentMap::new(CACHE_FILE_PROJECT_HAS_DOWNLOADS,       log.clone(),dir.clone()),
            project_has_wiki:            PersistentMap::new(CACHE_FILE_PROJECT_HAS_WIKI,            log.clone(),dir.clone()),
            project_has_pages:           PersistentMap::new(CACHE_FILE_PROJECT_HAS_PAGES,           log.clone(),dir.clone()),
            project_created:             PersistentMap::new(CACHE_FILE_PROJECT_CREATED,             log.clone(),dir.clone()),
            project_updated:             PersistentMap::new(CACHE_FILE_PROJECT_UPDATED,             log.clone(),dir.clone()),
            project_pushed:              PersistentMap::new(CACHE_FILE_PROJECT_PUSHED,              log.clone(),dir.clone()),
            project_default_branch:      PersistentMap::new(CACHE_FILE_PROJECT_DEFAULT_BRANCH,      log.clone(),dir.clone()),
            project_unique_files:        PersistentMap::new(CACHE_FILE_PROJECT_UNIQUE_FILES,        log.clone(),dir.clone()),
            project_original_files:      PersistentMap::new(CACHE_FILE_PROJECT_ORIGINAL_FILES,      log.clone(),dir.clone()),
            project_impact:              PersistentMap::new(CACHE_FILE_PROJECT_IMPACT,              log.clone(),dir.clone()),
            users:                       PersistentMap::new(CACHE_FILE_USERS,                       log.clone(),dir.clone()).without_cache(),
            user_authored_commits:       PersistentMap::new(CACHE_FILE_USER_AUTHORED_COMMITS,       log.clone(),dir.clone()),
            user_committed_commits:      PersistentMap::new(CACHE_FILE_USER_COMMITTED_COMMITS,      log.clone(),dir.clone()),
            user_author_experience:      PersistentMap::new(CACHE_FILE_USER_AUTHOR_EXPERIENCE,      log.clone(),dir.clone()),
            user_committer_experience:   PersistentMap::new(CACHE_FILE_USER_COMMITTER_EXPERIENCE,   log.clone(),dir.clone()),
            user_experience:             PersistentMap::new(CACHE_FILE_USER_EXPERIENCE,             log.clone(),dir.clone()),
            user_authored_commit_count:  PersistentMap::new(CACHE_FILE_USER_AUTHORED_COMMIT_COUNT,  log.clone(),dir.clone()),
            user_committed_commit_count: PersistentMap::new(CACHE_FILE_USER_COMMITTED_COMMIT_COUNT, log.clone(),dir.clone()),
            paths:                       PersistentMap::new(CACHE_FILE_PATHS,                       log.clone(),dir.clone()).without_cache(),
            commits:                     PersistentMap::new(CACHE_FILE_COMMITS,                     log.clone(),dir.clone()),
            commit_hashes:               PersistentMap::new(CACHE_FILE_COMMIT_HASHES,               log.clone(),dir.clone()).without_cache(),
            commit_messages:             PersistentMap::new(CACHE_FILE_COMMIT_MESSAGES,             log.clone(),dir.clone()).without_cache(),
            commit_author_timestamps:    PersistentMap::new(CACHE_FILE_COMMIT_AUTHOR_TIMESTAMPS,    log.clone(),dir.clone()),
            commit_committer_timestamps: PersistentMap::new(CACHE_FILE_COMMIT_COMMITTER_TIMESTAMPS, log.clone(),dir.clone()),
            commit_changes:              PersistentMap::new(CACHE_FILE_COMMIT_CHANGES,              log.clone(),dir.clone()).without_cache(),
            commit_change_count:         PersistentMap::new(CACHE_FILE_COMMIT_CHANGE_COUNT,         log.clone(),dir.clone()),
            commit_projects:             PersistentMap::new(CACHE_FILE_COMMIT_PROJECTS,             log.clone(),dir.clone()),
            commit_projects_count:       PersistentMap::new(CACHE_FILE_COMMIT_PROJECTS_COUNT,       log.clone(),dir.clone()),
            snapshot_projects:           PersistentMap::new(CACHE_FILE_SNAPSHOT_PROJECTS,           log.clone(),dir.clone()),
=======
            project_metadata:            ProjectMetadataSource::new("project",             log.clone(),dir.clone()),

            project_urls:                PersistentMap::new("project_urls",                log.clone(),dir.clone()).without_cache(),
            project_substores:           PersistentMap::new("project_substores",           log.clone(),dir.clone()).without_cache(),
            project_heads:               PersistentMap::new("project_heads",               log.clone(),dir.clone()),
            project_paths:               PersistentMap::new("project_paths",               log.clone(),dir.clone()),
            project_path_count:          PersistentMap::new("project_path_count",          log.clone(),dir.clone()),
            project_snapshots:           PersistentMap::new("project_snapshots",           log.clone(),dir.clone()),
            project_snapshot_count:      PersistentMap::new("project_snapshot_count",      log.clone(),dir.clone()),
            project_users:               PersistentMap::new("project_users",               log.clone(),dir.clone()),
            project_user_count:          PersistentMap::new("project_user_count",          log.clone(),dir.clone()),
            project_authors:             PersistentMap::new("project_authors",             log.clone(),dir.clone()),
            project_author_count:        PersistentMap::new("project_author_count",        log.clone(),dir.clone()),
            project_committers:          PersistentMap::new("project_committers",          log.clone(),dir.clone()),
            project_committer_count:     PersistentMap::new("project_committer_count",     log.clone(),dir.clone()),
            project_commits:             PersistentMap::new("project_commits",             log.clone(),dir.clone()),
            project_commit_count:        PersistentMap::new("project_commit_count",        log.clone(),dir.clone()),
            project_lifetimes:           PersistentMap::new("project_lifetimes",           log.clone(),dir.clone()),

            project_unique_files:        PersistentMap::new("project_unique_files",        log.clone(),dir.clone()),
            project_original_files:      PersistentMap::new("project_original_files",      log.clone(),dir.clone()),
            project_impact:              PersistentMap::new("project_impact",              log.clone(),dir.clone()),
            project_files:               PersistentMap::new("project_files",               log.clone(), dir.clone()),
            project_languages:           PersistentMap::new("project_languages",           log.clone(), dir.clone()),
            project_languages_count:     PersistentMap::new("project_languages_cout",      log.clone(), dir.clone()),
            project_major_language:      PersistentMap::new("project_major_language",      log.clone(), dir.clone()),
            project_major_language_ratio: PersistentMap::new("project_major_language_ratio", log.clone(), dir.clone()),
            project_major_language_changes: PersistentMap::new("project_major_language_changes", log.clone(), dir.clone()),

            users:                       PersistentMap::new("users",                       log.clone(),dir.clone()).without_cache(),
            user_authored_commits:       PersistentMap::new("user_authored_commits",       log.clone(),dir.clone()),
            user_committed_commits:      PersistentMap::new("user_committed_commits",      log.clone(),dir.clone()),
            user_author_experience:      PersistentMap::new("user_author_experience",      log.clone(),dir.clone()),
            user_committer_experience:   PersistentMap::new("user_committer_experience",   log.clone(),dir.clone()),
            user_experience:             PersistentMap::new("user_experience",             log.clone(),dir.clone()),

            user_authored_commit_count:  PersistentMap::new("user_authored_commit_count",  log.clone(),dir.clone()),
            user_committed_commit_count: PersistentMap::new("user_committed_commit_count", log.clone(),dir.clone()),

            paths:                       PersistentMap::new("paths",                       log.clone(),dir.clone()).without_cache(),
            //snapshots:                   PersistentMap::new("snapshots",                   dir.clone()),

            commits:                     PersistentMap::new("commits",                     log.clone(),dir.clone()),
            commit_hashes:               PersistentMap::new("commit_hashes",               log.clone(),dir.clone()).without_cache(),
            commit_messages:             PersistentMap::new("commit_messages",             log.clone(),dir.clone()).without_cache(),
            commit_author_timestamps:    PersistentMap::new("commit_author_timestamps",    log.clone(),dir.clone()),
            commit_committer_timestamps: PersistentMap::new("commit_committer_timestamps", log.clone(),dir.clone()),
            commit_changes:              PersistentMap::new("commit_changes",              log.clone(),dir.clone()).without_cache(),
            commit_change_count:         PersistentMap::new("commit_change_count",         log.clone(), dir.clone()),
            commit_projects:             PersistentMap::new("commit_projects",             log.clone(), dir.clone()),
            commit_projects_count:       PersistentMap::new("commit_projects_count",       log.clone(), dir.clone()),
            snapshot_projects:           PersistentMap::new("snapshot_projects",           log.clone(), dir.clone()),
>>>>>>> 75e627b1
        }
    }
}

impl Data { // Prequincunx, sort of
    pub fn all_project_ids(&mut self, source: &Source) -> Vec<ProjectId> {
        self.smart_load_project_urls(source).keys().collect::<Vec<&ProjectId>>().pirate()
    }
    pub fn all_user_ids(&mut self, source: &Source) -> Vec<UserId> {
        self.smart_load_users(source).keys().collect::<Vec<&UserId>>().pirate()
    }
    pub fn all_path_ids(&mut self, source: &Source) -> Vec<PathId> {
        self.smart_load_paths(source).keys().collect::<Vec<&PathId>>().pirate()
    }
    pub fn all_commit_ids(&mut self, source: &Source) -> Vec<CommitId> {
        self.smart_load_commits(source).keys().collect::<Vec<&CommitId>>().pirate()
    }
}

impl Data { // Quincunx, sort of
    #[allow(dead_code)] pub fn projects<'a>(&'a mut self, source: &Source) -> impl Iterator<Item=Project> + 'a {
        self.smart_load_project_urls(source).iter().map(|(id, url)| Project::new(id.clone(), url.clone()))
    }

    #[allow(dead_code)] pub fn users<'a>(&'a mut self, source: &Source) -> impl Iterator<Item=&'a User> + 'a {
        self.smart_load_users(source).iter().map(|(_, user)| user)
    }

    #[allow(dead_code)] pub fn paths<'a>(&'a mut self, source: &Source) -> impl Iterator<Item=&'a Path> + 'a {
        self.smart_load_paths(source).iter().map(|(_, path)| path)
    }

    #[allow(dead_code)] pub fn commits<'a>(&'a mut self, source: &Source) -> impl Iterator<Item=&'a Commit> + 'a {
        self.smart_load_commits(source).iter().map(|(_, commit)| commit)
    }
}

impl Data {
    pub fn project(&mut self, source: &Source, id: &ProjectId) -> Option<Project> {
        self.smart_load_project_urls(source).get(id)
            .map(|url| Project::new(id.clone(), url.clone()))
    }
    pub fn project_issues(&mut self, source: &Source, id: &ProjectId) -> Option<usize> {
        self.smart_load_project_issues(source).get(id).pirate()
    }
    pub fn project_buggy_issues(&mut self, source: &Source, id: &ProjectId) -> Option<usize> {
        self.smart_load_project_buggy_issues(source).get(id).pirate()
    }
    pub fn project_is_fork(&mut self, source: &Source, id: &ProjectId) -> Option<bool> {
        self.smart_load_project_is_fork(source).get(id).pirate()
    }
    pub fn project_is_archived(&mut self, source: &Source, id: &ProjectId) -> Option<bool> {
        self.smart_load_project_is_archived(source).get(id).pirate()
    }
    pub fn project_is_disabled(&mut self, source: &Source, id: &ProjectId) -> Option<bool> {
        self.smart_load_project_is_disabled(source).get(id).pirate()
    }
    pub fn project_star_gazer_count(&mut self, source: &Source, id: &ProjectId) -> Option<usize> {
        self.smart_load_project_star_gazer_count(source).get(id).pirate()
    }
    pub fn project_watcher_count(&mut self, source: &Source, id: &ProjectId) -> Option<usize> {
        self.smart_load_project_watcher_count(source).get(id).pirate()
    }
    pub fn project_size(&mut self, source: &Source, id: &ProjectId) -> Option<usize> {
        self.smart_load_project_size(source).get(id).pirate()
    }
    pub fn project_open_issue_count(&mut self, source: &Source, id: &ProjectId) -> Option<usize> {
        self.smart_load_project_open_issue_count(source).get(id).pirate()
    }
    pub fn project_fork_count(&mut self, source: &Source, id: &ProjectId) -> Option<usize> {
        self.smart_load_project_fork_count(source).get(id).pirate()
    }
    pub fn project_subscriber_count(&mut self, source: &Source, id: &ProjectId) -> Option<usize> {
        self.smart_load_project_subscriber_count(source).get(id).pirate()
    }
    pub fn project_license(&mut self, source: &Source, id: &ProjectId) -> Option<String> {
        self.smart_load_project_license(source).get(id).pirate()
    }
    pub fn project_language(&mut self, source: &Source, id: &ProjectId) -> Option<Language> {
        self.smart_load_project_language(source).get(id).pirate()
    }
    pub fn project_description(&mut self, source: &Source, id: &ProjectId) -> Option<String> {
        self.smart_load_project_description(source).get(id).pirate()
    }
    pub fn project_homepage(&mut self, source: &Source, id: &ProjectId) -> Option<String> {
        self.smart_load_project_homepage(source).get(id).pirate()
    }
    pub fn project_has_issues(&mut self, source: &Source, id: &ProjectId) -> Option<bool> {
        self.smart_load_project_has_issues(source).get(id).pirate()
    }
    pub fn project_has_downloads(&mut self, source: &Source, id: &ProjectId) -> Option<bool> {
        self.smart_load_project_has_downloads(source).get(id).pirate()
    }
    pub fn project_has_wiki(&mut self, source: &Source, id: &ProjectId) -> Option<bool> {
        self.smart_load_project_has_wiki(source).get(id).pirate()
    }
    pub fn project_has_pages(&mut self, source: &Source, id: &ProjectId) -> Option<bool> {
        self.smart_load_project_has_pages(source).get(id).pirate()
    }
    pub fn project_created(&mut self, source: &Source, id: &ProjectId) -> Option<i64> {
        self.smart_load_project_created(source).get(id).pirate()        
    }
    pub fn project_updated(&mut self, source: &Source, id: &ProjectId) -> Option<i64> {
        self.smart_load_project_updated(source).get(id).pirate()
    }
    pub fn project_pushed(&mut self, source: &Source, id: &ProjectId) -> Option<i64> {
        self.smart_load_project_pushed(source).get(id).pirate()
    }
    pub fn project_default_branch(&mut self, source: &Source, id: &ProjectId) -> Option<String> {
        self.smart_load_project_default_branch(source).get(id).pirate()
    }
    pub fn project_url(&mut self, source: &Source, id: &ProjectId) -> Option<String> {
        self.smart_load_project_urls(source).get(id).pirate()
    }
    pub fn project_heads(&mut self, source: &Source, id: &ProjectId) -> Option<Vec<Head>> {
        self.smart_load_project_heads(source).get(id).pirate()
    }
    // pub fn project_heads(&mut self, source: &DataSource, id: &ProjectId) -> Option<Vec<(String, Commit)>> {
    //     self.smart_load_project_heads(source).get(id).pirate().map(|v| {
    //         v.into_iter().flat_map(|(name, commit_id)| {
    //             self.commit(source, &commit_id).map(|commit| {
    //                 Head::new(name, commit.clone())
    //             })
    //         }).collect()
    //     })
    // }
    pub fn project_commit_ids(&mut self, source: &Source, id: &ProjectId) -> Option<&Vec<CommitId>> {
        self.smart_load_project_commits(source).get(id)
    }
    pub fn project_commits(&mut self, source: &Source, id: &ProjectId) -> Option<Vec<Commit>> {
        self.smart_load_project_commits(source).get(id).pirate().map(|ids| {
            ids.iter().flat_map(|id| self.commit(source, id).pirate()).collect()
            // FIXME issue warnings in situations like these (when self.commit(id) fails etc.)
        })
    }
    pub fn project_commit_count(&mut self, source: &Source, id: &ProjectId) -> Option<usize> {
        self.smart_load_project_commit_count(source).get(id).pirate()
    }
    pub fn project_path_ids(&mut self, source: &Source, id: &ProjectId) -> Option<&Vec<PathId>> {
        self.smart_load_project_paths(source).get(id)
    }
    pub fn project_paths(&mut self, source: &Source, id: &ProjectId) -> Option<Vec<Path>> {
        self.smart_load_project_paths(source).get(id).pirate().map(|ids| {
            ids.iter().flat_map(|id| self.path(source, id).pirate()).collect()
        })
    }
    pub fn project_path_count(&mut self, source: &Source, id: &ProjectId) -> Option<usize> {
        self.smart_load_project_path_count(source).get(id).pirate()
    }
    pub fn project_snapshot_ids(&mut self, source: &Source, id: &ProjectId) -> Option<&Vec<SnapshotId>> {
        self.smart_load_project_snapshots(source).get(id)
    }
    pub fn project_snapshot_count(&mut self, source: &Source, id: &ProjectId) -> Option<usize> {
        self.smart_load_project_snapshot_count(source).get(id).pirate()
    }
    pub fn project_author_ids(&mut self, source: &Source, id: &ProjectId) -> Option<&Vec<UserId>> {
        self.smart_load_project_authors(source).get(id)
    }
    pub fn project_authors(&mut self, source: &Source, id: &ProjectId) -> Option<Vec<User>> {
        self.smart_load_project_authors(source).get(id).pirate().map(|ids| {
            ids.iter().flat_map(|id| self.user(source, id).pirate()).collect()
        })
    }
    pub fn project_author_count(&mut self, source: &Source, id: &ProjectId) -> Option<usize> {
        self.smart_load_project_author_count(source).get(id).pirate()
    }
    pub fn project_committer_ids(&mut self, source: &Source, id: &ProjectId) -> Option<&Vec<UserId>> {
        self.smart_load_project_committers(source).get(id)
    }
    pub fn project_committers(&mut self, source: &Source, id: &ProjectId) -> Option<Vec<User>> {
        self.smart_load_project_committers(source).get(id).pirate().map(|ids| {
            ids.iter().flat_map(|id| self.user(source, id).pirate()).collect()
        })
    }
    pub fn project_committer_count(&mut self, source: &Source, id: &ProjectId) -> Option<usize> {
        self.smart_load_project_committer_count(source).get(id).pirate()
    }
    pub fn project_user_ids(&mut self, source: &Source, id: &ProjectId) -> Option<&Vec<UserId>> {
        self.smart_load_project_users(source).get(id)
    }
    pub fn project_users(&mut self, source: &Source, id: &ProjectId) -> Option<Vec<User>> {
        self.smart_load_project_users(source).get(id).pirate().map(|ids| {
            ids.iter().flat_map(|id| self.user(source, id).pirate()).collect()
        })
    }
    pub fn project_user_count(&mut self, source: &Source, id: &ProjectId) -> Option<usize> {
        self.smart_load_project_user_count(source).get(id).pirate()
    }
    pub fn project_lifetime(&mut self, source: &Source, id: &ProjectId) -> Option<Duration> {
        self.smart_load_project_lifetimes(source).get(id)
            .pirate()
            .map(|seconds| Duration::from(seconds))
    }
    pub fn project_substore(&mut self, source: &Source, id: &ProjectId) -> Option<Store> {
        self.smart_load_project_substore(source).get(id)
            .pirate()
    }
    pub fn project_unique_files(& mut self, source: &Source, id:&ProjectId) -> Option<usize> {
        self.smart_load_project_unique_files(source).get(id)
            .pirate()
    }
    pub fn project_original_files(& mut self, source: &Source, id:&ProjectId) -> Option<usize> {
        self.smart_load_project_original_files(source).get(id)
            .pirate()
    }
    pub fn project_impact(& mut self, source: &Source, id:&ProjectId) -> Option<usize> {
        self.smart_load_project_impact(source).get(id)
            .pirate()
    }
    pub fn project_files(& mut self, source: &Source, id:&ProjectId) -> Option<usize> {
        self.smart_load_project_files(source).get(id)
            .pirate()
    }
    pub fn project_languages(& mut self, source: &Source, id:&ProjectId) -> Option<Vec<(Language,usize)>> {
        self.smart_load_project_languages(source).get(id)
            .pirate()
    }
    pub fn project_languages_count(& mut self, source: &Source, id:&ProjectId) -> Option<usize> {
        self.smart_load_project_languages_count(source).get(id)
            .pirate()
    }
    pub fn project_major_language(& mut self, source: &Source, id:&ProjectId) -> Option<Language> {
        self.smart_load_project_major_language(source).get(id)
            .pirate()
    }
    pub fn project_major_language_ratio(& mut self, source: &Source, id:&ProjectId) -> Option<f64> {
        self.smart_load_project_major_language_ratio(source).get(id)
            .pirate()
    }
    pub fn project_major_language_changes(& mut self, source: &Source, id:&ProjectId) -> Option<usize> {
        self.smart_load_project_major_language_changes(source).get(id)
            .pirate()
    }
    pub fn user(&mut self, source: &Source, id: &UserId) -> Option<&User> {
        self.smart_load_users(source).get(id)
    }
    pub fn path(&mut self, source: &Source, id: &PathId) -> Option<&Path> {
        self.smart_load_paths(source).get(id)
    }
    pub fn commit(&mut self, source: &Source, id: &CommitId) -> Option<&Commit> {
        self.smart_load_commits(source).get(id)
    }
    pub fn commit_hash(&mut self, source: &Source, id: &CommitId) -> Option<&String> {
        self.smart_load_commit_hashes(source).get(id)
    }
    pub fn commit_message(&mut self, source: &Source, id: &CommitId) -> Option<&String> {
        self.smart_load_commit_messages(source).get(id)
    }
    pub fn commit_author_timestamp(&mut self, source: &Source, id: &CommitId) -> Option<i64> {
        self.smart_load_commit_author_timestamps(source).get(id).pirate()
    }
    pub fn commit_committer_timestamp(&mut self, source: &Source, id: &CommitId) -> Option<i64> {
        self.smart_load_commit_committer_timestamps(source).get(id).pirate()
    }
    pub fn commit_changes(&mut self, source: &Source, id: &CommitId) -> Option<Vec<Change>> {
        self.smart_load_commit_changes(source).get(id).map(|vector| {
            vector.iter().map(|(path_id, snapshot_id)| {
                Change::new(path_id.clone(), snapshot_id.clone())
            }).collect()
        })
    }
    pub fn commit_changed_paths(&mut self, source: &Source, id: &CommitId) -> Option<Vec<Path>> {
        self.smart_load_commit_changes(source).get(id).pirate().map(|ids| {
            ids.iter().flat_map(|change| self.path(source, &change.0/*path_id()*/).pirate()).collect()
        })
    }
    pub fn commit_change_count(&mut self, source: &Source, id: &CommitId) -> Option<usize> {
        self.smart_load_commit_change_count(source).get(id).pirate()
    }
    pub fn commit_changed_path_count(&mut self, source: &Source, id: &CommitId) -> Option<usize> {
        self.smart_load_commit_change_count(source).get(id).pirate()
    }
    pub fn commit_projects(&mut self, source: &Source, id : &CommitId) -> Option<Vec<Project>> {
        self.smart_load_commit_projects(source).get(id).pirate().map(|ids| {
            ids.iter().flat_map(|id| self.project(source, id)).collect()
        })   
    }
    pub fn commit_projects_count(&mut self, source: &Source, id : &CommitId) -> Option<usize> {
        self.smart_load_commit_projects_count(source).get(id).pirate()
    }
    pub fn user_committed_commit_ids(&mut self, source: &Source, id: &UserId) -> Option<&Vec<CommitId>> {
        self.smart_load_user_committed_commits(source).get(id)
    }
    pub fn user_authored_commits(&mut self, source: &Source, id: &UserId) -> Option<Vec<Commit>> {
        self.smart_load_user_authored_commits(source).get(id).pirate().map(|ids| {
            ids.iter().flat_map(|id| self.commit(source, id).pirate()).collect()
        })
    }
    pub fn user_authored_commit_ids(&mut self, source: &Source, id: &UserId) -> Option<&Vec<CommitId>> {
        self.smart_load_user_authored_commits(source).get(id)
    }
    pub fn user_committed_experience(&mut self, source: &Source, id: &UserId) -> Option<Duration> {
        self.smart_load_user_committer_experience(source)
            .get(id)
            .map(|seconds| Duration::from(*seconds))
    }
    pub fn user_author_experience(&mut self, source: &Source, id: &UserId) -> Option<Duration> {
        self.smart_load_user_author_experience(source)
            .get(id)
            .map(|seconds| Duration::from(*seconds))
    }
    pub fn user_experience(&mut self, source: &Source, id: &UserId) -> Option<Duration> {
        self.smart_load_user_experience(source)
            .get(id)
            .map(|seconds| Duration::from(*seconds))
    }
    pub fn user_committed_commit_count(&mut self, source: &Source, id: &UserId) -> Option<usize> {
        self.smart_load_user_committed_commit_count(source).get(id).pirate()
    }
    pub fn user_authored_commit_count(&mut self, source: &Source, id: &UserId) -> Option<usize> {
        self.smart_load_user_authored_commit_count(source).get(id).pirate()
    }
    pub fn user_committed_commits(&mut self, source: &Source, id: &UserId) -> Option<Vec<Commit>> {
        self.smart_load_user_committed_commits(source).get(id).pirate().map(|ids| {
            ids.iter().flat_map(|id| self.commit(source, id).pirate()).collect()
        })
    }
    pub fn snapshot_unique_projects(&mut self, source: &Source, id : &SnapshotId) -> usize {
        // TODO I am sure rust frowns upon this, but how do I return ! attributes that are cached in the datastore? 
        self.smart_load_snapshot_projects(source).get(id).unwrap().0
    }
    pub fn snapshot_original_project(&mut self, source: &Source, id : &SnapshotId) -> ProjectId {
        // TODO I am sure rust frowns upon this, but how do I return ! attributes that are cached in the datastore? 
        self.smart_load_snapshot_projects(source).get(id).unwrap().1
    }
}

macro_rules! load_from_source {
    ($self:ident, $vector:ident, $source:expr)  => {{
        if !$self.$vector.is_loaded() {
            $self.$vector.load_from_source($source);
        }
        $self.$vector.grab_collection()
    }}
}

macro_rules! load_from_metadata {
    ($self:ident, $vector:ident, $source:expr)  => {{
        if !$self.$vector.is_loaded() {
            $self.$vector.load_from_metadata($source, &$self.project_metadata);
        }
        $self.$vector.grab_collection()
    }}
}

macro_rules! load_with_prerequisites {
    ($self:ident, $vector:ident, $source:expr, $n:ident, $($prereq:ident),*)  => {{
        mashup! {
            $( m["smart_load" $prereq] = smart_load_$prereq; )*
               m["load"] = load_from_$n;
        }
        if !$self.$vector.is_loaded() {
            m! { $(  $self."smart_load" $prereq($source); )*              }
            m! { $self.$vector."load"($source, $($self.$prereq.grab_collection()), *); }
        }
        $self.$vector.grab_collection()
    }}
}

impl Data {
    fn smart_load_project_substore(&mut self, source: &Source) -> &BTreeMap<ProjectId, Store> {
        load_from_source!(self, project_substores, source)
    }
    fn smart_load_project_urls(&mut self, source: &Source) -> &BTreeMap<ProjectId, String> {
        load_from_source!(self, project_urls, source)
    }
    fn smart_load_project_heads(&mut self, source: &Source) -> &BTreeMap<ProjectId, Vec<Head>> {
        load_from_source!(self, project_heads, source)
    }
    fn smart_load_project_users(&mut self, source: &Source) -> &BTreeMap<ProjectId, Vec<UserId>> {
        load_with_prerequisites!(self, project_users, source, two, project_authors, project_committers)
    }
    fn smart_load_project_authors(&mut self, source: &Source) -> &BTreeMap<ProjectId, Vec<UserId>> {
        load_with_prerequisites!(self, project_authors, source, two, project_commits, commits)
    }
    fn smart_load_project_committers(&mut self, source: &Source) -> &BTreeMap<ProjectId, Vec<UserId>> {
        load_with_prerequisites!(self, project_committers, source, two, project_commits, commits)
    }
    fn smart_load_project_commits(&mut self, source: &Source) -> &BTreeMap<ProjectId, Vec<CommitId>> {
        load_with_prerequisites!(self, project_commits, source, two, project_heads, commits)
    }
    fn smart_load_project_paths(&mut self, source: &Source) -> &BTreeMap<ProjectId, Vec<PathId>> {
        load_with_prerequisites!(self, project_paths, source, two, project_commits, commit_changes)
    }
    fn smart_load_project_snapshots(&mut self, source: &Source) -> &BTreeMap<ProjectId, Vec<SnapshotId>> {
        load_with_prerequisites!(self, project_snapshots, source, two, project_commits, commit_changes)
    }
    fn smart_load_project_user_count(&mut self, source: &Source) -> &BTreeMap<ProjectId, usize> {
        load_with_prerequisites!(self, project_user_count, source, one, project_users)
    }
    fn smart_load_project_author_count(&mut self, source: &Source) -> &BTreeMap<ProjectId, usize> {
        load_with_prerequisites!(self, project_author_count, source, one, project_authors)
    }
    fn smart_load_project_path_count(&mut self, source: &Source) -> &BTreeMap<ProjectId, usize> {
        load_with_prerequisites!(self, project_path_count, source, one, project_paths)
    }
    fn smart_load_project_snapshot_count(&mut self, source: &Source) -> &BTreeMap<ProjectId, usize> {
        load_with_prerequisites!(self, project_snapshot_count, source, one, project_snapshots)
    }
    fn smart_load_project_committer_count(&mut self, source: &Source) -> &BTreeMap<ProjectId, usize> {
        load_with_prerequisites!(self, project_committer_count, source, one, project_committers)
    }
    fn smart_load_project_commit_count(&mut self, source: &Source) -> &BTreeMap<ProjectId, usize> {
        load_with_prerequisites!(self, project_commit_count, source, one, project_commits)
    }
    fn smart_load_project_lifetimes(&mut self, source: &Source) -> &BTreeMap<ProjectId, u64> {
        load_with_prerequisites!(self, project_lifetimes, source, three, project_commits,
                                                                        commit_author_timestamps,
                                                                        commit_committer_timestamps)
    }
    fn smart_load_project_unique_files(& mut self, source: &Source) -> &BTreeMap<ProjectId, usize> {
        load_with_prerequisites!(self, project_unique_files, source, three, project_commits, commit_changes, snapshot_projects)
    }
    fn smart_load_project_original_files(& mut self, source: &Source) -> &BTreeMap<ProjectId, usize> {
        load_with_prerequisites!(self, project_original_files, source, three, project_commits, commit_changes, snapshot_projects)
    }
    fn smart_load_project_impact(& mut self, source: &Source) -> &BTreeMap<ProjectId, usize> {
        load_with_prerequisites!(self, project_impact, source, three, project_commits, commit_changes, snapshot_projects)
    }
    fn smart_load_project_files(& mut self, source: &Source) -> &BTreeMap<ProjectId, usize> {
        load_with_prerequisites!(self, project_files, source, two, project_commits, commit_changes)
    }
    fn smart_load_project_languages(& mut self, source: &Source) -> &BTreeMap<ProjectId, Vec<(Language,usize)>> {
        load_with_prerequisites!(self, project_languages, source, three, project_commits, commit_changes, paths)
    }
    fn smart_load_project_languages_count(& mut self, source: &Source) -> &BTreeMap<ProjectId, usize> {
        load_with_prerequisites!(self, project_languages_count, source, one, project_languages)
    }
    fn smart_load_project_major_language(& mut self, source: &Source) -> &BTreeMap<ProjectId, Language> {
        load_with_prerequisites!(self, project_major_language, source, one, project_languages)
    }
    fn smart_load_project_major_language_ratio(& mut self, source: &Source) -> &BTreeMap<ProjectId, f64> {
        load_with_prerequisites!(self, project_major_language_ratio, source, one, project_languages)
    }
    fn smart_load_project_major_language_changes(& mut self, source: &Source) -> &BTreeMap<ProjectId, usize> {
        load_with_prerequisites!(self, project_major_language_changes, source, one, project_languages)
    }
    fn smart_load_users(&mut self, source: &Source) -> &BTreeMap<UserId, User> {
        load_from_source!(self, users, source)
    }
    fn smart_load_user_authored_commits(&mut self, source: &Source) -> &BTreeMap<UserId, Vec<CommitId>> {
        load_with_prerequisites!(self, user_authored_commits, source, one, commits)
    }
    fn smart_load_user_committed_commits(&mut self, source: &Source) -> &BTreeMap<UserId, Vec<CommitId>> {
        load_with_prerequisites!(self, user_committed_commits, source, one, commits)
    }
    fn smart_load_user_author_experience(&mut self, source: &Source) -> &BTreeMap<UserId, u64> {
        load_with_prerequisites!(self, user_author_experience, source, two, user_authored_commits,
                                                                           commit_author_timestamps)
    }
    fn smart_load_user_committer_experience(&mut self, source: &Source) -> &BTreeMap<UserId, u64> {
        load_with_prerequisites!(self, user_committer_experience, source, two, user_committed_commits,
                                                                              commit_committer_timestamps)
    }
    fn smart_load_user_experience(&mut self, source: &Source) -> &BTreeMap<UserId, u64> {
        load_with_prerequisites!(self, user_experience, source, three, user_committed_commits,
                                                                      commit_author_timestamps,
                                                                      commit_committer_timestamps)
    }
    fn smart_load_user_committed_commit_count(&mut self, source: &Source) -> &BTreeMap<UserId, usize> {
        load_with_prerequisites!(self, user_committed_commit_count, source, one, user_committed_commits)
    }
    fn smart_load_user_authored_commit_count(&mut self, source: &Source) -> &BTreeMap<UserId, usize> {
        load_with_prerequisites!(self, user_authored_commit_count, source, one, user_authored_commits)
    }
    fn smart_load_paths(&mut self, source: &Source) -> &BTreeMap<PathId, Path> {
        load_from_source!(self, paths, source)
    }
    // fn smart_load_snapshots(&mut self, source: &DataSource) -> &BTreeMap<SnapshotId, Snapshot> {
    //     load_from_source!(self, snapshots, source)
    // }
    fn smart_load_commits(&mut self, source: &Source) -> &BTreeMap<CommitId, Commit> {
        load_from_source!(self, commits, source)
    }
    fn smart_load_commit_hashes(&mut self, source: &Source) -> &BTreeMap<CommitId, String> {
        load_from_source!(self, commit_hashes, source)
    }
    fn smart_load_commit_messages(&mut self, source: &Source) -> &BTreeMap<CommitId, String> {
        load_from_source!(self, commit_messages, source)
    }
    fn smart_load_commit_committer_timestamps(&mut self, source: &Source) -> &BTreeMap<CommitId, i64> {
        load_from_source!(self, commit_committer_timestamps, source)
    }
    fn smart_load_commit_author_timestamps(&mut self, source: &Source) -> &BTreeMap<CommitId, i64> {
        load_from_source!(self, commit_author_timestamps, source)
    }
    fn smart_load_commit_changes(&mut self, source: &Source) -> &BTreeMap<CommitId, Vec<ChangeTuple>> {
        load_from_source!(self, commit_changes, source)
    }
    fn smart_load_commit_change_count(&mut self, source: &Source) -> &BTreeMap<CommitId, usize> {
        load_with_prerequisites!(self, commit_change_count, source, one, commit_changes)
    }
    fn smart_load_commit_projects(&mut self, source: &Source) -> &BTreeMap<CommitId, Vec<ProjectId>> {
        load_with_prerequisites!(self, commit_projects, source, one, project_commits)
    }
    fn smart_load_commit_projects_count(&mut self, source: &Source) -> &BTreeMap<CommitId, usize> {
        load_with_prerequisites!(self, commit_projects_count, source, one, commit_projects)
    }
    fn smart_load_snapshot_projects(& mut self, source: &Source) -> &BTreeMap<SnapshotId,(usize, ProjectId)> {
        load_with_prerequisites!(self, snapshot_projects, source, three, commit_changes, commit_projects, commit_author_timestamps)
    }

    pub fn smart_load_project_issues(&mut self, source: &Source) -> &BTreeMap<ProjectId, usize> {
        load_from_metadata!(self, project_issue_count, source)
    }
    pub fn smart_load_project_buggy_issues(&mut self, source: &Source) -> &BTreeMap<ProjectId, usize> {
        load_from_metadata!(self, project_buggy_issue_count, source)
    }
    pub fn smart_load_project_is_fork(&mut self, source: &Source) -> &BTreeMap<ProjectId, bool> {
        load_from_metadata!(self, project_is_fork, source)
    }
    pub fn smart_load_project_is_archived(&mut self, source: &Source) -> &BTreeMap<ProjectId, bool> {
        load_from_metadata!(self, project_is_archived, source)
    }
    pub fn smart_load_project_is_disabled(&mut self, source: &Source) -> &BTreeMap<ProjectId, bool> {
        load_from_metadata!(self, project_is_disabled, source)
    }
    pub fn smart_load_project_star_gazer_count(&mut self, source: &Source) -> &BTreeMap<ProjectId, usize> {
        load_from_metadata!(self, project_star_gazer_count, source)
    }
    pub fn smart_load_project_watcher_count(&mut self, source: &Source) -> &BTreeMap<ProjectId, usize> {
        load_from_metadata!(self, project_watcher_count, source)
    }
    pub fn smart_load_project_size(&mut self, source: &Source) -> &BTreeMap<ProjectId, usize> {
        load_from_metadata!(self, project_project_size, source)
    }
    pub fn smart_load_project_open_issue_count(&mut self, source: &Source) -> &BTreeMap<ProjectId, usize> {
        load_from_metadata!(self, project_open_issue_count, source)
    }
    pub fn smart_load_project_fork_count(&mut self, source: &Source) -> &BTreeMap<ProjectId, usize> {
        load_from_metadata!(self, project_fork_count, source)
    }
    pub fn smart_load_project_subscriber_count(&mut self, source: &Source) -> &BTreeMap<ProjectId, usize> {
        load_from_metadata!(self, project_subscriber_count, source)
    }
    pub fn smart_load_project_license(&mut self, source: &Source) -> &BTreeMap<ProjectId, String> {
        load_from_metadata!(self, project_license, source)
    }
    pub fn smart_load_project_language(&mut self, source: &Source) -> &BTreeMap<ProjectId, Language> {
        load_from_metadata!(self, project_language, source)
    }
    pub fn smart_load_project_description(&mut self, source: &Source) -> &BTreeMap<ProjectId, String> {
        load_from_metadata!(self, project_description, source)
    }
    pub fn smart_load_project_homepage(&mut self, source: &Source) -> &BTreeMap<ProjectId, String> {
        load_from_metadata!(self, project_homepage, source)
    }
    pub fn smart_load_project_has_issues(&mut self, source: &Source) -> &BTreeMap<ProjectId, bool> {
        load_from_metadata!(self, project_has_issues, source)
    }
    pub fn smart_load_project_has_downloads(&mut self, source: &Source) -> &BTreeMap<ProjectId, bool> {
        load_from_metadata!(self, project_has_downloads, source)
    }
    pub fn smart_load_project_has_wiki(&mut self, source: &Source) -> &BTreeMap<ProjectId, bool> {
        load_from_metadata!(self, project_has_wiki, source)
    }
    pub fn smart_load_project_has_pages(&mut self, source: &Source) -> &BTreeMap<ProjectId, bool> {
        load_from_metadata!(self, project_has_pages, source)
    }
    fn smart_load_project_created(&mut self, source: &Source) -> &BTreeMap<ProjectId, i64> {
        load_from_metadata!(self, project_created, source)
    }
    pub fn smart_load_project_updated(&mut self, source: &Source) -> &BTreeMap<ProjectId, i64> {
        load_from_metadata!(self, project_updated, source)
    }
    pub fn smart_load_project_pushed(&mut self, source: &Source) -> &BTreeMap<ProjectId, i64> {
        load_from_metadata!(self, project_pushed, source)
    }
    pub fn smart_load_project_default_branch(&mut self, source: &Source) -> &BTreeMap<ProjectId, String> {
        load_from_metadata!(self, project_default_branch, source)
    }
}

impl Data {
    pub fn export_to_csv<S>(&mut self, source: &Source, dir: S) -> Result<(), std::io::Error> where S: Into<String> {
        let dir = dir.into();
        std::fs::create_dir_all(&dir)?;
        macro_rules! path {
            ($filename:expr) => {
                format!("{}/{}.csv", dir, $filename)
            }
        }

        // self.project_metadata.iter(source).into_csv(path!("project_metadata"))?;
        // FIXME add 
        todo!();

        self.smart_load_project_urls(source).iter().into_csv(path!("project_urls"))?;
        self.smart_load_project_heads(source).iter().into_csv(path!("project_heads"))?;
        self.smart_load_users(source).iter().into_csv(path!("users"))?;
        self.smart_load_paths(source).iter().into_csv(path!("paths"))?;
        self.smart_load_commits(source).iter().into_csv(path!("commits"))?;
        self.smart_load_commit_hashes(source).iter().into_csv(path!("commit_hashes"))?;
        self.smart_load_commit_messages(source).iter().into_csv(path!("commit_messages"))?;
        self.smart_load_commit_committer_timestamps(source).iter().into_csv(path!("commit_committer_timestamps"))?;
        self.smart_load_commit_author_timestamps(source).iter().into_csv(path!("commit_author_timestamps"))?;
        self.smart_load_commit_changes(source).iter().into_csv(path!("commit_changes"))?;

        source.snapshot_bytes()
             .map(|(id, content)| {
                 Snapshot::new(id, content)
             }).into_csv(path!("snapshots"))?;

        Ok(())
    }
}

impl Database {
    pub fn export_to_csv<S>(&self, dir: S) -> Result<(), std::io::Error> where S: Into<String> {
        self.data.borrow_mut().export_to_csv(&self.source, dir)
    }
}<|MERGE_RESOLUTION|>--- conflicted
+++ resolved
@@ -20,67 +20,73 @@
 use crate::{CacheDir, Store};
 
 pub mod cache_filenames {
-    pub static CACHE_FILE_PROJECT_IS_FORK:             &'static str = "project_is_fork";
-    pub static CACHE_FILE_PROJECT_IS_ARCHIVED:         &'static str = "project_is_archived";
-    pub static CACHE_FILE_PROJECT_IS_DISABLED:         &'static str = "project_is_disabled";
-    pub static CACHE_FILE_PROJECT_STARGAZER_COUNT:     &'static str = "project_stargazer_count";
-    pub static CACHE_FILE_PROJECT_WATCHER_COUNT:       &'static str = "project_watcher_count";
-    pub static CACHE_FILE_PROJECT_SIZE:                &'static str = "project_size";
-    pub static CACHE_FILE_PROJECT_ISSUE_COUNT:         &'static str = "project_issue_count";
-    pub static CACHE_FILE_PROJECT_BUGGY_ISSUE_COUNT:   &'static str = "project_buggy_issue_count";
-    pub static CACHE_FILE_PROJECT_OPEN_ISSUE_COUNT:    &'static str = "project_open_issue_count";
-    pub static CACHE_FILE_PROJECT_FORK_COUNT:          &'static str = "project_fork_count";
-    pub static CACHE_FILE_PROJECT_SUBSCRIBER_COUNT:    &'static str = "project_subscriber_count";
-    pub static CACHE_FILE_PROJECT_LANGUAGE:            &'static str = "project_language";
-    pub static CACHE_FILE_PROJECT_DESCRIPTION:         &'static str = "project_description";
-    pub static CACHE_FILE_PROJECT_HOMEPAGE:            &'static str = "project_homepage";
-    pub static CACHE_FILE_PROJECT_LICENSE:             &'static str = "project_license";
-    pub static CACHE_FILE_PROJECT_HAS_ISSUES:          &'static str = "project_has_issues";
-    pub static CACHE_FILE_PROJECT_HAS_DOWNLOADS:       &'static str = "project_has_downloads";
-    pub static CACHE_FILE_PROJECT_HAS_WIKI:            &'static str = "project_has_wiki";
-    pub static CACHE_FILE_PROJECT_HAS_PAGES:           &'static str = "project_has_pages";
-    pub static CACHE_FILE_PROJECT_CREATED:             &'static str = "project_created";
-    pub static CACHE_FILE_PROJECT_UPDATED:             &'static str = "project_updated";
-    pub static CACHE_FILE_PROJECT_PUSHED:              &'static str = "project_pushed";
-    pub static CACHE_FILE_PROJECT_DEFAULT_BRANCH:      &'static str = "project_default_branch";
-    pub static CACHE_FILE_PROJECT_URL:                 &'static str = "project_url";
-    pub static CACHE_FILE_PROJECT_SUBSTORE:            &'static str = "project_substore";
-    pub static CACHE_FILE_PROJECT_HEADS:               &'static str = "project_heads";
-    pub static CACHE_FILE_PROJECT_PATHS:               &'static str = "project_paths";
-    pub static CACHE_FILE_PROJECT_PATH_COUNT:          &'static str = "project_path_count";
-    pub static CACHE_FILE_PROJECT_SNAPSHOTS:           &'static str = "project_snapshots";
-    pub static CACHE_FILE_PROJECT_SNAPSHOT_COUNT:      &'static str = "project_snapshot_count";
-    pub static CACHE_FILE_PROJECT_USERS:               &'static str = "project_users";
-    pub static CACHE_FILE_PROJECT_USER_COUNT:          &'static str = "project_user_count";
-    pub static CACHE_FILE_PROJECT_AUTHORS:             &'static str = "project_authors";
-    pub static CACHE_FILE_PROJECT_AUTHOR_COUNT:        &'static str = "project_author_count";
-    pub static CACHE_FILE_PROJECT_COMMITTERS:          &'static str = "project_committers";
-    pub static CACHE_FILE_PROJECT_COMMITTER_COUNT:     &'static str = "project_committer_count";
-    pub static CACHE_FILE_PROJECT_COMMITS:             &'static str = "project_commits";
-    pub static CACHE_FILE_PROJECT_COMMIT_COUNT:        &'static str = "project_commit_count";
-    pub static CACHE_FILE_PROJECT_LIFETIME:            &'static str = "project_lifetime";
-    pub static CACHE_FILE_PROJECT_UNIQUE_FILES:        &'static str = "project_unique_files";
-    pub static CACHE_FILE_PROJECT_ORIGINAL_FILES:      &'static str = "project_original_files";
-    pub static CACHE_FILE_PROJECT_IMPACT:              &'static str = "project_impact";
-    pub static CACHE_FILE_USERS:                       &'static str = "users";
-    pub static CACHE_FILE_USER_AUTHORED_COMMITS:       &'static str = "user_authored_commits";
-    pub static CACHE_FILE_USER_COMMITTED_COMMITS:      &'static str = "user_committed_commits";
-    pub static CACHE_FILE_USER_AUTHOR_EXPERIENCE:      &'static str = "user_author_experience";
-    pub static CACHE_FILE_USER_COMMITTER_EXPERIENCE:   &'static str = "user_committer_experience";
-    pub static CACHE_FILE_USER_EXPERIENCE:             &'static str = "user_experience";
-    pub static CACHE_FILE_USER_AUTHORED_COMMIT_COUNT:  &'static str = "user_authored_commit_count";
-    pub static CACHE_FILE_USER_COMMITTED_COMMIT_COUNT: &'static str = "user_committed_commit_count";
-    pub static CACHE_FILE_PATHS:                       &'static str = "paths";
-    pub static CACHE_FILE_COMMITS:                     &'static str = "commits";
-    pub static CACHE_FILE_COMMIT_HASHES:               &'static str = "commit_hashes";
-    pub static CACHE_FILE_COMMIT_MESSAGES:             &'static str = "commit_messages";
-    pub static CACHE_FILE_COMMIT_AUTHOR_TIMESTAMPS:    &'static str = "commit_author_timestamps";
-    pub static CACHE_FILE_COMMIT_COMMITTER_TIMESTAMPS: &'static str = "commit_committer_timestamps";
-    pub static CACHE_FILE_COMMIT_CHANGES:              &'static str = "commit_changes";
-    pub static CACHE_FILE_COMMIT_CHANGE_COUNT:         &'static str = "commit_change_count";
-    pub static CACHE_FILE_COMMIT_PROJECTS:             &'static str = "commit_projects";
-    pub static CACHE_FILE_COMMIT_PROJECTS_COUNT:       &'static str = "commit_projects_count";
-    pub static CACHE_FILE_SNAPSHOT_PROJECTS:           &'static str = "snapshot_projects";
+    pub static CACHE_FILE_PROJECT_IS_FORK:                &'static str = "project_is_fork";
+    pub static CACHE_FILE_PROJECT_IS_ARCHIVED:            &'static str = "project_is_archived";
+    pub static CACHE_FILE_PROJECT_IS_DISABLED:            &'static str = "project_is_disabled";
+    pub static CACHE_FILE_PROJECT_STARGAZER_COUNT:        &'static str = "project_stargazer_count";
+    pub static CACHE_FILE_PROJECT_WATCHER_COUNT:          &'static str = "project_watcher_count";
+    pub static CACHE_FILE_PROJECT_SIZE:                   &'static str = "project_size";
+    pub static CACHE_FILE_PROJECT_ISSUE_COUNT:            &'static str = "project_issue_count";
+    pub static CACHE_FILE_PROJECT_BUGGY_ISSUE_COUNT:      &'static str = "project_buggy_issue_count";
+    pub static CACHE_FILE_PROJECT_OPEN_ISSUE_COUNT:       &'static str = "project_open_issue_count";
+    pub static CACHE_FILE_PROJECT_FORK_COUNT:             &'static str = "project_fork_count";
+    pub static CACHE_FILE_PROJECT_SUBSCRIBER_COUNT:       &'static str = "project_subscriber_count";
+    pub static CACHE_FILE_PROJECT_LANGUAGE:               &'static str = "project_language";
+    pub static CACHE_FILE_PROJECT_DESCRIPTION:            &'static str = "project_description";
+    pub static CACHE_FILE_PROJECT_HOMEPAGE:               &'static str = "project_homepage";
+    pub static CACHE_FILE_PROJECT_LICENSE:                &'static str = "project_license";
+    pub static CACHE_FILE_PROJECT_HAS_ISSUES:             &'static str = "project_has_issues";
+    pub static CACHE_FILE_PROJECT_HAS_DOWNLOADS:          &'static str = "project_has_downloads";
+    pub static CACHE_FILE_PROJECT_HAS_WIKI:               &'static str = "project_has_wiki";
+    pub static CACHE_FILE_PROJECT_HAS_PAGES:              &'static str = "project_has_pages";
+    pub static CACHE_FILE_PROJECT_CREATED:                &'static str = "project_created";
+    pub static CACHE_FILE_PROJECT_UPDATED:                &'static str = "project_updated";
+    pub static CACHE_FILE_PROJECT_PUSHED:                 &'static str = "project_pushed";
+    pub static CACHE_FILE_PROJECT_DEFAULT_BRANCH:         &'static str = "project_default_branch";
+    pub static CACHE_FILE_PROJECT_URL:                    &'static str = "project_url";
+    pub static CACHE_FILE_PROJECT_SUBSTORE:               &'static str = "project_substore";
+    pub static CACHE_FILE_PROJECT_HEADS:                  &'static str = "project_heads";
+    pub static CACHE_FILE_PROJECT_PATHS:                  &'static str = "project_paths";
+    pub static CACHE_FILE_PROJECT_PATH_COUNT:             &'static str = "project_path_count";
+    pub static CACHE_FILE_PROJECT_SNAPSHOTS:              &'static str = "project_snapshots";
+    pub static CACHE_FILE_PROJECT_SNAPSHOT_COUNT:         &'static str = "project_snapshot_count";
+    pub static CACHE_FILE_PROJECT_USERS:                  &'static str = "project_users";
+    pub static CACHE_FILE_PROJECT_USER_COUNT:             &'static str = "project_user_count";
+    pub static CACHE_FILE_PROJECT_AUTHORS:                &'static str = "project_authors";
+    pub static CACHE_FILE_PROJECT_AUTHOR_COUNT:           &'static str = "project_author_count";
+    pub static CACHE_FILE_PROJECT_COMMITTERS:             &'static str = "project_committers";
+    pub static CACHE_FILE_PROJECT_COMMITTER_COUNT:        &'static str = "project_committer_count";
+    pub static CACHE_FILE_PROJECT_COMMITS:                &'static str = "project_commits";
+    pub static CACHE_FILE_PROJECT_COMMIT_COUNT:           &'static str = "project_commit_count";
+    pub static CACHE_FILE_PROJECT_LIFETIME:               &'static str = "project_lifetime";
+    pub static CACHE_FILE_PROJECT_UNIQUE_FILES:           &'static str = "project_unique_files";
+    pub static CACHE_FILE_PROJECT_ORIGINAL_FILES:         &'static str = "project_original_files";
+    pub static CACHE_FILE_PROJECT_IMPACT:                 &'static str = "project_impact";
+    pub static CACHE_FILE_PROJECT_FILES:                  &'static str = "project_files";
+    pub static CACHE_FILE_PROJECT_LANGUAGES:              &'static str = "project_languages";
+    pub static CACHE_FILE_PROJECT_LANGUAGES_COUNT:        &'static str = "project_languages_count";
+    pub static CACHE_FILE_PROJECT_MAJOR_LANGUAGE:         &'static str = "project_major_language";
+    pub static CACHE_FILE_PROJECT_MAJOR_LANGUAGE_RATIO:   &'static str = "project_major_language_ratio";
+    pub static CACHE_FILE_PROJECT_MAJOR_LANGUAGE_CHANGES: &'static str = "project_major_language_changes";
+    pub static CACHE_FILE_USERS:                          &'static str = "users";
+    pub static CACHE_FILE_USER_AUTHORED_COMMITS:          &'static str = "user_authored_commits";
+    pub static CACHE_FILE_USER_COMMITTED_COMMITS:         &'static str = "user_committed_commits";
+    pub static CACHE_FILE_USER_AUTHOR_EXPERIENCE:         &'static str = "user_author_experience";
+    pub static CACHE_FILE_USER_COMMITTER_EXPERIENCE:      &'static str = "user_committer_experience";
+    pub static CACHE_FILE_USER_EXPERIENCE:                &'static str = "user_experience";
+    pub static CACHE_FILE_USER_AUTHORED_COMMIT_COUNT:     &'static str = "user_authored_commit_count";
+    pub static CACHE_FILE_USER_COMMITTED_COMMIT_COUNT:    &'static str = "user_committed_commit_count";
+    pub static CACHE_FILE_PATHS:                          &'static str = "paths";
+    pub static CACHE_FILE_COMMITS:                        &'static str = "commits";
+    pub static CACHE_FILE_COMMIT_HASHES:                  &'static str = "commit_hashes";
+    pub static CACHE_FILE_COMMIT_MESSAGES:                &'static str = "commit_messages";
+    pub static CACHE_FILE_COMMIT_AUTHOR_TIMESTAMPS:       &'static str = "commit_author_timestamps";
+    pub static CACHE_FILE_COMMIT_COMMITTER_TIMESTAMPS:    &'static str = "commit_committer_timestamps";
+    pub static CACHE_FILE_COMMIT_CHANGES:                 &'static str = "commit_changes";
+    pub static CACHE_FILE_COMMIT_CHANGE_COUNT:            &'static str = "commit_change_count";
+    pub static CACHE_FILE_COMMIT_PROJECTS:                &'static str = "commit_projects";
+    pub static CACHE_FILE_COMMIT_PROJECTS_COUNT:          &'static str = "commit_projects_count";
+    pub static CACHE_FILE_SNAPSHOT_PROJECTS:              &'static str = "snapshot_projects";
 }
 
 use cache_filenames::*;
@@ -1081,7 +1087,7 @@
     type A = BTreeMap<ProjectId, Vec<CommitId>>;
     type B = BTreeMap<CommitId, Vec<ChangeTuple>>;
 
-    fn extract (project_commits : &Self::A, commit_changes : &Self::B) -> BTreeMap<ProjectId, usize> {
+    fn extract (source: &Source, project_commits : &Self::A, commit_changes : &Self::B) -> BTreeMap<ProjectId, usize> {
         project_commits.iter().map(|(pid, commits)| {
             let mut paths = BTreeSet::<PathId>::new();
             for cid in commits {
@@ -1106,7 +1112,7 @@
     type B = BTreeMap<CommitId, Vec<ChangeTuple>>;
     type C = BTreeMap<PathId, Path>;
 
-    fn extract (project_commits : &Self::A, commit_changes : &Self::B, paths : &Self::C) -> BTreeMap<ProjectId, Vec<(Language,usize)>> {
+    fn extract (source: &Source, project_commits : &Self::A, commit_changes : &Self::B, paths : &Self::C) -> BTreeMap<ProjectId, Vec<(Language,usize)>> {
         let mut cached_paths = BTreeMap::<PathId, Language>::new();
         project_commits.iter().map(|(pid, commits)| {
             let mut languages = BTreeMap::<Language, usize>::new();
@@ -1144,7 +1150,7 @@
 impl SingleMapExtractor for ProjectMajorLanguageExtractor {
     type A = BTreeMap<ProjectId, Vec<(Language, usize)>>;
 
-    fn extract (project_languages : &Self::A) -> BTreeMap<ProjectId, Language> {
+    fn extract (source: &Source, project_languages : &Self::A) -> BTreeMap<ProjectId, Language> {
         project_languages.iter()
             .filter(|(_pid, langs)| langs.len() > 0)
             .map(|(pid, langs)| (*pid, langs.get(0).unwrap().0))
@@ -1160,7 +1166,7 @@
 impl SingleMapExtractor for ProjectMajorLanguageRatioExtractor {
     type A = BTreeMap<ProjectId, Vec<(Language, usize)>>;
 
-    fn extract (project_languages : &Self::A) -> BTreeMap<ProjectId, f64> {
+    fn extract (source: &Source, project_languages : &Self::A) -> BTreeMap<ProjectId, f64> {
         project_languages.iter()
             .filter(|(_pid, langs)| langs.len() > 0)
             .map(|(pid, langs)| (*pid, langs.get(0).unwrap().1 as f64 / langs.iter().map(|(_, count)| *count).sum::<usize>() as f64))
@@ -1176,7 +1182,7 @@
 impl SingleMapExtractor for ProjectMajorLanguageChangesExtractor {
     type A = BTreeMap<ProjectId, Vec<(Language, usize)>>;
 
-    fn extract (project_languages : &Self::A) -> BTreeMap<ProjectId, usize> {
+    fn extract (source: &Source, project_languages : &Self::A) -> BTreeMap<ProjectId, usize> {
         project_languages.iter()
             .filter(|(_pid, langs)| langs.len() > 0)
             .map(|(pid, langs)| (*pid, langs.get(0).unwrap().1))
@@ -1274,124 +1280,75 @@
     pub fn new(/*source: DataSource,*/ cache_dir: CacheDir, log: Log) -> Data {
         let dir = cache_dir.as_string();
         Data {
-<<<<<<< HEAD
-            project_metadata:            ProjectMetadataSource::new("project",                      log.clone(),dir.clone()),
-
-            project_urls:                PersistentMap::new(CACHE_FILE_PROJECT_URL,                 log.clone(),dir.clone()).without_cache(),
-            project_substores:           PersistentMap::new(CACHE_FILE_PROJECT_SUBSTORE,            log.clone(),dir.clone()).without_cache(),
-            project_heads:               PersistentMap::new(CACHE_FILE_PROJECT_HEADS,               log.clone(),dir.clone()),
-            project_paths:               PersistentMap::new(CACHE_FILE_PROJECT_PATHS,               log.clone(),dir.clone()),
-            project_path_count:          PersistentMap::new(CACHE_FILE_PROJECT_PATH_COUNT,          log.clone(),dir.clone()),
-            project_snapshots:           PersistentMap::new(CACHE_FILE_PROJECT_SNAPSHOTS,           log.clone(),dir.clone()),
-            project_snapshot_count:      PersistentMap::new(CACHE_FILE_PROJECT_SNAPSHOT_COUNT,      log.clone(),dir.clone()),
-            project_users:               PersistentMap::new(CACHE_FILE_PROJECT_USERS,               log.clone(),dir.clone()),
-            project_user_count:          PersistentMap::new(CACHE_FILE_PROJECT_USER_COUNT,          log.clone(),dir.clone()),
-            project_authors:             PersistentMap::new(CACHE_FILE_PROJECT_AUTHORS,             log.clone(),dir.clone()),
-            project_author_count:        PersistentMap::new(CACHE_FILE_PROJECT_AUTHOR_COUNT,        log.clone(),dir.clone()),
-            project_committers:          PersistentMap::new(CACHE_FILE_PROJECT_COMMITTERS,          log.clone(),dir.clone()),
-            project_committer_count:     PersistentMap::new(CACHE_FILE_PROJECT_COMMITTER_COUNT,     log.clone(),dir.clone()),
-            project_commits:             PersistentMap::new(CACHE_FILE_PROJECT_COMMITS,             log.clone(),dir.clone()),
-            project_commit_count:        PersistentMap::new(CACHE_FILE_PROJECT_COMMIT_COUNT,        log.clone(),dir.clone()),
-            project_lifetimes:           PersistentMap::new(CACHE_FILE_PROJECT_LIFETIME,            log.clone(),dir.clone()),
-            project_issue_count:         PersistentMap::new(CACHE_FILE_PROJECT_ISSUE_COUNT,         log.clone(),dir.clone()),
-            project_buggy_issue_count:   PersistentMap::new(CACHE_FILE_PROJECT_BUGGY_ISSUE_COUNT,   log.clone(),dir.clone()),
-            project_open_issue_count:    PersistentMap::new(CACHE_FILE_PROJECT_OPEN_ISSUE_COUNT,    log.clone(),dir.clone()),
-            project_is_fork:             PersistentMap::new(CACHE_FILE_PROJECT_IS_FORK,             log.clone(),dir.clone()),
-            project_is_archived:         PersistentMap::new(CACHE_FILE_PROJECT_IS_ARCHIVED,         log.clone(),dir.clone()),
-            project_is_disabled:         PersistentMap::new(CACHE_FILE_PROJECT_IS_DISABLED,         log.clone(),dir.clone()),
-            project_star_gazer_count:    PersistentMap::new(CACHE_FILE_PROJECT_STARGAZER_COUNT,     log.clone(),dir.clone()),
-            project_watcher_count:       PersistentMap::new(CACHE_FILE_PROJECT_WATCHER_COUNT,       log.clone(),dir.clone()),
-            project_project_size:        PersistentMap::new(CACHE_FILE_PROJECT_SIZE,                log.clone(),dir.clone()),
-            project_fork_count:          PersistentMap::new(CACHE_FILE_PROJECT_FORK_COUNT,          log.clone(),dir.clone()),
-            project_subscriber_count:    PersistentMap::new(CACHE_FILE_PROJECT_SUBSCRIBER_COUNT,    log.clone(),dir.clone()),
-            project_license:             PersistentMap::new(CACHE_FILE_PROJECT_LICENSE,             log.clone(),dir.clone()),
-            project_language:            PersistentMap::new(CACHE_FILE_PROJECT_LANGUAGE,            log.clone(),dir.clone()),
-            project_description:         PersistentMap::new(CACHE_FILE_PROJECT_DESCRIPTION,         log.clone(),dir.clone()),
-            project_homepage:            PersistentMap::new(CACHE_FILE_PROJECT_HOMEPAGE,            log.clone(),dir.clone()),
-            project_has_issues:          PersistentMap::new(CACHE_FILE_PROJECT_HAS_ISSUES,          log.clone(),dir.clone()),
-            project_has_downloads:       PersistentMap::new(CACHE_FILE_PROJECT_HAS_DOWNLOADS,       log.clone(),dir.clone()),
-            project_has_wiki:            PersistentMap::new(CACHE_FILE_PROJECT_HAS_WIKI,            log.clone(),dir.clone()),
-            project_has_pages:           PersistentMap::new(CACHE_FILE_PROJECT_HAS_PAGES,           log.clone(),dir.clone()),
-            project_created:             PersistentMap::new(CACHE_FILE_PROJECT_CREATED,             log.clone(),dir.clone()),
-            project_updated:             PersistentMap::new(CACHE_FILE_PROJECT_UPDATED,             log.clone(),dir.clone()),
-            project_pushed:              PersistentMap::new(CACHE_FILE_PROJECT_PUSHED,              log.clone(),dir.clone()),
-            project_default_branch:      PersistentMap::new(CACHE_FILE_PROJECT_DEFAULT_BRANCH,      log.clone(),dir.clone()),
-            project_unique_files:        PersistentMap::new(CACHE_FILE_PROJECT_UNIQUE_FILES,        log.clone(),dir.clone()),
-            project_original_files:      PersistentMap::new(CACHE_FILE_PROJECT_ORIGINAL_FILES,      log.clone(),dir.clone()),
-            project_impact:              PersistentMap::new(CACHE_FILE_PROJECT_IMPACT,              log.clone(),dir.clone()),
-            users:                       PersistentMap::new(CACHE_FILE_USERS,                       log.clone(),dir.clone()).without_cache(),
-            user_authored_commits:       PersistentMap::new(CACHE_FILE_USER_AUTHORED_COMMITS,       log.clone(),dir.clone()),
-            user_committed_commits:      PersistentMap::new(CACHE_FILE_USER_COMMITTED_COMMITS,      log.clone(),dir.clone()),
-            user_author_experience:      PersistentMap::new(CACHE_FILE_USER_AUTHOR_EXPERIENCE,      log.clone(),dir.clone()),
-            user_committer_experience:   PersistentMap::new(CACHE_FILE_USER_COMMITTER_EXPERIENCE,   log.clone(),dir.clone()),
-            user_experience:             PersistentMap::new(CACHE_FILE_USER_EXPERIENCE,             log.clone(),dir.clone()),
-            user_authored_commit_count:  PersistentMap::new(CACHE_FILE_USER_AUTHORED_COMMIT_COUNT,  log.clone(),dir.clone()),
-            user_committed_commit_count: PersistentMap::new(CACHE_FILE_USER_COMMITTED_COMMIT_COUNT, log.clone(),dir.clone()),
-            paths:                       PersistentMap::new(CACHE_FILE_PATHS,                       log.clone(),dir.clone()).without_cache(),
-            commits:                     PersistentMap::new(CACHE_FILE_COMMITS,                     log.clone(),dir.clone()),
-            commit_hashes:               PersistentMap::new(CACHE_FILE_COMMIT_HASHES,               log.clone(),dir.clone()).without_cache(),
-            commit_messages:             PersistentMap::new(CACHE_FILE_COMMIT_MESSAGES,             log.clone(),dir.clone()).without_cache(),
-            commit_author_timestamps:    PersistentMap::new(CACHE_FILE_COMMIT_AUTHOR_TIMESTAMPS,    log.clone(),dir.clone()),
-            commit_committer_timestamps: PersistentMap::new(CACHE_FILE_COMMIT_COMMITTER_TIMESTAMPS, log.clone(),dir.clone()),
-            commit_changes:              PersistentMap::new(CACHE_FILE_COMMIT_CHANGES,              log.clone(),dir.clone()).without_cache(),
-            commit_change_count:         PersistentMap::new(CACHE_FILE_COMMIT_CHANGE_COUNT,         log.clone(),dir.clone()),
-            commit_projects:             PersistentMap::new(CACHE_FILE_COMMIT_PROJECTS,             log.clone(),dir.clone()),
-            commit_projects_count:       PersistentMap::new(CACHE_FILE_COMMIT_PROJECTS_COUNT,       log.clone(),dir.clone()),
-            snapshot_projects:           PersistentMap::new(CACHE_FILE_SNAPSHOT_PROJECTS,           log.clone(),dir.clone()),
-=======
-            project_metadata:            ProjectMetadataSource::new("project",             log.clone(),dir.clone()),
-
-            project_urls:                PersistentMap::new("project_urls",                log.clone(),dir.clone()).without_cache(),
-            project_substores:           PersistentMap::new("project_substores",           log.clone(),dir.clone()).without_cache(),
-            project_heads:               PersistentMap::new("project_heads",               log.clone(),dir.clone()),
-            project_paths:               PersistentMap::new("project_paths",               log.clone(),dir.clone()),
-            project_path_count:          PersistentMap::new("project_path_count",          log.clone(),dir.clone()),
-            project_snapshots:           PersistentMap::new("project_snapshots",           log.clone(),dir.clone()),
-            project_snapshot_count:      PersistentMap::new("project_snapshot_count",      log.clone(),dir.clone()),
-            project_users:               PersistentMap::new("project_users",               log.clone(),dir.clone()),
-            project_user_count:          PersistentMap::new("project_user_count",          log.clone(),dir.clone()),
-            project_authors:             PersistentMap::new("project_authors",             log.clone(),dir.clone()),
-            project_author_count:        PersistentMap::new("project_author_count",        log.clone(),dir.clone()),
-            project_committers:          PersistentMap::new("project_committers",          log.clone(),dir.clone()),
-            project_committer_count:     PersistentMap::new("project_committer_count",     log.clone(),dir.clone()),
-            project_commits:             PersistentMap::new("project_commits",             log.clone(),dir.clone()),
-            project_commit_count:        PersistentMap::new("project_commit_count",        log.clone(),dir.clone()),
-            project_lifetimes:           PersistentMap::new("project_lifetimes",           log.clone(),dir.clone()),
-
-            project_unique_files:        PersistentMap::new("project_unique_files",        log.clone(),dir.clone()),
-            project_original_files:      PersistentMap::new("project_original_files",      log.clone(),dir.clone()),
-            project_impact:              PersistentMap::new("project_impact",              log.clone(),dir.clone()),
-            project_files:               PersistentMap::new("project_files",               log.clone(), dir.clone()),
-            project_languages:           PersistentMap::new("project_languages",           log.clone(), dir.clone()),
-            project_languages_count:     PersistentMap::new("project_languages_cout",      log.clone(), dir.clone()),
-            project_major_language:      PersistentMap::new("project_major_language",      log.clone(), dir.clone()),
-            project_major_language_ratio: PersistentMap::new("project_major_language_ratio", log.clone(), dir.clone()),
-            project_major_language_changes: PersistentMap::new("project_major_language_changes", log.clone(), dir.clone()),
-
-            users:                       PersistentMap::new("users",                       log.clone(),dir.clone()).without_cache(),
-            user_authored_commits:       PersistentMap::new("user_authored_commits",       log.clone(),dir.clone()),
-            user_committed_commits:      PersistentMap::new("user_committed_commits",      log.clone(),dir.clone()),
-            user_author_experience:      PersistentMap::new("user_author_experience",      log.clone(),dir.clone()),
-            user_committer_experience:   PersistentMap::new("user_committer_experience",   log.clone(),dir.clone()),
-            user_experience:             PersistentMap::new("user_experience",             log.clone(),dir.clone()),
-
-            user_authored_commit_count:  PersistentMap::new("user_authored_commit_count",  log.clone(),dir.clone()),
-            user_committed_commit_count: PersistentMap::new("user_committed_commit_count", log.clone(),dir.clone()),
-
-            paths:                       PersistentMap::new("paths",                       log.clone(),dir.clone()).without_cache(),
-            //snapshots:                   PersistentMap::new("snapshots",                   dir.clone()),
-
-            commits:                     PersistentMap::new("commits",                     log.clone(),dir.clone()),
-            commit_hashes:               PersistentMap::new("commit_hashes",               log.clone(),dir.clone()).without_cache(),
-            commit_messages:             PersistentMap::new("commit_messages",             log.clone(),dir.clone()).without_cache(),
-            commit_author_timestamps:    PersistentMap::new("commit_author_timestamps",    log.clone(),dir.clone()),
-            commit_committer_timestamps: PersistentMap::new("commit_committer_timestamps", log.clone(),dir.clone()),
-            commit_changes:              PersistentMap::new("commit_changes",              log.clone(),dir.clone()).without_cache(),
-            commit_change_count:         PersistentMap::new("commit_change_count",         log.clone(), dir.clone()),
-            commit_projects:             PersistentMap::new("commit_projects",             log.clone(), dir.clone()),
-            commit_projects_count:       PersistentMap::new("commit_projects_count",       log.clone(), dir.clone()),
-            snapshot_projects:           PersistentMap::new("snapshot_projects",           log.clone(), dir.clone()),
->>>>>>> 75e627b1
+            project_metadata:               ProjectMetadataSource::new("project",             log.clone(),dir.clone()),
+   
+            project_urls:                   PersistentMap::new(CACHE_FILE_PROJECT_URL,                    log.clone(),dir.clone()).without_cache(),
+            project_substores:              PersistentMap::new(CACHE_FILE_PROJECT_SUBSTORE,               log.clone(),dir.clone()).without_cache(),
+            project_heads:                  PersistentMap::new(CACHE_FILE_PROJECT_HEADS,                  log.clone(),dir.clone()),
+            project_paths:                  PersistentMap::new(CACHE_FILE_PROJECT_PATHS,                  log.clone(),dir.clone()),
+            project_path_count:             PersistentMap::new(CACHE_FILE_PROJECT_PATH_COUNT,             log.clone(),dir.clone()),
+            project_snapshots:              PersistentMap::new(CACHE_FILE_PROJECT_SNAPSHOTS,              log.clone(),dir.clone()),
+            project_snapshot_count:         PersistentMap::new(CACHE_FILE_PROJECT_SNAPSHOT_COUNT,         log.clone(),dir.clone()),
+            project_users:                  PersistentMap::new(CACHE_FILE_PROJECT_USERS,                  log.clone(),dir.clone()),
+            project_user_count:             PersistentMap::new(CACHE_FILE_PROJECT_USER_COUNT,             log.clone(),dir.clone()),
+            project_authors:                PersistentMap::new(CACHE_FILE_PROJECT_AUTHORS,                log.clone(),dir.clone()),
+            project_author_count:           PersistentMap::new(CACHE_FILE_PROJECT_AUTHOR_COUNT,           log.clone(),dir.clone()),
+            project_committers:             PersistentMap::new(CACHE_FILE_PROJECT_COMMITTERS,             log.clone(),dir.clone()),
+            project_committer_count:        PersistentMap::new(CACHE_FILE_PROJECT_COMMITTER_COUNT,        log.clone(),dir.clone()),
+            project_commits:                PersistentMap::new(CACHE_FILE_PROJECT_COMMITS,                log.clone(),dir.clone()),
+            project_commit_count:           PersistentMap::new(CACHE_FILE_PROJECT_COMMIT_COUNT,           log.clone(),dir.clone()),
+            project_lifetimes:              PersistentMap::new(CACHE_FILE_PROJECT_LIFETIME,               log.clone(),dir.clone()),
+            project_issue_count:            PersistentMap::new(CACHE_FILE_PROJECT_ISSUE_COUNT,            log.clone(),dir.clone()),
+            project_buggy_issue_count:      PersistentMap::new(CACHE_FILE_PROJECT_BUGGY_ISSUE_COUNT,      log.clone(),dir.clone()),
+            project_open_issue_count:       PersistentMap::new(CACHE_FILE_PROJECT_OPEN_ISSUE_COUNT,       log.clone(),dir.clone()),
+            project_is_fork:                PersistentMap::new(CACHE_FILE_PROJECT_IS_FORK,                log.clone(),dir.clone()),
+            project_is_archived:            PersistentMap::new(CACHE_FILE_PROJECT_IS_ARCHIVED,            log.clone(),dir.clone()),
+            project_is_disabled:            PersistentMap::new(CACHE_FILE_PROJECT_IS_DISABLED,            log.clone(),dir.clone()),
+            project_star_gazer_count:       PersistentMap::new(CACHE_FILE_PROJECT_STARGAZER_COUNT,        log.clone(),dir.clone()),
+            project_watcher_count:          PersistentMap::new(CACHE_FILE_PROJECT_WATCHER_COUNT,          log.clone(),dir.clone()),
+            project_project_size:           PersistentMap::new(CACHE_FILE_PROJECT_SIZE,                   log.clone(),dir.clone()),
+            project_fork_count:             PersistentMap::new(CACHE_FILE_PROJECT_FORK_COUNT,             log.clone(),dir.clone()),
+            project_subscriber_count:       PersistentMap::new(CACHE_FILE_PROJECT_SUBSCRIBER_COUNT,       log.clone(),dir.clone()),
+            project_license:                PersistentMap::new(CACHE_FILE_PROJECT_LICENSE,                log.clone(),dir.clone()),
+            project_language:               PersistentMap::new(CACHE_FILE_PROJECT_LANGUAGE,               log.clone(),dir.clone()),
+            project_description:            PersistentMap::new(CACHE_FILE_PROJECT_DESCRIPTION,            log.clone(),dir.clone()),
+            project_homepage:               PersistentMap::new(CACHE_FILE_PROJECT_HOMEPAGE,               log.clone(),dir.clone()),
+            project_has_issues:             PersistentMap::new(CACHE_FILE_PROJECT_HAS_ISSUES,             log.clone(),dir.clone()),
+            project_has_downloads:          PersistentMap::new(CACHE_FILE_PROJECT_HAS_DOWNLOADS,          log.clone(),dir.clone()),
+            project_has_wiki:               PersistentMap::new(CACHE_FILE_PROJECT_HAS_WIKI,               log.clone(),dir.clone()),
+            project_has_pages:              PersistentMap::new(CACHE_FILE_PROJECT_HAS_PAGES,              log.clone(),dir.clone()),
+            project_created:                PersistentMap::new(CACHE_FILE_PROJECT_CREATED,                log.clone(),dir.clone()),
+            project_updated:                PersistentMap::new(CACHE_FILE_PROJECT_UPDATED,                log.clone(),dir.clone()),
+            project_pushed:                 PersistentMap::new(CACHE_FILE_PROJECT_PUSHED,                 log.clone(),dir.clone()),
+            project_default_branch:         PersistentMap::new(CACHE_FILE_PROJECT_DEFAULT_BRANCH,         log.clone(),dir.clone()),
+            project_unique_files:           PersistentMap::new(CACHE_FILE_PROJECT_UNIQUE_FILES,           log.clone(),dir.clone()),
+            project_original_files:         PersistentMap::new(CACHE_FILE_PROJECT_ORIGINAL_FILES,         log.clone(),dir.clone()),
+            project_impact:                 PersistentMap::new(CACHE_FILE_PROJECT_IMPACT,                 log.clone(),dir.clone()),
+            project_files:                  PersistentMap::new(CACHE_FILE_PROJECT_FILES,                  log.clone(), dir.clone()),
+            project_languages:              PersistentMap::new(CACHE_FILE_PROJECT_LANGUAGES,              log.clone(), dir.clone()),
+            project_languages_count:        PersistentMap::new(CACHE_FILE_PROJECT_LANGUAGES_COUNT,        log.clone(), dir.clone()),
+            project_major_language:         PersistentMap::new(CACHE_FILE_PROJECT_MAJOR_LANGUAGE,         log.clone(), dir.clone()),
+            project_major_language_ratio:   PersistentMap::new(CACHE_FILE_PROJECT_MAJOR_LANGUAGE_RATIO,   log.clone(), dir.clone()),
+            project_major_language_changes: PersistentMap::new(CACHE_FILE_PROJECT_MAJOR_LANGUAGE_CHANGES, log.clone(), dir.clone()),
+            users:                          PersistentMap::new(CACHE_FILE_USERS,                          log.clone(),dir.clone()).without_cache(),
+            user_authored_commits:          PersistentMap::new(CACHE_FILE_USER_AUTHORED_COMMITS,          log.clone(),dir.clone()),
+            user_committed_commits:         PersistentMap::new(CACHE_FILE_USER_COMMITTED_COMMITS,         log.clone(),dir.clone()),
+            user_author_experience:         PersistentMap::new(CACHE_FILE_USER_AUTHOR_EXPERIENCE,         log.clone(),dir.clone()),
+            user_committer_experience:      PersistentMap::new(CACHE_FILE_USER_COMMITTER_EXPERIENCE,      log.clone(),dir.clone()),
+            user_experience:                PersistentMap::new(CACHE_FILE_USER_EXPERIENCE,                log.clone(),dir.clone()),
+            user_authored_commit_count:     PersistentMap::new(CACHE_FILE_USER_AUTHORED_COMMIT_COUNT,     log.clone(),dir.clone()),
+            user_committed_commit_count:    PersistentMap::new(CACHE_FILE_USER_COMMITTED_COMMIT_COUNT,    log.clone(),dir.clone()),
+            paths:                          PersistentMap::new(CACHE_FILE_PATHS,                          log.clone(),dir.clone()).without_cache(),
+            commits:                        PersistentMap::new(CACHE_FILE_COMMITS,                        log.clone(),dir.clone()),
+            commit_hashes:                  PersistentMap::new(CACHE_FILE_COMMIT_HASHES,                  log.clone(),dir.clone()).without_cache(),
+            commit_messages:                PersistentMap::new(CACHE_FILE_COMMIT_MESSAGES,                log.clone(),dir.clone()).without_cache(),
+            commit_author_timestamps:       PersistentMap::new(CACHE_FILE_COMMIT_AUTHOR_TIMESTAMPS,       log.clone(),dir.clone()),
+            commit_committer_timestamps:    PersistentMap::new(CACHE_FILE_COMMIT_COMMITTER_TIMESTAMPS,    log.clone(),dir.clone()),
+            commit_changes:                 PersistentMap::new(CACHE_FILE_COMMIT_CHANGES,                 log.clone(),dir.clone()).without_cache(),
+            commit_change_count:            PersistentMap::new(CACHE_FILE_COMMIT_CHANGE_COUNT,            log.clone(),dir.clone()),
+            commit_projects:                PersistentMap::new(CACHE_FILE_COMMIT_PROJECTS,                log.clone(),dir.clone()),
+            commit_projects_count:          PersistentMap::new(CACHE_FILE_COMMIT_PROJECTS_COUNT,          log.clone(),dir.clone()),
+            snapshot_projects:              PersistentMap::new(CACHE_FILE_SNAPSHOT_PROJECTS,              log.clone(),dir.clone()),
         }
     }
 }
