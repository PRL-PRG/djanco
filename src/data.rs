use std::collections::{BTreeMap, BTreeSet};
use std::collections::btree_map::Entry;
use std::cell::RefCell;
use std::marker::PhantomData;
use std::iter::FromIterator;

use anyhow::*;
use itertools::{Itertools, MinMaxResult};

use crate::objects::*;
use crate::piracy::*;
use crate::persistent::*;
use crate::iterators::*;
use crate::metadata::*;
use crate::log::*;
use crate::weights_and_measures::{Weighed};
use crate::time::Duration;
use crate::source::Source;
use crate::{CacheDir, Store};

pub mod cache_filenames {
    pub static CACHE_FILE_PROJECT_IS_FORK:                &'static str = "project_is_fork";
    pub static CACHE_FILE_PROJECT_IS_ARCHIVED:            &'static str = "project_is_archived";
    pub static CACHE_FILE_PROJECT_IS_DISABLED:            &'static str = "project_is_disabled";
    pub static CACHE_FILE_PROJECT_STARGAZER_COUNT:        &'static str = "project_stargazer_count";
    pub static CACHE_FILE_PROJECT_WATCHER_COUNT:          &'static str = "project_watcher_count";
    pub static CACHE_FILE_PROJECT_SIZE:                   &'static str = "project_size";
    pub static CACHE_FILE_PROJECT_ISSUE_COUNT:            &'static str = "project_issue_count";
    pub static CACHE_FILE_PROJECT_BUGGY_ISSUE_COUNT:      &'static str = "project_buggy_issue_count";
    pub static CACHE_FILE_PROJECT_OPEN_ISSUE_COUNT:       &'static str = "project_open_issue_count";
    pub static CACHE_FILE_PROJECT_FORK_COUNT:             &'static str = "project_fork_count";
    pub static CACHE_FILE_PROJECT_SUBSCRIBER_COUNT:       &'static str = "project_subscriber_count";
    pub static CACHE_FILE_PROJECT_LANGUAGE:               &'static str = "project_language";
    pub static CACHE_FILE_PROJECT_DESCRIPTION:            &'static str = "project_description";
    pub static CACHE_FILE_PROJECT_HOMEPAGE:               &'static str = "project_homepage";
    pub static CACHE_FILE_PROJECT_LICENSE:                &'static str = "project_license";
    pub static CACHE_FILE_PROJECT_HAS_ISSUES:             &'static str = "project_has_issues";
    pub static CACHE_FILE_PROJECT_HAS_DOWNLOADS:          &'static str = "project_has_downloads";
    pub static CACHE_FILE_PROJECT_HAS_WIKI:               &'static str = "project_has_wiki";
    pub static CACHE_FILE_PROJECT_HAS_PAGES:              &'static str = "project_has_pages";
    pub static CACHE_FILE_PROJECT_CREATED:                &'static str = "project_created";
    pub static CACHE_FILE_PROJECT_UPDATED:                &'static str = "project_updated";
    pub static CACHE_FILE_PROJECT_PUSHED:                 &'static str = "project_pushed";
    pub static CACHE_FILE_PROJECT_DEFAULT_BRANCH:         &'static str = "project_default_branch";
    pub static CACHE_FILE_PROJECT_COMMIT_CONTRIBUTIONS:   &'static str = "project_commit_contributions";
    pub static CACHE_FILE_PROJECT_CHANGE_CONTRIBUTIONS:   &'static str = "project_change_contributions";
    pub static CACHE_FILE_PROJECT_URL:                    &'static str = "project_url";
    pub static CACHE_FILE_PROJECT_SUBSTORE:               &'static str = "project_substore";
    pub static CACHE_FILE_PROJECT_HEADS:                  &'static str = "project_heads";
    pub static CACHE_FILE_PROJECT_PATHS:                  &'static str = "project_paths";
    pub static CACHE_FILE_PROJECT_PATH_COUNT:             &'static str = "project_path_count";
    pub static CACHE_FILE_PROJECT_SNAPSHOTS:              &'static str = "project_snapshots";
    pub static CACHE_FILE_PROJECT_SNAPSHOT_COUNT:         &'static str = "project_snapshot_count";
    pub static CACHE_FILE_PROJECT_USERS:                  &'static str = "project_users";
    pub static CACHE_FILE_PROJECT_USER_COUNT:             &'static str = "project_user_count";
    pub static CACHE_FILE_PROJECT_AUTHORS:                &'static str = "project_authors";
    pub static CACHE_FILE_PROJECT_AUTHOR_COUNT:           &'static str = "project_author_count";
    pub static CACHE_FILE_PROJECT_COMMITTERS:             &'static str = "project_committers";
    pub static CACHE_FILE_PROJECT_COMMITTER_COUNT:        &'static str = "project_committer_count";
    pub static CACHE_FILE_PROJECT_COMMITS:                &'static str = "project_commits";
    pub static CACHE_FILE_PROJECT_COMMIT_COUNT:           &'static str = "project_commit_count";
    pub static CACHE_FILE_PROJECT_LIFETIME:               &'static str = "project_lifetime";
    pub static CACHE_FILE_PROJECT_UNIQUE_FILES:           &'static str = "project_unique_files";
    pub static CACHE_FILE_PROJECT_ORIGINAL_FILES:         &'static str = "project_original_files";
    pub static CACHE_FILE_PROJECT_IMPACT:                 &'static str = "project_impact";
    pub static CACHE_FILE_PROJECT_FILES:                  &'static str = "project_files";
    pub static CACHE_FILE_PROJECT_LANGUAGES:              &'static str = "project_languages";
    pub static CACHE_FILE_PROJECT_LANGUAGES_COUNT:        &'static str = "project_languages_count";
    pub static CACHE_FILE_PROJECT_MAJOR_LANGUAGE:         &'static str = "project_major_language";
    pub static CACHE_FILE_PROJECT_MAJOR_LANGUAGE_RATIO:   &'static str = "project_major_language_ratio";
    pub static CACHE_FILE_PROJECT_MAJOR_LANGUAGE_CHANGES: &'static str = "project_major_language_changes";
    pub static CACHE_FILE_PROJECT_ALL_FORKS:              &'static str = "project_all_forks";
    pub static CACHE_FILE_PROJECT_ALL_FORKS_COUNT:        &'static str = "project_all_forks_count";
    pub static CACHE_FILE_USERS:                          &'static str = "users";
    pub static CACHE_FILE_USER_AUTHORED_COMMITS:          &'static str = "user_authored_commits";
    pub static CACHE_FILE_USER_COMMITTED_COMMITS:         &'static str = "user_committed_commits";
    pub static CACHE_FILE_USER_AUTHOR_EXPERIENCE:         &'static str = "user_author_experience";
    pub static CACHE_FILE_USER_COMMITTER_EXPERIENCE:      &'static str = "user_committer_experience";
    pub static CACHE_FILE_USER_EXPERIENCE:                &'static str = "user_experience";
    pub static CACHE_FILE_USER_AUTHORED_COMMIT_COUNT:     &'static str = "user_authored_commit_count";
    pub static CACHE_FILE_USER_COMMITTED_COMMIT_COUNT:    &'static str = "user_committed_commit_count";
    pub static CACHE_FILE_PATHS:                          &'static str = "paths";
    pub static CACHE_FILE_COMMITS:                        &'static str = "commits";
    pub static CACHE_FILE_COMMIT_HASHES:                  &'static str = "commit_hashes";
    pub static CACHE_FILE_COMMIT_MESSAGES:                &'static str = "commit_messages";
    pub static CACHE_FILE_COMMIT_AUTHOR_TIMESTAMPS:       &'static str = "commit_author_timestamps";
    pub static CACHE_FILE_COMMIT_COMMITTER_TIMESTAMPS:    &'static str = "commit_committer_timestamps";
    pub static CACHE_FILE_COMMIT_CHANGES:                 &'static str = "commit_changes";
    pub static CACHE_FILE_COMMIT_CHANGE_COUNT:            &'static str = "commit_change_count";
    pub static CACHE_FILE_COMMIT_PROJECTS:                &'static str = "commit_projects";
    pub static CACHE_FILE_COMMIT_PROJECTS_COUNT:          &'static str = "commit_projects_count";
    pub static CACHE_FILE_SNAPSHOT_PROJECTS:              &'static str = "snapshot_projects";
}

use cache_filenames::*;

// Internally Mutable Data
pub struct Database {
    data: RefCell<Data>,
    source: Source,
    log: Log,
}

// Constructors
impl Database {
    // pub fn from_source<S>(source: DataSource, cache_dir: S) -> Database where S: Into<String> {
    //     let log: Log = Log::new(Verbosity::Log);
    //     Database { data: RefCell::new(Data::new(cache_dir, log.clone())), source, log }
    // }
    // pub fn from<S>(source: DataSource, cache_dir: S, log: Log) -> Database where S: Into<String> {
    //     Database { data: RefCell::new(Data::new(cache_dir, log.clone())), source, log }
    // }
    //pub fn from_spec<Sd, Sc>(dataset_path: Sd, cache_path: Sc, savepoint: i64, subsources: Vec<source>) -> anyhow::Result<Database> where Sd: Into<String>, Sc: Into<String> {
    pub fn new(source: Source, cache_dir: CacheDir, log: Log) -> Self {
        let data = RefCell::new(Data::new(cache_dir, log.clone()));
        Database { data, source, log }
    }
}

// Prequincunx
impl Database {
    pub fn all_project_ids(&self) -> Vec<ProjectId> { self.data.borrow_mut().all_project_ids(&self.source) }
    pub fn all_user_ids(&self)    -> Vec<UserId>    { self.data.borrow_mut().all_user_ids(&self.source)    }
    pub fn all_path_ids(&self)    -> Vec<PathId>    { self.data.borrow_mut().all_path_ids(&self.source)    }
    pub fn all_commit_ids(&self)  -> Vec<CommitId>  { self.data.borrow_mut().all_commit_ids(&self.source)  }
}

pub struct OptionIter<I> where I: Iterator {
    pub iter: Option<I>
}

impl<I> OptionIter<I> where I: Iterator {
    pub fn new() -> Self {
        OptionIter { iter: None }
    }
}

impl<I> Iterator for OptionIter<I> where I: Iterator {
    type Item = I::Item;
    fn next(&mut self) -> Option<Self::Item> {
        self.iter.as_mut().map(|iter| iter.next()).flatten()
    }
}

// Quincunx
impl Database {
    pub fn projects(&self)  -> QuincunxIter<Project>  { QuincunxIter::<Project>::new(&self)  }
    pub fn commits(&self)   -> QuincunxIter<Commit>   { QuincunxIter::<Commit>::new(&self)   }
    pub fn users(&self)     -> QuincunxIter<User>     { QuincunxIter::<User>::new(&self)     }
    pub fn paths(&self)     -> QuincunxIter<Path>     { QuincunxIter::<Path>::new(&self)     }
}

// Uncached stuff
impl Database {
    pub fn snapshot(&self, id: &SnapshotId) -> Option<Snapshot> {
        self.source.get_snapshot(id.clone()).map(|bytes| Snapshot::new(id.clone(), bytes))
    }
    pub fn snapshots<'a>(&'a self) -> impl Iterator<Item=Snapshot> + 'a {
        LogIter::new("reading snapshots", &self.log,Verbosity::Log,
                     self.source.snapshot_bytes()
                         .map(|(id, bytes)| Snapshot::new(id, bytes)))
    }
    pub fn snapshots_with_data<'a>(&'a self) -> impl Iterator<Item=ItemWithData<'a, Snapshot>> + 'a {
        self.snapshots().attach_data_to_each(self)
    }
}

impl Database {
    pub fn project(&self, id: &ProjectId) -> Option<Project> {
        self.data.borrow_mut().project(&self.source, id)
    }
    pub fn project_issues(&self, id: &ProjectId) -> Option<usize> {
        self.data.borrow_mut().project_issues(&self.source, id)
    }
    pub fn project_buggy_issues(&self, id: &ProjectId) -> Option<usize> {
        self.data.borrow_mut().project_buggy_issues(&self.source, id)
    }
    pub fn project_is_fork(&self, id: &ProjectId) -> Option<bool> {
        self.data.borrow_mut().project_is_fork(&self.source, id)
    }
    pub fn project_is_archived(&self, id: &ProjectId) -> Option<bool> {
        self.data.borrow_mut().project_is_archived(&self.source, id)
    }
    pub fn project_is_disabled(&self, id: &ProjectId) -> Option<bool> {
        self.data.borrow_mut().project_is_disabled(&self.source, id)
    }
    pub fn project_star_gazer_count(&self, id: &ProjectId) -> Option<usize> {
        self.data.borrow_mut().project_star_gazer_count(&self.source, id)
    }
    pub fn project_watcher_count(&self, id: &ProjectId) -> Option<usize> {
        self.data.borrow_mut().project_watcher_count(&self.source, id)
    }
    pub fn project_size(&self, id: &ProjectId) -> Option<usize> {
        self.data.borrow_mut().project_size(&self.source, id)
    }
    pub fn project_open_issue_count(&self, id: &ProjectId) -> Option<usize> {
        self.data.borrow_mut().project_open_issue_count(&self.source, id)
    }
    pub fn project_fork_count(&self, id: &ProjectId) -> Option<usize> {
        self.data.borrow_mut().project_fork_count(&self.source, id)
    }
    pub fn project_subscriber_count(&self, id: &ProjectId) -> Option<usize> {
        self.data.borrow_mut().project_subscriber_count(&self.source, id)
    }
    pub fn project_license(&self, id: &ProjectId) -> Option<String> {
        self.data.borrow_mut().project_license(&self.source, id)
    }
    pub fn project_language(&self, id: &ProjectId) -> Option<Language> {
        self.data.borrow_mut().project_language(&self.source, id)
    }
    pub fn project_substore(&self, id: &ProjectId) -> Option<Store> {
        self.data.borrow_mut().project_substore(&self.source, id)
    }
    pub fn project_description(&self, id: &ProjectId) -> Option<String> {
        self.data.borrow_mut().project_description(&self.source, id)
    }
    pub fn project_homepage(&self, id: &ProjectId) -> Option<String> {
        self.data.borrow_mut().project_homepage(&self.source, id)
    }
    pub fn project_has_issues(&self, id: &ProjectId) -> Option<bool> {
        self.data.borrow_mut().project_has_issues(&self.source, id)
    }
    pub fn project_has_downloads(&self, id: &ProjectId) -> Option<bool> {
        self.data.borrow_mut().project_has_downloads(&self.source, id)
    }
    pub fn project_has_wiki(&self, id: &ProjectId) -> Option<bool> {
        self.data.borrow_mut().project_has_wiki(&self.source, id)
    }
    pub fn project_has_pages(&self, id: &ProjectId) -> Option<bool> {
        self.data.borrow_mut().project_has_pages(&self.source, id)
    }
    pub fn project_created(&self, id: &ProjectId) -> Option<i64> {
        self.data.borrow_mut().project_created(&self.source, id)
    }
    pub fn project_updated(&self, id: &ProjectId) -> Option<i64> {
        self.data.borrow_mut().project_updated(&self.source, id)
    }
    pub fn project_pushed(&self, id: &ProjectId) -> Option<i64> {
        self.data.borrow_mut().project_pushed(&self.source, id)
    }
    pub fn project_default_branch(&self, id: &ProjectId) -> Option<String> {
        self.data.borrow_mut().project_default_branch(&self.source, id)
    }
    pub fn project_change_contributions(&self, id: &ProjectId) -> Option<Vec<(User, usize)>> {
        self.data.borrow_mut().project_change_contributions(&self.source, id)
    }
    pub fn project_change_contribution_ids(&self, id: &ProjectId) -> Option<Vec<(UserId, usize)>> {
        self.data.borrow_mut().project_change_contribution_ids(&self.source, id)
    }
    pub fn project_commit_contributions(&self, id: &ProjectId) -> Option<Vec<(User, usize)>> {
        self.data.borrow_mut().project_commit_contributions(&self.source, id)
    }
    pub fn project_commit_contribution_ids(&self, id: &ProjectId) -> Option<Vec<(UserId, usize)>> {
        self.data.borrow_mut().project_commit_contribution_ids(&self.source, id)
    }
    pub fn project_url(&self, id: &ProjectId) -> Option<String> {
        self.data.borrow_mut().project_url(&self.source, id)
    }
    // pub fn project_head_ids(&self, id: &ProjectId) -> Option<Vec<(String, CommitId)>> {
    //     self.data.borrow_mut().project_head_ids(&self.source, id)
    // }
    pub fn project_heads(&self, id: &ProjectId) -> Option<Vec<Head>> {
        self.data.borrow_mut().project_heads(&self.source, id)
    }
    pub fn project_commit_ids(&self, id: &ProjectId) -> Option<Vec<CommitId>> {
        self.data.borrow_mut().project_commit_ids(&self.source, id).pirate()
    }
    pub fn project_commits(&self, id: &ProjectId) -> Option<Vec<Commit>> {
        self.data.borrow_mut().project_commits(&self.source, id)
    }
    pub fn project_commit_count(&self, id: &ProjectId) -> Option<usize> {
        self.data.borrow_mut().project_commit_count(&self.source, id)
    }
    pub fn project_author_ids(&self, id: &ProjectId) -> Option<Vec<UserId>> {
        self.data.borrow_mut().project_author_ids(&self.source, id).pirate()
    }
    pub fn project_authors(&self, id: &ProjectId) -> Option<Vec<User>> {
        self.data.borrow_mut().project_authors(&self.source, id)
    }
    pub fn project_author_count(&self, id: &ProjectId) -> Option<usize> {
        self.data.borrow_mut().project_author_count(&self.source, id)
    }
    pub fn project_path_ids(&self, id: &ProjectId) -> Option<Vec<PathId>> {
        self.data.borrow_mut().project_path_ids(&self.source, id).pirate()
    }
    pub fn project_paths(&self, id: &ProjectId) -> Option<Vec<Path>> {
        self.data.borrow_mut().project_paths(&self.source, id)
    }
    pub fn project_path_count(&self, id: &ProjectId) -> Option<usize> {
        self.data.borrow_mut().project_path_count(&self.source, id)
    }
    pub fn project_snapshot_ids(&self, id: &ProjectId) -> Option<Vec<SnapshotId>> {
        self.data.borrow_mut().project_snapshot_ids(&self.source, id).pirate()
    }
    pub fn project_snapshots(&self, id: &ProjectId) -> Option<Vec<Snapshot>> {
        self.project_snapshot_ids(id).map(|vector| {
            vector.into_iter()
                .flat_map(|id| self.snapshot(&id))
                .collect::<Vec<Snapshot>>()
        })
    }
    pub fn project_snapshot_count(&self, id: &ProjectId) -> Option<usize> {
        self.data.borrow_mut().project_snapshot_count(&self.source, id)
    }
    pub fn project_committer_ids(&self, id: &ProjectId) -> Option<Vec<UserId>> {
        self.data.borrow_mut().project_committer_ids(&self.source, id).pirate()
    }
    pub fn project_committers(&self, id: &ProjectId) -> Option<Vec<User>> {
        self.data.borrow_mut().project_committers(&self.source, id)
    }
    pub fn project_committer_count(&self, id: &ProjectId) -> Option<usize> {
        self.data.borrow_mut().project_committer_count(&self.source, id)
    }
    pub fn project_user_ids(&self, id: &ProjectId) -> Option<Vec<UserId>> {
        self.data.borrow_mut().project_user_ids(&self.source, id).pirate()
    }
    pub fn project_users(&self, id: &ProjectId) -> Option<Vec<User>> {
        self.data.borrow_mut().project_users(&self.source, id)
    }
    pub fn project_user_count(&self, id: &ProjectId) -> Option<usize> {
        self.data.borrow_mut().project_user_count(&self.source, id)
    }
    pub fn project_lifetime(&self, id: &ProjectId) -> Option<Duration> {
        self.data.borrow_mut().project_lifetime(&self.source, id)
    }
    pub fn project_unique_files(&self, id: &ProjectId) -> Option<usize> {
        self.data.borrow_mut().project_unique_files(&self.source, id)
    }
    pub fn project_original_files(&self, id: &ProjectId) -> Option<usize> {
        self.data.borrow_mut().project_original_files(&self.source, id)
    }
    pub fn project_impact(&self, id: &ProjectId) -> Option<usize> {
        self.data.borrow_mut().project_impact(&self.source, id)
    }
    pub fn project_files(&self, id: &ProjectId) -> Option<usize> {
        self.data.borrow_mut().project_files(&self.source, id)
    }
    pub fn project_languages(&self, id: & ProjectId) -> Option<Vec<(Language,usize)>> {
        self.data.borrow_mut().project_languages(&self.source, id)
    }
    pub fn project_languages_count(&self, id: & ProjectId) -> Option<usize> {
        self.data.borrow_mut().project_languages_count(&self.source, id)
    }
    pub fn project_major_language(&self, id: &ProjectId) -> Option<Language> {
        self.data.borrow_mut().project_major_language(&self.source, id)
    }
    pub fn project_major_language_ratio(&self, id: &ProjectId) -> Option<f64> {
        self.data.borrow_mut().project_major_language_ratio(&self.source, id)
    }
    pub fn project_major_language_changes(&self, id: &ProjectId) -> Option<usize> {
        self.data.borrow_mut().project_major_language_changes(&self.source, id)
    }
    pub fn project_all_forks(&self, id: &ProjectId) -> Option<Vec<ProjectId>> {
        self.data.borrow_mut().project_all_forks(&self.source, id)
    }
    pub fn project_all_forks_count(&self, id: &ProjectId) -> Option<usize> {
        self.data.borrow_mut().project_all_forks_count(&self.source, id)
    }
    pub fn user(&self, id: &UserId) -> Option<User> {
        self.data.borrow_mut().user(&self.source, id).pirate()
    }
    pub fn path(&self, id: &PathId) -> Option<Path> {
        self.data.borrow_mut().path(&self.source, id).pirate()
    }
    pub fn commit(&self, id: &CommitId) -> Option<Commit> {
        self.data.borrow_mut().commit(&self.source, id).pirate()
    }
    pub fn commit_hash(&self, id: &CommitId) -> Option<String> {
        self.data.borrow_mut().commit_hash(&self.source, id).pirate()
    }
    pub fn commit_message(&self, id: &CommitId) -> Option<String> {
        self.data.borrow_mut().commit_message(&self.source, id).pirate()
    }
    pub fn commit_author_timestamp(&self, id: &CommitId) -> Option<i64> {
        self.data.borrow_mut().commit_author_timestamp(&self.source, id)
    }
    pub fn commit_committer_timestamp(&self, id: &CommitId) -> Option<i64> {
        self.data.borrow_mut().commit_committer_timestamp(&self.source, id)
    }
    pub fn commit_changes(&self, id: &CommitId) -> Option<Vec<Change>> {
        self.data.borrow_mut().commit_changes(&self.source, id)
    }
    pub fn commit_changed_paths(&self, id: &CommitId) -> Option<Vec<Path>> {
        self.data.borrow_mut().commit_changed_paths(&self.source, id)
    }
    pub fn commit_change_count(&self, id: &CommitId) -> Option<usize> {
        self.data.borrow_mut().commit_change_count(&self.source, id)
    }
    pub fn commit_changed_path_count(&self, id: &CommitId) -> Option<usize> {
        self.data.borrow_mut().commit_changed_path_count(&self.source, id)
    }
    pub fn commit_projects(&self, id : &CommitId) -> Option<Vec<Project>> {
        self.data.borrow_mut().commit_projects(&self.source, id)
    }
    pub fn commit_projects_count(&self, id: &CommitId) -> Option<usize> {
        self.data.borrow_mut().commit_projects_count(&self.source, id)
    }
    pub fn user_committed_commit_ids(&self, id: &UserId) -> Option<Vec<CommitId>> {
        self.data.borrow_mut().user_committed_commit_ids(&self.source, id).pirate()
    }
    pub fn user_authored_commits(&self, id: &UserId) -> Option<Vec<Commit>> {
        self.data.borrow_mut().user_authored_commits(&self.source, id)
    }
    pub fn user_authored_commit_ids(&self, id: &UserId) -> Option<Vec<CommitId>> {
        self.data.borrow_mut().user_authored_commit_ids(&self.source, id).pirate()
    }
    pub fn user_committed_experience(&self, id: &UserId) -> Option<Duration> {
        self.data.borrow_mut().user_committed_experience(&self.source, id)
    }
    pub fn user_author_experience(&self, id: &UserId) -> Option<Duration> {
        self.data.borrow_mut().user_author_experience(&self.source, id)
    }
    pub fn user_experience(&self, id: &UserId) -> Option<Duration> {
        self.data.borrow_mut().user_experience(&self.source, id)
    }
    pub fn user_committed_commit_count(&self, id: &UserId) -> Option<usize> {
        self.data.borrow_mut().user_committed_commit_count(&self.source, id)
    }
    pub fn user_authored_commit_count(&self, id: &UserId) -> Option<usize> {
        self.data.borrow_mut().user_authored_commit_count(&self.source, id)
    }
    pub fn user_committed_commits(&self, id: &UserId) -> Option<Vec<Commit>> {
        self.data.borrow_mut().user_committed_commits(&self.source, id)
    }
    pub fn snapshot_unique_projects(&self, id : &SnapshotId) -> usize {
        self.data.borrow_mut().snapshot_unique_projects(&self.source, id)
    }
    pub fn snapshot_original_project(&self, id : &SnapshotId) -> ProjectId {
        self.data.borrow_mut().snapshot_original_project(&self.source, id)
    }
}

struct IdExtractor<Id: Identity + Persistent> { _type: PhantomData<Id> }
impl<Id> IdExtractor<Id> where Id: Identity + Persistent {
    pub fn _new() -> IdExtractor<Id> {
        IdExtractor { _type: PhantomData }
    }
}
impl<Id> VectorExtractor for IdExtractor<Id> where Id: Identity + Persistent {
    type Value = Id;
}
impl<Id> SingleVectorExtractor for IdExtractor<Id> where Id: Identity + Persistent  {
    type A = BTreeMap<Id, String>;
    fn extract(_: &Source, whatever: &Self::A) -> Vec<Self::Value> {
        whatever.keys().collect::<Vec<&Id>>().pirate()
    }
}

struct ProjectUrlExtractor;
impl MapExtractor for ProjectUrlExtractor {
    type Key = ProjectId;
    type Value = String;
}
impl SourceMapExtractor for ProjectUrlExtractor {
    fn extract(source: &Source) -> BTreeMap<Self::Key, Self::Value> {
        source.project_urls().collect()
    }
}

struct ProjectSubstoreExtractor;
impl MapExtractor for ProjectSubstoreExtractor {
    type Key = ProjectId;
    type Value = Store;
}
impl SourceMapExtractor for ProjectSubstoreExtractor {
    fn extract(source: &Source) -> BTreeMap<Self::Key, Self::Value> {
        source.project_substores().collect()
    }
}

struct ProjectCredentialsExtractor; // TODO plug in
impl MapExtractor for ProjectCredentialsExtractor {
    type Key = ProjectId;
    type Value = String;
}
impl SourceMapExtractor for ProjectCredentialsExtractor {
    fn extract(source: &Source) -> BTreeMap<Self::Key, Self::Value> {
        source.project_credentials().collect()
    }
}

struct ProjectHeadsExtractor;
impl MapExtractor for ProjectHeadsExtractor {
    type Key = ProjectId;
    type Value = Vec<Head>;
}
impl SourceMapExtractor for ProjectHeadsExtractor {
    fn extract(source: &Source) -> BTreeMap<Self::Key, Self::Value> {
        source.project_heads().map(|(project_id, map)| {
            let heads = map.into_iter()
                .map(|(branch_name, (commit_id, _hash))| {
                    Head::new(branch_name, commit_id)
                }).collect::<Vec<Head>>();

            (project_id, heads)
        }).collect()
    }
}

struct ProjectSnapshotsExtractor {}
impl MapExtractor for ProjectSnapshotsExtractor {
    type Key = ProjectId;
    type Value = Vec<SnapshotId>;
}
impl DoubleMapExtractor for ProjectSnapshotsExtractor {
    type A = BTreeMap<ProjectId, Vec<CommitId>>;
    type B = BTreeMap<CommitId, Vec<ChangeTuple>>;

    fn extract(_: &Source, project_commit_ids: &Self::A, commit_change_ids: &Self::B) -> BTreeMap<Self::Key, Self::Value> {
        project_commit_ids.iter().map(|(project_id, commit_ids)| {
            let path_ids /* Iterator equivalent of Vec<Vec<PathId>>*/ =
                commit_ids.iter().flat_map(|commit_id| {
                    let path_ids_option =
                        commit_change_ids.get(commit_id).map(|changes| {
                            let vector: Vec<SnapshotId> =
                                changes.iter().flat_map(|change| {
                                    change.1/*snapshot_id()*/
                                }).collect();
                            vector
                        });
                    path_ids_option
                });
            (project_id.clone(), path_ids.flatten().unique().collect())
        }).collect()
    }
}

struct ProjectPathsExtractor {}
impl MapExtractor for ProjectPathsExtractor {
    type Key = ProjectId;
    type Value = Vec<PathId>;
}
impl DoubleMapExtractor for ProjectPathsExtractor {
    type A = BTreeMap<ProjectId, Vec<CommitId>>;
    type B = BTreeMap<CommitId, Vec<ChangeTuple>>;

    fn extract(_: &Source, project_commit_ids: &Self::A, commit_change_ids: &Self::B) -> BTreeMap<Self::Key, Self::Value> {
        project_commit_ids.iter().map(|(project_id, commit_ids)| {
            let path_ids /* Iterator equivalent of Vec<Vec<PathId>>*/ =
                commit_ids.iter().flat_map(|commit_id| {
                    let path_ids_option =
                        commit_change_ids.get(commit_id).map(|changes| {
                            let vector: Vec<PathId> =
                                changes.iter().map(|change| {
                                    change.0//path_id()
                                }).collect();
                            vector
                        });
                    path_ids_option
                });
            (project_id.clone(), path_ids.flatten().unique().collect())
        }).collect()
    }
}

struct ProjectUsersExtractor {}
impl MapExtractor for ProjectUsersExtractor {
    type Key = ProjectId;
    type Value = Vec<UserId>;
}
impl DoubleMapExtractor for ProjectUsersExtractor {
    type A = BTreeMap<ProjectId, Vec<UserId>>;
    type B = BTreeMap<ProjectId, Vec<UserId>>;
    fn extract(_: &Source, project_authors: &Self::A, project_committers: &Self::B) -> BTreeMap<Self::Key, Self::Value> {
        project_authors.iter().map(|(project_id, authors)| {
            let mut users: Vec<UserId> = vec![];
            let committers = project_committers.get(project_id);
            if let Some(committers) = committers {
                users.extend(committers.iter().map(|user_id| user_id.clone()));
            }
            users.extend(authors.iter().map(|user_id| user_id.clone()));
            (project_id.clone(), users.into_iter().unique().collect())
        }).collect()
    }
}

struct ProjectAuthorsExtractor {}
impl MapExtractor for ProjectAuthorsExtractor {
    type Key = ProjectId;
    type Value = Vec<UserId>;
}
impl DoubleMapExtractor for ProjectAuthorsExtractor {
    type A = BTreeMap<ProjectId, Vec<CommitId>>;
    type B = BTreeMap<CommitId, Commit>;
    fn extract(_: &Source, project_commits: &Self::A, commits: &Self::B) -> BTreeMap<Self::Key, Self::Value> {
        project_commits.iter().map(|(project_id, commit_ids)| {
            (project_id.clone(), commit_ids.iter().flat_map(|commit_id| {
                commits.get(commit_id).map(|c| c.author_id())
            }).unique().collect())
        }).collect()
    }
}

struct ProjectCommittersExtractor {}
impl MapExtractor for ProjectCommittersExtractor {
    type Key = ProjectId;
    type Value = Vec<UserId>;
}
impl DoubleMapExtractor for ProjectCommittersExtractor {
    type A = BTreeMap<ProjectId, Vec<CommitId>>;
    type B = BTreeMap<CommitId, Commit>;
    fn extract(_: &Source, project_commits: &Self::A, commits: &Self::B) -> BTreeMap<Self::Key, Self::Value> {
        project_commits.iter().map(|(project_id, commit_ids)| {
            (project_id.clone(), commit_ids.iter().flat_map(|commit_id| {
                commits.get(commit_id).map(|c| c.committer_id())
            }).unique().collect())
        }).collect()
    }
}

struct CountPerKeyExtractor<K: Clone + Ord + Persistent, V>(PhantomData<(K, V)>);
impl<K, V> MapExtractor for CountPerKeyExtractor<K, V> where K: Clone + Ord + Persistent + Weighed {
    type Key = K;
    type Value = usize;
}
impl<K, V> SingleMapExtractor for CountPerKeyExtractor<K, V> where K: Clone + Ord + Persistent + Weighed {
    type A = BTreeMap<K, Vec<V>>;

    fn extract(_: &Source, primary: &Self::A) -> BTreeMap<Self::Key, Self::Value> {
        primary.iter().map(|(key, value)| (key.clone(), value.len())).collect()
    }
}

struct ProjectCommitsExtractor {}
impl ProjectCommitsExtractor {
    fn commits_from_head(commits: &BTreeMap<CommitId, Commit>, head: &CommitId) -> BTreeSet<CommitId> {
        let mut commits_in_head: BTreeSet<CommitId> = BTreeSet::new();
        let mut stack = vec![head.clone()];
        let mut visited: BTreeSet<CommitId> = BTreeSet::new();
        while !stack.is_empty() {
            let commit_id = stack.pop().unwrap();
            if !visited.insert(commit_id) { continue } // If the set **did have** this value present, `false` is returned.
            commits_in_head.insert(commit_id);
            if let Some(commit) = commits.get(&commit_id) {// Potentially explosive?
                let parents = commit.parent_ids();
                stack.extend(parents)
            } else {
                eprintln!("WARNING: commit id {} was found as a parent of another commit, but it \
                           does not have a commit associated with it", commit_id)
            }
        }
        commits_in_head
    }
}
impl MapExtractor for ProjectCommitsExtractor {
    type Key = ProjectId;
    type Value = Vec<CommitId>;
}
impl DoubleMapExtractor for ProjectCommitsExtractor {
    type A = BTreeMap<ProjectId, Vec<Head>>;
    type B = BTreeMap<CommitId, Commit>;
    fn extract(_: &Source, heads: &Self::A, commits: &Self::B) -> BTreeMap<Self::Key, Self::Value> {
        heads.iter().map(|(project_id, heads)| {
            (project_id.clone(),
             heads.iter().flat_map(|head| {
                 Self::commits_from_head(commits, &head.commit_id())
             }).collect::<BTreeSet<CommitId>>())
        }).map(|(project_id, commits)| {
            (project_id, Vec::from_iter(commits.into_iter()))
        }).collect()
    }
}

struct ProjectLifetimesExtractor {}
impl MapExtractor for ProjectLifetimesExtractor {
    type Key = ProjectId;
    type Value = u64;
}
impl TripleMapExtractor for ProjectLifetimesExtractor {
    type A = BTreeMap<ProjectId, Vec<CommitId>>;
    type B = BTreeMap<CommitId, i64>;
    type C = BTreeMap<CommitId, i64>;
    fn extract(_: &Source, 
               project_commits: &Self::A,
               authored_timestamps: &Self::B,
               committed_timestamps: &Self::B) -> BTreeMap<Self::Key, Self::Value> {

       project_commits.iter().flat_map(|(project_id, commit_ids)| {
           let min_max =
               commit_ids.iter()
                   .flat_map(|commit_id: &CommitId| {
                       let mut timestamps: Vec<i64> = Vec::new();
                       let author_timestamp = authored_timestamps.get(commit_id);
                       let committer_timestamp = committed_timestamps.get(commit_id);
                       if let Some(timestamp) = author_timestamp { timestamps.push(*timestamp) }
                       if let Some(timestamp) = committer_timestamp { timestamps.push(*timestamp) }
                       timestamps
                   })
                   .minmax();

           match min_max {
               MinMaxResult::NoElements => { None }
               MinMaxResult::OneElement(_) => { Some((project_id.clone(), 0)) }
               MinMaxResult::MinMax(min, max) => { Some((project_id.clone(), (max - min) as u64)) }
           }
       }).collect()
    }
}

struct UserExtractor {}
impl MapExtractor for UserExtractor {
    type Key = UserId;
    type Value = User;
}
impl SourceMapExtractor for UserExtractor {
    fn extract(source: &Source) -> BTreeMap<Self::Key, Self::Value> {
        source.user_emails().map(|(id, email)| {
            (UserId::from(id), User::new(UserId::from(id), email))
        }).collect()
    }
}

struct UserAuthoredCommitsExtractor {}
impl MapExtractor for UserAuthoredCommitsExtractor {
    type Key = UserId;
    type Value = Vec<CommitId>;
}
impl SingleMapExtractor for UserAuthoredCommitsExtractor {
    type A = BTreeMap<CommitId, Commit>;
    fn extract(_: &Source, commits: &Self::A) -> BTreeMap<Self::Key, Self::Value> {
        commits.iter()
            .map(|(commit_id, commit)| {
                (commit.author_id().clone(), commit_id.clone(), )
            }).into_group_map()
            .into_iter()
            .collect()
    }
}

struct UserExperienceExtractor {}
impl MapExtractor for UserExperienceExtractor {
    type Key = UserId;
    type Value = u64;
}
impl DoubleMapExtractor for UserExperienceExtractor  {
    type A = BTreeMap<UserId, Vec<CommitId>>;
    type B = BTreeMap<CommitId, i64>;
    fn extract(_: &Source, user_commits: &Self::A, timestamps: &Self::B) -> BTreeMap<Self::Key, Self::Value> {
        user_commits.iter()
        .flat_map(|(user_id, commit_ids)| {
            let min_max = commit_ids.iter()
                .flat_map(|commit_id| {
                    timestamps.get(commit_id).pirate()
                })
                .minmax();

            match min_max {
                MinMaxResult::NoElements => None,
                MinMaxResult::OneElement(_) => Some((user_id.clone(), 0)),
                MinMaxResult::MinMax(min, max) => Some((user_id.clone(), (max - min) as u64)),
            }
        }).collect()
    }
}

struct CombinedUserExperienceExtractor {}
impl MapExtractor for CombinedUserExperienceExtractor {
    type Key = UserId;
    type Value = u64;
}
impl TripleMapExtractor for CombinedUserExperienceExtractor  {
    type A = BTreeMap<UserId, Vec<CommitId>>;
    type B = BTreeMap<CommitId, i64>;
    type C = BTreeMap<CommitId, i64>;
    fn extract(_: &Source, user_commits: &Self::A, authored_timestamps: &Self::B, committed_timestamps: &Self::C) -> BTreeMap<Self::Key, Self::Value> {
        user_commits.iter()
            .flat_map(|(user_id, commit_ids)| {
                let min_max = commit_ids.iter()
                    .flat_map(|commit_id| {
                        let mut timestamps: Vec<i64> = Vec::new();
                        let authored_timestamp = authored_timestamps.get(commit_id).pirate();
                        let committed_timestamp = committed_timestamps.get(commit_id).pirate();
                        if let Some(timestamp) = authored_timestamp { timestamps.push(timestamp) }
                        if let Some(timestamp) = committed_timestamp { timestamps.push(timestamp) }
                        timestamps
                    })
                    .minmax();

                match min_max {
                    MinMaxResult::NoElements => None,
                    MinMaxResult::OneElement(_) => Some((user_id.clone(), 0)),
                    MinMaxResult::MinMax(min, max) => Some((user_id.clone(), (max - min) as u64)),
                }
            }).collect()
    }
}

struct PathExtractor {}
impl MapExtractor for PathExtractor {
    type Key = PathId;
    type Value = Path;
}
impl SourceMapExtractor for PathExtractor {
    fn extract(source: &Source) -> BTreeMap<Self::Key, Self::Value> {
        source.paths().map(|(id, path)| {
            (id.clone(), Path::new(id, path))
        }).collect()
    }
}

// FIXME impl path_shas

struct SnapshotExtractor {}
impl MapExtractor for SnapshotExtractor {
    type Key = SnapshotId;
    type Value = Snapshot;
}
impl SourceMapExtractor for SnapshotExtractor {
    fn extract(source: &Source) -> BTreeMap<Self::Key, Self::Value> {
        source.snapshot_bytes().map(|(id, contents)| {
             (id.clone(), Snapshot::new(id, contents))
        }).collect()
        // FIXME snapshots this shouldn't exist, right?
    }
}

struct CommitExtractor {}
impl MapExtractor for CommitExtractor {
    type Key = CommitId;
    type Value = Commit;
}
impl SourceMapExtractor for CommitExtractor {
    fn extract(source: &Source) -> BTreeMap<Self::Key, Self::Value> {
        source.commit_info().map(|(id, basics)| {
            (id, Commit::new(id, basics.committer, basics.author, basics.parents))
        }).collect()
    }
}

struct CommitHashExtractor {}
impl MapExtractor for CommitHashExtractor {
    type Key = CommitId;
    type Value = String;
}
impl SourceMapExtractor for CommitHashExtractor {
    fn extract(source: &Source) -> BTreeMap<Self::Key, Self::Value> {
        source.commit_hashes().collect()
    }
}

struct CommitMessageExtractor {}
impl MapExtractor for CommitMessageExtractor {
    type Key = CommitId;
    type Value = String;
}
impl SourceMapExtractor for CommitMessageExtractor {
    fn extract(source: &Source) -> BTreeMap<Self::Key, Self::Value> {
        source.commit_info()
            .map(|(id, basics)| (id, basics.message))
            .collect()
    }
}

struct CommitterTimestampExtractor {}
impl MapExtractor for CommitterTimestampExtractor {
    type Key = CommitId;
    type Value = i64;
}
impl SourceMapExtractor for CommitterTimestampExtractor {
    fn extract(source: &Source) -> BTreeMap<Self::Key, Self::Value> {
        source.commit_info().map(|(id, commit)| {
            (id, commit.committer_time)
        }).collect()
    }
}

pub type ChangeTuple = (PathId, Option<SnapshotId>); // This is a tuple and not a struct for performance reasons.
struct CommitChangesExtractor {}
impl MapExtractor for CommitChangesExtractor {
    type Key = CommitId;
    type Value = Vec<ChangeTuple>;
}
impl SourceMapExtractor for CommitChangesExtractor {
    fn extract(source: &Source) -> BTreeMap<Self::Key, Self::Value> {
        source.commit_info()
            .map(|(commit_id,info)| (commit_id, info.changes))
            .collect()
    }
}

struct AuthorTimestampExtractor {}
impl MapExtractor for AuthorTimestampExtractor {
    type Key = CommitId;
    type Value = i64; // TODO wrap
}
impl SourceMapExtractor for AuthorTimestampExtractor {
    fn extract(source: &Source) -> BTreeMap<Self::Key, Self::Value> {
        source.commit_info().map(|(id, commit)| {
            (id, commit.author_time)
        }).collect()
    }
}

struct CommitProjectsExtractor {}
impl MapExtractor for CommitProjectsExtractor {
    type Key = CommitId;
    type Value = Vec<ProjectId>;
}

impl SingleMapExtractor for CommitProjectsExtractor {
    type A = BTreeMap<ProjectId, Vec<CommitId>>;
    fn extract(_: &Source, project_commits: &Self::A) -> BTreeMap<Self::Key, Self::Value> {
        let mut result = BTreeMap::<CommitId, Vec<ProjectId>>::new();
        project_commits.iter().for_each(|(pid, commits)| {
            commits.iter().for_each(|cid|{
                match result.entry(*cid) {
                    Entry::Vacant(e) => { e.insert(vec!{*pid}); },
                    Entry::Occupied(mut e) => { e.get_mut().push(*pid); },
                }
            });
        });
        return result;
    }
}

struct SnapshotCloneInfo {
    original : ProjectId,
    oldest_commit_time : i64,
    projects : BTreeSet<ProjectId>,
}

impl SnapshotCloneInfo {
    pub fn new() -> SnapshotCloneInfo {
        return SnapshotCloneInfo{
            original : ProjectId(0),
            oldest_commit_time: i64::MAX,
            projects : BTreeSet::new(),
        };
    }
}

struct SnapshotProjectsExtractor {}
impl MapExtractor for SnapshotProjectsExtractor {
    type Key = SnapshotId;
    type Value = (usize, ProjectId);
}
impl TripleMapExtractor for SnapshotProjectsExtractor {
    type A = BTreeMap<CommitId, Vec<ChangeTuple>>;
    type B = BTreeMap<CommitId, Vec<ProjectId>>;
    type C = BTreeMap<CommitId, i64>;
    //type D = ProjectMetadataSource;

    fn extract (_: &Source, commit_changes : &Self::A, commit_projects : &Self::B, commit_author_timestamps : &Self::C) -> BTreeMap<SnapshotId, (usize, ProjectId)> {
        // first for each snapshot get projects and 
        let mut snapshot_projects = BTreeMap::<SnapshotId, SnapshotCloneInfo>::new();
        // for each commit
        commit_changes.iter().for_each(|(cid, changes)| {
            let commit_time = *commit_author_timestamps.get(cid).unwrap();
            // for each snapshot
            changes.iter().for_each(|(_path_id, sid_option)| {
                // if it is actually a snapshot (i.e. we have its code)
                // TODO we might want to extend this to *all* snapshots even those we do not have the code for
                if let Some(sid) = sid_option {
                    // if it is not a delete TODO: can it be a delete, or are deletes deleted
                    if *sid != SnapshotId(0) {
                        let ref mut sinfo = snapshot_projects.entry(*sid).or_insert_with(|| { SnapshotCloneInfo::new() });
                        // add the projects of the commit to the projects of the snapshot 
                        if let Some(pids) = commit_projects.get(cid) {
                            pids.iter().for_each(|pid| { sinfo.projects.insert(*pid); });
                            // if the commit is older than the current time associated with the snapshot, determine the oldest project 
                            if sinfo.oldest_commit_time > commit_time {
                                // TODO use oldest project really once we know how to get it, for now I am just using the first project
                                if let Some(pid) = pids.get(0) {
                                    sinfo.original = *pid;
                                }
                            }
                        }
                    }
                }
            });
        });
        // once we have a vector of projects for each snapshot, we want to collapse these to the number of unique projects and the original project. To calculate the original project, we get projects and select the one with smallest creation time
        return snapshot_projects.iter().map(|(sid, sinfo)| {
            return (*sid, (sinfo.projects.len(), sinfo.original));
        }).collect();
    }
}

struct ProjectCommitContributionsExtractor {}
impl MapExtractor for ProjectCommitContributionsExtractor {
    type Key = ProjectId;
    type Value = Vec<(UserId, usize)>;
}
impl DoubleMapExtractor for ProjectCommitContributionsExtractor {
    type A = BTreeMap<ProjectId, Vec<CommitId>>;
    type B = BTreeMap<CommitId, Commit>;
    fn extract(_: &Source, project_commits: &Self::A, commits: &Self::B) -> BTreeMap<Self::Key, Self::Value> {
        project_commits.iter().map(|(project_id, commit_ids)| {
            (project_id.clone(), commit_ids.iter()
                .flat_map(|commit_id| commits.get(commit_id))
                .map(|commit| (commit.author.clone(), 1usize))
                .into_group_map()
                .into_iter()
                .map(|(author_id, commits)| (author_id, commits.len()))
                .sorted_by_key(|(_, contributed_commits)| *contributed_commits)
                .rev()
                .collect::<Vec<(UserId, usize)>>())
        }).collect()
    }
}

struct ProjectChangeContributionsExtractor {}
impl MapExtractor for ProjectChangeContributionsExtractor {
    type Key = ProjectId;
    type Value = Vec<(UserId, usize)>;
}
impl TripleMapExtractor for ProjectChangeContributionsExtractor {
    type A = BTreeMap<ProjectId, Vec<CommitId>>;
    type B = BTreeMap<CommitId, Commit>;
    type C = BTreeMap<CommitId, Vec<ChangeTuple>>;
    fn extract(_: &Source, project_commits: &Self::A, commits: &Self::B, commit_changes: &Self::C) -> BTreeMap<Self::Key, Self::Value> {
        project_commits.iter().map(|(project_id, commit_ids)| {
            (project_id.clone(), commit_ids.iter()
                .flat_map(|commit_id| {
                    commits.get(commit_id).map(|commit| {
                        commit_changes.get(commit_id).map(|changes| {
                            (commit.author.clone(), changes.len())
                        })
                    }).flatten()
                })
                .into_group_map()
                .into_iter()
                .map(|(author_id, commits)| (author_id, commits.len()))
                .sorted_by_key(|(_, contributed_commits)| *contributed_commits)
                .rev()
                .collect::<Vec<(UserId, usize)>>())
        }).collect()
    }
}

struct ProjectUniqueFilesExtractor {}
impl MapExtractor for ProjectUniqueFilesExtractor {
    type Key = ProjectId;
    type Value = usize;
}

impl TripleMapExtractor for ProjectUniqueFilesExtractor {
    type A = BTreeMap<ProjectId, Vec<CommitId>>;
    type B = BTreeMap<CommitId, Vec<ChangeTuple>>;
    type C = BTreeMap<SnapshotId, (usize, ProjectId)>;

    fn extract (_: &Source, project_commits : &Self::A, commit_changes : &Self::B, snapshot_projects : &Self::C) -> BTreeMap<ProjectId, usize> {
        // visited snapshots so that we only add each snapshot once (original & unique snapshots can be cloned within project too)
        let mut visited = BTreeSet::<SnapshotId>::new();
        return project_commits.iter().map(|(pid, commits)| {
            // for all commits
            let unique_files = commits.iter().map(|cid| {
                // for all changes with snapshots
                if let Some(changes) = commit_changes.get(cid) {
                    changes.iter().map(|(_path_id, snapshot)| {
                        if let Some(snapshot_id) = snapshot {
                            if visited.insert(*snapshot_id) {
                                return match snapshot_projects.get(snapshot_id) {
                                    Some((1, _)) => 1,
                                    _ => 0,
                                }
                            }
                        }
                        0
                    }).sum::<usize>()
                } else {
                    println!("No commit changes for commit : {}", cid);
                    0
                }
            }).sum();
            return (*pid, unique_files);
        }).collect();        
    }
}

struct ProjectOriginalFilesExtractor {}
impl MapExtractor for ProjectOriginalFilesExtractor {
    type Key = ProjectId;
    type Value = usize;
}

impl TripleMapExtractor for ProjectOriginalFilesExtractor {
    type A = BTreeMap<ProjectId, Vec<CommitId>>;
    type B = BTreeMap<CommitId, Vec<ChangeTuple>>;
    type C = BTreeMap<SnapshotId, (usize, ProjectId)>;

    fn extract (_: &Source, project_commits : &Self::A, commit_changes : &Self::B, snapshot_projects : &Self::C) -> BTreeMap<ProjectId, usize> {
        // visited snapshots so that we only add each snapshot once (original & unique snapshots can be cloned within project too)
        let mut visited = BTreeSet::<SnapshotId>::new();
        return project_commits.iter().map(|(pid, commits)| {
            // for all commits
            let unique_files = commits.iter().map(|cid| {
                // for all changes with snapshots
                if let Some(changes) = commit_changes.get(cid) {
                    changes.iter().map(|(_path_id, snapshot)| {
                        if let Some(snapshot_id) = snapshot {
                            if visited.insert(*snapshot_id) {
                                if let Some((copies, original)) = snapshot_projects.get(snapshot_id) {
                                    if original == pid && *copies > 1 {
                                        return 1;
                                    }
                                }
                            }
                        } 
                        0
                    }).sum::<usize>()
                } else {
                    println!("No commit changes for commit : {}", cid);
                    0
                }
            }).sum();
            return (*pid, unique_files);
        }).collect();        
    }
}

struct ProjectImpactExtractor {}
impl MapExtractor for ProjectImpactExtractor {
    type Key = ProjectId;
    type Value = usize;
}

impl TripleMapExtractor for ProjectImpactExtractor {
    type A = BTreeMap<ProjectId, Vec<CommitId>>;
    type B = BTreeMap<CommitId, Vec<ChangeTuple>>;
    type C = BTreeMap<SnapshotId, (usize, ProjectId)>;

    fn extract (_: &Source, project_commits : &Self::A, commit_changes : &Self::B, snapshot_projects : &Self::C) -> BTreeMap<ProjectId, usize> {
        // visited snapshots so that we only add each snapshot once (original & unique snapshots can be cloned within project too)
        let mut visited = BTreeSet::<SnapshotId>::new();
        return project_commits.iter().map(|(pid, commits)| {
            // for all commits
            let unique_files = commits.iter().map(|cid| {
                // for all changes with snapshots
                if let Some(changes) = commit_changes.get(cid) {
                    changes.iter().map(|(_path_id, snapshot)| {
                        if let Some(snapshot_id) = snapshot {
                            if visited.insert(*snapshot_id) {
                                // so if we are unique, then by definition we are original as well
                                if let Some((copies, original)) = snapshot_projects.get(snapshot_id) {
                                    if original == pid {
                                        return *copies;
                                    }
                                }
                            }
                        } 
                        0
                    }).sum::<usize>()
                } else {
                    println!("No commit changes for commit : {}", cid);
                    0
                }
            }).sum();
            return (*pid, unique_files);
        }).collect();        
    }
}

struct ProjectFilesExtractor {}
impl MapExtractor for ProjectFilesExtractor {
    type Key = ProjectId;
    type Value = usize;
}
impl DoubleMapExtractor for ProjectFilesExtractor {
    type A = BTreeMap<ProjectId, Vec<CommitId>>;
    type B = BTreeMap<CommitId, Vec<ChangeTuple>>;

    fn extract (_: &Source, project_commits : &Self::A, commit_changes : &Self::B) -> BTreeMap<ProjectId, usize> {
        project_commits.iter().map(|(pid, commits)| {
            let mut paths = BTreeSet::<PathId>::new();
            for cid in commits {
                if let Some(commits) = commit_changes.get(cid) {
                    for (path_id, _hash) in commits {
                        paths.insert(*path_id);
                    }
                }
            }
            (*pid, paths.len())            
        }).collect()
    }
}

struct ProjectLanguagesExtractor {}
impl MapExtractor for ProjectLanguagesExtractor {
    type Key = ProjectId;
    type Value = Vec<(Language,usize)>;
}
impl TripleMapExtractor for ProjectLanguagesExtractor {
    type A = BTreeMap<ProjectId, Vec<CommitId>>;
    type B = BTreeMap<CommitId, Vec<ChangeTuple>>;
    type C = BTreeMap<PathId, Path>;

    fn extract (_: &Source, project_commits : &Self::A, commit_changes : &Self::B, paths : &Self::C) -> BTreeMap<ProjectId, Vec<(Language,usize)>> {
        let mut cached_paths = BTreeMap::<PathId, Language>::new();
        project_commits.iter().map(|(pid, commits)| {
            let mut languages = BTreeMap::<Language, usize>::new();
            for cid in commits {
                if let Some(commits) = commit_changes.get(cid) {
                    for (path_id, hash) in commits {
                        if let Some(_) = hash {
                            let lang = cached_paths.entry(*path_id).or_insert_with(|| {
                                if let Some(language) = paths.get(path_id).unwrap().language() {
                                    language
                                } else {
                                    Language::Other
                                }
                            });
                            match languages.entry(*lang) {
                                Entry::Occupied(mut e) => { *e.get_mut() += 1; },
                                Entry::Vacant(e) => { e.insert(1); },
                            }
                        }
                    }
                }
            }
            let mut langs : Vec<(Language, usize)> = languages.into_iter().collect();
            langs.sort_by(|a, b| b.1.cmp(&a.1) ); // reversed
            (*pid, langs)            
        }).collect()
    }
}

struct ProjectMajorLanguageExtractor {}
impl MapExtractor for ProjectMajorLanguageExtractor {
    type Key = ProjectId;
    type Value = Language;
}
impl SingleMapExtractor for ProjectMajorLanguageExtractor {
    type A = BTreeMap<ProjectId, Vec<(Language, usize)>>;

    fn extract (_: &Source, project_languages : &Self::A) -> BTreeMap<ProjectId, Language> {
        project_languages.iter()
            .filter(|(_pid, langs)| langs.len() > 0)
            .map(|(pid, langs)| (*pid, langs.get(0).unwrap().0))
            .collect()
    }
}

struct ProjectMajorLanguageRatioExtractor {}
impl MapExtractor for ProjectMajorLanguageRatioExtractor {
    type Key = ProjectId;
    type Value = f64;
}
impl SingleMapExtractor for ProjectMajorLanguageRatioExtractor {
    type A = BTreeMap<ProjectId, Vec<(Language, usize)>>;

    fn extract (_: &Source, project_languages : &Self::A) -> BTreeMap<ProjectId, f64> {
        project_languages.iter()
            .filter(|(_pid, langs)| langs.len() > 0)
            .map(|(pid, langs)| (*pid, langs.get(0).unwrap().1 as f64 / langs.iter().map(|(_, count)| *count).sum::<usize>() as f64))
            .collect()
    }
}

struct ProjectMajorLanguageChangesExtractor {}
impl MapExtractor for ProjectMajorLanguageChangesExtractor {
    type Key = ProjectId;
    type Value = usize;
}
impl SingleMapExtractor for ProjectMajorLanguageChangesExtractor {
    type A = BTreeMap<ProjectId, Vec<(Language, usize)>>;

    fn extract (_: &Source, project_languages : &Self::A) -> BTreeMap<ProjectId, usize> {
        project_languages.iter()
            .filter(|(_pid, langs)| langs.len() > 0)
            .map(|(pid, langs)| (*pid, langs.get(0).unwrap().1))
            .collect()
    }
}

<<<<<<< HEAD
=======
struct ProjectAllForksExtractor {}
impl MapExtractor for ProjectAllForksExtractor {
    type Key = ProjectId;
    type Value = Vec<ProjectId>;
}

impl TripleMapExtractor for ProjectAllForksExtractor {
    type A = BTreeMap<ProjectId, Vec<CommitId>>;
    type B = BTreeMap<CommitId, Vec<ProjectId>>;
    type C = BTreeMap<ProjectId, i64>;

    fn extract (_: &Source, project_commits: &Self::A, commit_projects: &Self::B, project_created: & Self::C) -> BTreeMap<ProjectId, Vec<ProjectId>> {
        project_commits.iter()
            .map(|(pid, commits)| {
                let mut projects = BTreeSet::<ProjectId>::new();
                for cid in commits {
                    if let Some(cprojects) = commit_projects.get(cid) {
                        for p in cprojects {
                            if p != pid {
                                projects.insert(*p);
                            }
                        }    
                    }
                }
                if let Some(created) = project_created.get(pid) {
                    if let Some((oldest_pid, oldest_time)) = projects.iter()
                        .filter_map(|p| if let Some(ctime) = project_created.get(p) { Some((p, ctime)) } else { None } )
                        .min_by(|a, b| if a.1 != b.1 { b.1.cmp(a.1) } else { b.0.cmp(a.0) }) {
                        if oldest_time < created || (oldest_time == created && oldest_pid < pid) {
                            projects.clear();
                        }
                    }
                }
                (*pid, projects.iter().map(|x| *x).collect())
             })
            .collect()
    }
}



>>>>>>> c8f634e1
pub(crate) struct Data {
    project_metadata:            ProjectMetadataSource,
    project_substores:           PersistentMap<ProjectSubstoreExtractor>,
    project_urls:                PersistentMap<ProjectUrlExtractor>,
    project_heads:               PersistentMap<ProjectHeadsExtractor>,
    project_paths:               PersistentMap<ProjectPathsExtractor>,
    project_snapshots:           PersistentMap<ProjectSnapshotsExtractor>,
    project_users:               PersistentMap<ProjectUsersExtractor>,
    project_authors:             PersistentMap<ProjectAuthorsExtractor>,
    project_committers:          PersistentMap<ProjectCommittersExtractor>,
    project_commits:             PersistentMap<ProjectCommitsExtractor>,
    project_lifetimes:           PersistentMap<ProjectLifetimesExtractor>,

    project_path_count:          PersistentMap<CountPerKeyExtractor<ProjectId, PathId>>,
    project_snapshot_count:      PersistentMap<CountPerKeyExtractor<ProjectId, SnapshotId>>,
    project_user_count:          PersistentMap<CountPerKeyExtractor<ProjectId, UserId>>,
    project_author_count:        PersistentMap<CountPerKeyExtractor<ProjectId, UserId>>,
    project_committer_count:     PersistentMap<CountPerKeyExtractor<ProjectId, UserId>>,
    project_commit_count:        PersistentMap<CountPerKeyExtractor<ProjectId, CommitId>>,

    project_change_contributions:   PersistentMap<ProjectChangeContributionsExtractor>,
    project_commit_contributions:   PersistentMap<ProjectCommitContributionsExtractor>,
    project_unique_files:           PersistentMap<ProjectUniqueFilesExtractor>,
    project_original_files:         PersistentMap<ProjectOriginalFilesExtractor>,
    project_impact:                 PersistentMap<ProjectImpactExtractor>,
    project_files:                  PersistentMap<ProjectFilesExtractor>,
    project_languages:              PersistentMap<ProjectLanguagesExtractor>,
    project_languages_count:        PersistentMap<CountPerKeyExtractor<ProjectId, (Language,usize)>>,
    project_major_language:         PersistentMap<ProjectMajorLanguageExtractor>,
    project_major_language_ratio:   PersistentMap<ProjectMajorLanguageRatioExtractor>,
    project_major_language_changes: PersistentMap<ProjectMajorLanguageChangesExtractor>,
    project_all_forks :          PersistentMap<ProjectAllForksExtractor>,
    project_all_forks_count:     PersistentMap<CountPerKeyExtractor<ProjectId, ProjectId>>,

    project_buggy_issue_count:   PersistentMap<ProjectBuggyIssuesExtractor>,
    project_issue_count:         PersistentMap<ProjectBuggyIssuesExtractor>,
    project_is_fork:             PersistentMap<ProjectIsForkExtractor>,
    project_is_archived:         PersistentMap<ProjectIsArchivedExtractor>,
    project_is_disabled:         PersistentMap<ProjectIsDisabledExtractor>,
    project_star_gazer_count:    PersistentMap<ProjectStargazersExtractor>,
    project_watcher_count:       PersistentMap<ProjectWatchersExtractor>,
    project_project_size:        PersistentMap<ProjectSizeExtractor>,
    project_open_issue_count:    PersistentMap<ProjectIssuesExtractor>,
    project_fork_count:          PersistentMap<ProjectForksExtractor>,
    project_subscriber_count:    PersistentMap<ProjectSubscribersExtractor>,
    project_license:             PersistentMap<ProjectLicenseExtractor>,
    project_language:            PersistentMap<ProjectLanguageExtractor>,
    project_description:         PersistentMap<ProjectDescriptionExtractor>,
    project_homepage:            PersistentMap<ProjectHomepageExtractor>,
    project_has_issues:          PersistentMap<ProjectHasIssuesExtractor>,
    project_has_downloads:       PersistentMap<ProjectHasDownloadsExtractor>,
    project_has_wiki:            PersistentMap<ProjectHasWikiExtractor>,
    project_has_pages:           PersistentMap<ProjectHasPagesExtractor>,
    project_created:             PersistentMap<ProjectCreatedExtractor>,
    project_updated:             PersistentMap<ProjectUpdatedExtractor>,
    project_pushed:              PersistentMap<ProjectPushedExtractor>,
    project_default_branch:      PersistentMap<ProjectDefaultBranchExtractor>,

    users:                       PersistentMap<UserExtractor>,
    user_authored_commits:       PersistentMap<UserAuthoredCommitsExtractor>,
    user_committed_commits:      PersistentMap<UserAuthoredCommitsExtractor>,
    user_author_experience:      PersistentMap<UserExperienceExtractor>,
    user_committer_experience:   PersistentMap<UserExperienceExtractor>,
    user_experience:             PersistentMap<CombinedUserExperienceExtractor>,

    user_authored_commit_count:  PersistentMap<CountPerKeyExtractor<UserId, CommitId>>,
    user_committed_commit_count: PersistentMap<CountPerKeyExtractor<UserId, CommitId>>,

    paths:                       PersistentMap<PathExtractor>,
    //snapshots:                   PersistentMap<SnapshotExtractor>,

    commits:                     PersistentMap<CommitExtractor>,
    commit_hashes:               PersistentMap<CommitHashExtractor>,
    commit_messages:             PersistentMap<CommitMessageExtractor>,
    commit_author_timestamps:    PersistentMap<AuthorTimestampExtractor>,
    commit_committer_timestamps: PersistentMap<CommitterTimestampExtractor>,
    commit_changes:              PersistentMap<CommitChangesExtractor>,

    commit_change_count:         PersistentMap<CountPerKeyExtractor<CommitId, ChangeTuple>>,

    commit_projects:             PersistentMap<CommitProjectsExtractor>,
    commit_projects_count:       PersistentMap<CountPerKeyExtractor<CommitId, ProjectId>>,
    snapshot_projects :          PersistentMap<SnapshotProjectsExtractor>,

    // TODO frequency of commits/regularity of commits
    // TODO maybe some of these could be pre-cached all at once (eg all commit properties)
}

impl Data {
    pub fn new(/*source: DataSource,*/ cache_dir: CacheDir, log: Log) -> Data {
        let dir = cache_dir.as_string();
        Data {
            project_metadata:               ProjectMetadataSource::new(log.clone(),dir.clone()),
   
            project_urls:                   PersistentMap::new(CACHE_FILE_PROJECT_URL,                    log.clone(),dir.clone()).without_cache(),
            project_substores:              PersistentMap::new(CACHE_FILE_PROJECT_SUBSTORE,               log.clone(),dir.clone()).without_cache(),
            project_heads:                  PersistentMap::new(CACHE_FILE_PROJECT_HEADS,                  log.clone(),dir.clone()),
            project_paths:                  PersistentMap::new(CACHE_FILE_PROJECT_PATHS,                  log.clone(),dir.clone()),
            project_path_count:             PersistentMap::new(CACHE_FILE_PROJECT_PATH_COUNT,             log.clone(),dir.clone()),
            project_snapshots:              PersistentMap::new(CACHE_FILE_PROJECT_SNAPSHOTS,              log.clone(),dir.clone()),
            project_snapshot_count:         PersistentMap::new(CACHE_FILE_PROJECT_SNAPSHOT_COUNT,         log.clone(),dir.clone()),
            project_users:                  PersistentMap::new(CACHE_FILE_PROJECT_USERS,                  log.clone(),dir.clone()),
            project_user_count:             PersistentMap::new(CACHE_FILE_PROJECT_USER_COUNT,             log.clone(),dir.clone()),
            project_authors:                PersistentMap::new(CACHE_FILE_PROJECT_AUTHORS,                log.clone(),dir.clone()),
            project_author_count:           PersistentMap::new(CACHE_FILE_PROJECT_AUTHOR_COUNT,           log.clone(),dir.clone()),
            project_committers:             PersistentMap::new(CACHE_FILE_PROJECT_COMMITTERS,             log.clone(),dir.clone()),
            project_committer_count:        PersistentMap::new(CACHE_FILE_PROJECT_COMMITTER_COUNT,        log.clone(),dir.clone()),
            project_commits:                PersistentMap::new(CACHE_FILE_PROJECT_COMMITS,                log.clone(),dir.clone()),
            project_commit_count:           PersistentMap::new(CACHE_FILE_PROJECT_COMMIT_COUNT,           log.clone(),dir.clone()),
            project_lifetimes:              PersistentMap::new(CACHE_FILE_PROJECT_LIFETIME,               log.clone(),dir.clone()),
            project_issue_count:            PersistentMap::new(CACHE_FILE_PROJECT_ISSUE_COUNT,            log.clone(),dir.clone()),
            project_buggy_issue_count:      PersistentMap::new(CACHE_FILE_PROJECT_BUGGY_ISSUE_COUNT,      log.clone(),dir.clone()),
            project_open_issue_count:       PersistentMap::new(CACHE_FILE_PROJECT_OPEN_ISSUE_COUNT,       log.clone(),dir.clone()),
            project_is_fork:                PersistentMap::new(CACHE_FILE_PROJECT_IS_FORK,                log.clone(),dir.clone()),
            project_is_archived:            PersistentMap::new(CACHE_FILE_PROJECT_IS_ARCHIVED,            log.clone(),dir.clone()),
            project_is_disabled:            PersistentMap::new(CACHE_FILE_PROJECT_IS_DISABLED,            log.clone(),dir.clone()),
            project_star_gazer_count:       PersistentMap::new(CACHE_FILE_PROJECT_STARGAZER_COUNT,        log.clone(),dir.clone()),
            project_watcher_count:          PersistentMap::new(CACHE_FILE_PROJECT_WATCHER_COUNT,          log.clone(),dir.clone()),
            project_project_size:           PersistentMap::new(CACHE_FILE_PROJECT_SIZE,                   log.clone(),dir.clone()),
            project_fork_count:             PersistentMap::new(CACHE_FILE_PROJECT_FORK_COUNT,             log.clone(),dir.clone()),
            project_subscriber_count:       PersistentMap::new(CACHE_FILE_PROJECT_SUBSCRIBER_COUNT,       log.clone(),dir.clone()),
            project_license:                PersistentMap::new(CACHE_FILE_PROJECT_LICENSE,                log.clone(),dir.clone()),
            project_language:               PersistentMap::new(CACHE_FILE_PROJECT_LANGUAGE,               log.clone(),dir.clone()),
            project_description:            PersistentMap::new(CACHE_FILE_PROJECT_DESCRIPTION,            log.clone(),dir.clone()),
            project_homepage:               PersistentMap::new(CACHE_FILE_PROJECT_HOMEPAGE,               log.clone(),dir.clone()),
            project_has_issues:             PersistentMap::new(CACHE_FILE_PROJECT_HAS_ISSUES,             log.clone(),dir.clone()),
            project_has_downloads:          PersistentMap::new(CACHE_FILE_PROJECT_HAS_DOWNLOADS,          log.clone(),dir.clone()),
            project_has_wiki:               PersistentMap::new(CACHE_FILE_PROJECT_HAS_WIKI,               log.clone(),dir.clone()),
            project_has_pages:              PersistentMap::new(CACHE_FILE_PROJECT_HAS_PAGES,              log.clone(),dir.clone()),
            project_created:                PersistentMap::new(CACHE_FILE_PROJECT_CREATED,                log.clone(),dir.clone()),
            project_updated:                PersistentMap::new(CACHE_FILE_PROJECT_UPDATED,                log.clone(),dir.clone()),
            project_pushed:                 PersistentMap::new(CACHE_FILE_PROJECT_PUSHED,                 log.clone(),dir.clone()),
            project_default_branch:         PersistentMap::new(CACHE_FILE_PROJECT_DEFAULT_BRANCH,         log.clone(),dir.clone()),
            project_commit_contributions:   PersistentMap::new(CACHE_FILE_PROJECT_COMMIT_CONTRIBUTIONS,     log.clone(),dir.clone()),
            project_change_contributions:   PersistentMap::new(CACHE_FILE_PROJECT_CHANGE_CONTRIBUTIONS,     log.clone(),dir.clone()),
            project_unique_files:           PersistentMap::new(CACHE_FILE_PROJECT_UNIQUE_FILES,           log.clone(),dir.clone()),
            project_original_files:         PersistentMap::new(CACHE_FILE_PROJECT_ORIGINAL_FILES,         log.clone(),dir.clone()),
            project_impact:                 PersistentMap::new(CACHE_FILE_PROJECT_IMPACT,                 log.clone(),dir.clone()),
            project_files:                  PersistentMap::new(CACHE_FILE_PROJECT_FILES,                  log.clone(), dir.clone()),
            project_languages:              PersistentMap::new(CACHE_FILE_PROJECT_LANGUAGES,              log.clone(), dir.clone()),
            project_languages_count:        PersistentMap::new(CACHE_FILE_PROJECT_LANGUAGES_COUNT,        log.clone(), dir.clone()),
            project_major_language:         PersistentMap::new(CACHE_FILE_PROJECT_MAJOR_LANGUAGE,         log.clone(), dir.clone()),
            project_major_language_ratio:   PersistentMap::new(CACHE_FILE_PROJECT_MAJOR_LANGUAGE_RATIO,   log.clone(), dir.clone()),
            project_major_language_changes: PersistentMap::new(CACHE_FILE_PROJECT_MAJOR_LANGUAGE_CHANGES, log.clone(), dir.clone()),
            project_all_forks:              PersistentMap::new(CACHE_FILE_PROJECT_ALL_FORKS,              log.clone(), dir.clone()),
            project_all_forks_count:        PersistentMap::new(CACHE_FILE_PROJECT_ALL_FORKS_COUNT,        log.clone(), dir.clone()),
            users:                          PersistentMap::new(CACHE_FILE_USERS,                          log.clone(),dir.clone()).without_cache(),
            user_authored_commits:          PersistentMap::new(CACHE_FILE_USER_AUTHORED_COMMITS,          log.clone(),dir.clone()),
            user_committed_commits:         PersistentMap::new(CACHE_FILE_USER_COMMITTED_COMMITS,         log.clone(),dir.clone()),
            user_author_experience:         PersistentMap::new(CACHE_FILE_USER_AUTHOR_EXPERIENCE,         log.clone(),dir.clone()),
            user_committer_experience:      PersistentMap::new(CACHE_FILE_USER_COMMITTER_EXPERIENCE,      log.clone(),dir.clone()),
            user_experience:                PersistentMap::new(CACHE_FILE_USER_EXPERIENCE,                log.clone(),dir.clone()),
            user_authored_commit_count:     PersistentMap::new(CACHE_FILE_USER_AUTHORED_COMMIT_COUNT,     log.clone(),dir.clone()),
            user_committed_commit_count:    PersistentMap::new(CACHE_FILE_USER_COMMITTED_COMMIT_COUNT,    log.clone(),dir.clone()),
            paths:                          PersistentMap::new(CACHE_FILE_PATHS,                          log.clone(),dir.clone()).without_cache(),
            commits:                        PersistentMap::new(CACHE_FILE_COMMITS,                        log.clone(),dir.clone()),
            commit_hashes:                  PersistentMap::new(CACHE_FILE_COMMIT_HASHES,                  log.clone(),dir.clone()).without_cache(),
            commit_messages:                PersistentMap::new(CACHE_FILE_COMMIT_MESSAGES,                log.clone(),dir.clone()).without_cache(),
            commit_author_timestamps:       PersistentMap::new(CACHE_FILE_COMMIT_AUTHOR_TIMESTAMPS,       log.clone(),dir.clone()),
            commit_committer_timestamps:    PersistentMap::new(CACHE_FILE_COMMIT_COMMITTER_TIMESTAMPS,    log.clone(),dir.clone()),
            commit_changes:                 PersistentMap::new(CACHE_FILE_COMMIT_CHANGES,                 log.clone(),dir.clone()).without_cache(),
            commit_change_count:            PersistentMap::new(CACHE_FILE_COMMIT_CHANGE_COUNT,            log.clone(),dir.clone()),
            commit_projects:                PersistentMap::new(CACHE_FILE_COMMIT_PROJECTS,                log.clone(),dir.clone()),
            commit_projects_count:          PersistentMap::new(CACHE_FILE_COMMIT_PROJECTS_COUNT,          log.clone(),dir.clone()),
            snapshot_projects:              PersistentMap::new(CACHE_FILE_SNAPSHOT_PROJECTS,              log.clone(),dir.clone()),
        }
    }
}

impl Data { // Prequincunx, sort of
    pub fn all_project_ids(&mut self, source: &Source) -> Vec<ProjectId> {
        self.smart_load_project_urls(source).keys().collect::<Vec<&ProjectId>>().pirate()
    }
    pub fn all_user_ids(&mut self, source: &Source) -> Vec<UserId> {
        self.smart_load_users(source).keys().collect::<Vec<&UserId>>().pirate()
    }
    pub fn all_path_ids(&mut self, source: &Source) -> Vec<PathId> {
        self.smart_load_paths(source).keys().collect::<Vec<&PathId>>().pirate()
    }
    pub fn all_commit_ids(&mut self, source: &Source) -> Vec<CommitId> {
        self.smart_load_commits(source).keys().collect::<Vec<&CommitId>>().pirate()
    }
}

impl Data { // Quincunx, sort of
    #[allow(dead_code)] pub fn projects<'a>(&'a mut self, source: &Source) -> impl Iterator<Item=Project> + 'a {
        self.smart_load_project_urls(source).iter().map(|(id, url)| Project::new(id.clone(), url.clone()))
    }

    #[allow(dead_code)] pub fn users<'a>(&'a mut self, source: &Source) -> impl Iterator<Item=&'a User> + 'a {
        self.smart_load_users(source).iter().map(|(_, user)| user)
    }

    #[allow(dead_code)] pub fn paths<'a>(&'a mut self, source: &Source) -> impl Iterator<Item=&'a Path> + 'a {
        self.smart_load_paths(source).iter().map(|(_, path)| path)
    }

    #[allow(dead_code)] pub fn commits<'a>(&'a mut self, source: &Source) -> impl Iterator<Item=&'a Commit> + 'a {
        self.smart_load_commits(source).iter().map(|(_, commit)| commit)
    }
}

impl Data {
    pub fn project(&mut self, source: &Source, id: &ProjectId) -> Option<Project> {
        self.smart_load_project_urls(source).get(id)
            .map(|url| Project::new(id.clone(), url.clone()))
    }
    pub fn project_issues(&mut self, source: &Source, id: &ProjectId) -> Option<usize> {
        self.smart_load_project_issues(source).get(id).pirate()
    }
    pub fn project_buggy_issues(&mut self, source: &Source, id: &ProjectId) -> Option<usize> {
        self.smart_load_project_buggy_issues(source).get(id).pirate()
    }
    pub fn project_is_fork(&mut self, source: &Source, id: &ProjectId) -> Option<bool> {
        self.smart_load_project_is_fork(source).get(id).pirate()
    }
    pub fn project_is_archived(&mut self, source: &Source, id: &ProjectId) -> Option<bool> {
        self.smart_load_project_is_archived(source).get(id).pirate()
    }
    pub fn project_is_disabled(&mut self, source: &Source, id: &ProjectId) -> Option<bool> {
        self.smart_load_project_is_disabled(source).get(id).pirate()
    }
    pub fn project_star_gazer_count(&mut self, source: &Source, id: &ProjectId) -> Option<usize> {
        self.smart_load_project_star_gazer_count(source).get(id).pirate()
    }
    pub fn project_watcher_count(&mut self, source: &Source, id: &ProjectId) -> Option<usize> {
        self.smart_load_project_watcher_count(source).get(id).pirate()
    }
    pub fn project_size(&mut self, source: &Source, id: &ProjectId) -> Option<usize> {
        self.smart_load_project_size(source).get(id).pirate()
    }
    pub fn project_open_issue_count(&mut self, source: &Source, id: &ProjectId) -> Option<usize> {
        self.smart_load_project_open_issue_count(source).get(id).pirate()
    }
    pub fn project_fork_count(&mut self, source: &Source, id: &ProjectId) -> Option<usize> {
        self.smart_load_project_fork_count(source).get(id).pirate()
    }
    pub fn project_subscriber_count(&mut self, source: &Source, id: &ProjectId) -> Option<usize> {
        self.smart_load_project_subscriber_count(source).get(id).pirate()
    }
    pub fn project_license(&mut self, source: &Source, id: &ProjectId) -> Option<String> {
        self.smart_load_project_license(source).get(id).pirate()
    }
    pub fn project_language(&mut self, source: &Source, id: &ProjectId) -> Option<Language> {
        self.smart_load_project_language(source).get(id).pirate()
    }
    pub fn project_description(&mut self, source: &Source, id: &ProjectId) -> Option<String> {
        self.smart_load_project_description(source).get(id).pirate()
    }
    pub fn project_homepage(&mut self, source: &Source, id: &ProjectId) -> Option<String> {
        self.smart_load_project_homepage(source).get(id).pirate()
    }
    pub fn project_has_issues(&mut self, source: &Source, id: &ProjectId) -> Option<bool> {
        self.smart_load_project_has_issues(source).get(id).pirate()
    }
    pub fn project_has_downloads(&mut self, source: &Source, id: &ProjectId) -> Option<bool> {
        self.smart_load_project_has_downloads(source).get(id).pirate()
    }
    pub fn project_has_wiki(&mut self, source: &Source, id: &ProjectId) -> Option<bool> {
        self.smart_load_project_has_wiki(source).get(id).pirate()
    }
    pub fn project_has_pages(&mut self, source: &Source, id: &ProjectId) -> Option<bool> {
        self.smart_load_project_has_pages(source).get(id).pirate()
    }
    pub fn project_created(&mut self, source: &Source, id: &ProjectId) -> Option<i64> {
        self.smart_load_project_created(source).get(id).pirate()        
    }
    pub fn project_updated(&mut self, source: &Source, id: &ProjectId) -> Option<i64> {
        self.smart_load_project_updated(source).get(id).pirate()
    }
    pub fn project_pushed(&mut self, source: &Source, id: &ProjectId) -> Option<i64> {
        self.smart_load_project_pushed(source).get(id).pirate()
    }
    pub fn project_default_branch(&mut self, source: &Source, id: &ProjectId) -> Option<String> {
        self.smart_load_project_default_branch(source).get(id).pirate()
    }
    pub fn project_commit_contribution_ids(&mut self, source: &Source, id: &ProjectId) -> Option<Vec<(UserId, usize)>> {
        self.smart_load_project_commit_contributions(source).get(id).pirate()
    }
    pub fn project_commit_contributions(&mut self, source: &Source, id: &ProjectId) -> Option<Vec<(User, usize)>> {
        self.smart_load_project_commit_contributions(source).get(id).pirate().map(|contributions| {
            contributions.iter().flat_map(|(user_id, n)| {
                self.user(source, user_id).map(|user| (user.clone(), *n))
            }).collect()
        })
    }
    pub fn project_change_contribution_ids(&mut self, source: &Source, id: &ProjectId) -> Option<Vec<(UserId, usize)>> {
        self.smart_load_project_change_contributions(source).get(id).pirate()
    }
    pub fn project_change_contributions(&mut self, source: &Source, id: &ProjectId) -> Option<Vec<(User, usize)>> {
        self.smart_load_project_change_contributions(source).get(id).pirate().map(|contributions| {
            contributions.iter().flat_map(|(user_id, n)| {
                self.user(source, user_id).map(|user| (user.clone(), *n))
            }).collect()
        })
    }
    pub fn project_url(&mut self, source: &Source, id: &ProjectId) -> Option<String> {
        self.smart_load_project_urls(source).get(id).pirate()
    }
    pub fn project_heads(&mut self, source: &Source, id: &ProjectId) -> Option<Vec<Head>> {
        self.smart_load_project_heads(source).get(id).pirate()
    }
    // pub fn project_heads(&mut self, source: &DataSource, id: &ProjectId) -> Option<Vec<(String, Commit)>> {
    //     self.smart_load_project_heads(source).get(id).pirate().map(|v| {
    //         v.into_iter().flat_map(|(name, commit_id)| {
    //             self.commit(source, &commit_id).map(|commit| {
    //                 Head::new(name, commit.clone())
    //             })
    //         }).collect()
    //     })
    // }
    pub fn project_commit_ids(&mut self, source: &Source, id: &ProjectId) -> Option<&Vec<CommitId>> {
        self.smart_load_project_commits(source).get(id)
    }
    pub fn project_commits(&mut self, source: &Source, id: &ProjectId) -> Option<Vec<Commit>> {
        self.smart_load_project_commits(source).get(id).pirate().map(|ids| {
            ids.iter().flat_map(|id| self.commit(source, id).pirate()).collect()
            // FIXME issue warnings in situations like these (when self.commit(id) fails etc.)
        })
    }
    pub fn project_commit_count(&mut self, source: &Source, id: &ProjectId) -> Option<usize> {
        self.smart_load_project_commit_count(source).get(id).pirate()
    }
    pub fn project_path_ids(&mut self, source: &Source, id: &ProjectId) -> Option<&Vec<PathId>> {
        self.smart_load_project_paths(source).get(id)
    }
    pub fn project_paths(&mut self, source: &Source, id: &ProjectId) -> Option<Vec<Path>> {
        self.smart_load_project_paths(source).get(id).pirate().map(|ids| {
            ids.iter().flat_map(|id| self.path(source, id).pirate()).collect()
        })
    }
    pub fn project_path_count(&mut self, source: &Source, id: &ProjectId) -> Option<usize> {
        self.smart_load_project_path_count(source).get(id).pirate()
    }
    pub fn project_snapshot_ids(&mut self, source: &Source, id: &ProjectId) -> Option<&Vec<SnapshotId>> {
        self.smart_load_project_snapshots(source).get(id)
    }
    pub fn project_snapshot_count(&mut self, source: &Source, id: &ProjectId) -> Option<usize> {
        self.smart_load_project_snapshot_count(source).get(id).pirate()
    }
    pub fn project_author_ids(&mut self, source: &Source, id: &ProjectId) -> Option<&Vec<UserId>> {
        self.smart_load_project_authors(source).get(id)
    }
    pub fn project_authors(&mut self, source: &Source, id: &ProjectId) -> Option<Vec<User>> {
        self.smart_load_project_authors(source).get(id).pirate().map(|ids| {
            ids.iter().flat_map(|id| self.user(source, id).pirate()).collect()
        })
    }
    pub fn project_author_count(&mut self, source: &Source, id: &ProjectId) -> Option<usize> {
        self.smart_load_project_author_count(source).get(id).pirate()
    }
    pub fn project_committer_ids(&mut self, source: &Source, id: &ProjectId) -> Option<&Vec<UserId>> {
        self.smart_load_project_committers(source).get(id)
    }
    pub fn project_committers(&mut self, source: &Source, id: &ProjectId) -> Option<Vec<User>> {
        self.smart_load_project_committers(source).get(id).pirate().map(|ids| {
            ids.iter().flat_map(|id| self.user(source, id).pirate()).collect()
        })
    }
    pub fn project_committer_count(&mut self, source: &Source, id: &ProjectId) -> Option<usize> {
        self.smart_load_project_committer_count(source).get(id).pirate()
    }
    pub fn project_user_ids(&mut self, source: &Source, id: &ProjectId) -> Option<&Vec<UserId>> {
        self.smart_load_project_users(source).get(id)
    }
    pub fn project_users(&mut self, source: &Source, id: &ProjectId) -> Option<Vec<User>> {
        self.smart_load_project_users(source).get(id).pirate().map(|ids| {
            ids.iter().flat_map(|id| self.user(source, id).pirate()).collect()
        })
    }
    pub fn project_user_count(&mut self, source: &Source, id: &ProjectId) -> Option<usize> {
        self.smart_load_project_user_count(source).get(id).pirate()
    }
    pub fn project_lifetime(&mut self, source: &Source, id: &ProjectId) -> Option<Duration> {
        self.smart_load_project_lifetimes(source).get(id)
            .pirate()
            .map(|seconds| Duration::from(seconds))
    }
    pub fn project_substore(&mut self, source: &Source, id: &ProjectId) -> Option<Store> {
        self.smart_load_project_substore(source).get(id)
            .pirate()
    }
    pub fn project_unique_files(& mut self, source: &Source, id:&ProjectId) -> Option<usize> {
        self.smart_load_project_unique_files(source).get(id)
            .pirate()
    }
    pub fn project_original_files(& mut self, source: &Source, id:&ProjectId) -> Option<usize> {
        self.smart_load_project_original_files(source).get(id)
            .pirate()
    }
    pub fn project_impact(& mut self, source: &Source, id:&ProjectId) -> Option<usize> {
        self.smart_load_project_impact(source).get(id)
            .pirate()
    }
    pub fn project_files(& mut self, source: &Source, id:&ProjectId) -> Option<usize> {
        self.smart_load_project_files(source).get(id)
            .pirate()
    }
    pub fn project_languages(& mut self, source: &Source, id:&ProjectId) -> Option<Vec<(Language,usize)>> {
        self.smart_load_project_languages(source).get(id)
            .pirate()
    }
    pub fn project_languages_count(& mut self, source: &Source, id:&ProjectId) -> Option<usize> {
        self.smart_load_project_languages_count(source).get(id)
            .pirate()
    }
    pub fn project_major_language(& mut self, source: &Source, id:&ProjectId) -> Option<Language> {
        self.smart_load_project_major_language(source).get(id)
            .pirate()
    }
    pub fn project_major_language_ratio(& mut self, source: &Source, id:&ProjectId) -> Option<f64> {
        self.smart_load_project_major_language_ratio(source).get(id)
            .pirate()
    }
    pub fn project_major_language_changes(& mut self, source: &Source, id:&ProjectId) -> Option<usize> {
        self.smart_load_project_major_language_changes(source).get(id)
            .pirate()
    }
    pub fn project_all_forks(& mut self, source: &Source, id:&ProjectId) -> Option<Vec<ProjectId>> {
        self.smart_load_project_all_forks(source).get(id)
            .pirate()
    }
    pub fn project_all_forks_count(& mut self, source: &Source, id:&ProjectId) -> Option<usize> {
        self.smart_load_project_all_forks_count(source).get(id)
            .pirate()
    }
    pub fn user(&mut self, source: &Source, id: &UserId) -> Option<&User> {
        self.smart_load_users(source).get(id)
    }
    pub fn path(&mut self, source: &Source, id: &PathId) -> Option<&Path> {
        self.smart_load_paths(source).get(id)
    }
    pub fn commit(&mut self, source: &Source, id: &CommitId) -> Option<&Commit> {
        self.smart_load_commits(source).get(id)
    }
    pub fn commit_hash(&mut self, source: &Source, id: &CommitId) -> Option<&String> {
        self.smart_load_commit_hashes(source).get(id)
    }
    pub fn commit_message(&mut self, source: &Source, id: &CommitId) -> Option<&String> {
        self.smart_load_commit_messages(source).get(id)
    }
    pub fn commit_author_timestamp(&mut self, source: &Source, id: &CommitId) -> Option<i64> {
        self.smart_load_commit_author_timestamps(source).get(id).pirate()
    }
    pub fn commit_committer_timestamp(&mut self, source: &Source, id: &CommitId) -> Option<i64> {
        self.smart_load_commit_committer_timestamps(source).get(id).pirate()
    }
    pub fn commit_changes(&mut self, source: &Source, id: &CommitId) -> Option<Vec<Change>> {
        self.smart_load_commit_changes(source).get(id).map(|vector| {
            vector.iter().map(|(path_id, snapshot_id)| {
                Change::new(path_id.clone(), snapshot_id.clone())
            }).collect()
        })
    }
    pub fn commit_changed_paths(&mut self, source: &Source, id: &CommitId) -> Option<Vec<Path>> {
        self.smart_load_commit_changes(source).get(id).pirate().map(|ids| {
            ids.iter().flat_map(|change| self.path(source, &change.0/*path_id()*/).pirate()).collect()
        })
    }
    pub fn commit_change_count(&mut self, source: &Source, id: &CommitId) -> Option<usize> {
        self.smart_load_commit_change_count(source).get(id).pirate()
    }
    pub fn commit_changed_path_count(&mut self, source: &Source, id: &CommitId) -> Option<usize> {
        self.smart_load_commit_change_count(source).get(id).pirate()
    }
    pub fn commit_projects(&mut self, source: &Source, id : &CommitId) -> Option<Vec<Project>> {
        self.smart_load_commit_projects(source).get(id).pirate().map(|ids| {
            ids.iter().flat_map(|id| self.project(source, id)).collect()
        })   
    }
    pub fn commit_projects_count(&mut self, source: &Source, id : &CommitId) -> Option<usize> {
        self.smart_load_commit_projects_count(source).get(id).pirate()
    }
    pub fn user_committed_commit_ids(&mut self, source: &Source, id: &UserId) -> Option<&Vec<CommitId>> {
        self.smart_load_user_committed_commits(source).get(id)
    }
    pub fn user_authored_commits(&mut self, source: &Source, id: &UserId) -> Option<Vec<Commit>> {
        self.smart_load_user_authored_commits(source).get(id).pirate().map(|ids| {
            ids.iter().flat_map(|id| self.commit(source, id).pirate()).collect()
        })
    }
    pub fn user_authored_commit_ids(&mut self, source: &Source, id: &UserId) -> Option<&Vec<CommitId>> {
        self.smart_load_user_authored_commits(source).get(id)
    }
    pub fn user_committed_experience(&mut self, source: &Source, id: &UserId) -> Option<Duration> {
        self.smart_load_user_committer_experience(source)
            .get(id)
            .map(|seconds| Duration::from(*seconds))
    }
    pub fn user_author_experience(&mut self, source: &Source, id: &UserId) -> Option<Duration> {
        self.smart_load_user_author_experience(source)
            .get(id)
            .map(|seconds| Duration::from(*seconds))
    }
    pub fn user_experience(&mut self, source: &Source, id: &UserId) -> Option<Duration> {
        self.smart_load_user_experience(source)
            .get(id)
            .map(|seconds| Duration::from(*seconds))
    }
    pub fn user_committed_commit_count(&mut self, source: &Source, id: &UserId) -> Option<usize> {
        self.smart_load_user_committed_commit_count(source).get(id).pirate()
    }
    pub fn user_authored_commit_count(&mut self, source: &Source, id: &UserId) -> Option<usize> {
        self.smart_load_user_authored_commit_count(source).get(id).pirate()
    }
    pub fn user_committed_commits(&mut self, source: &Source, id: &UserId) -> Option<Vec<Commit>> {
        self.smart_load_user_committed_commits(source).get(id).pirate().map(|ids| {
            ids.iter().flat_map(|id| self.commit(source, id).pirate()).collect()
        })
    }
    pub fn snapshot_unique_projects(&mut self, source: &Source, id : &SnapshotId) -> usize {
        // TODO I am sure rust frowns upon this, but how do I return ! attributes that are cached in the datastore? 
        self.smart_load_snapshot_projects(source).get(id).unwrap().0
    }
    pub fn snapshot_original_project(&mut self, source: &Source, id : &SnapshotId) -> ProjectId {
        // TODO I am sure rust frowns upon this, but how do I return ! attributes that are cached in the datastore? 
        self.smart_load_snapshot_projects(source).get(id).unwrap().1
    }
}

macro_rules! load_from_source {
    ($self:ident, $vector:ident, $source:expr)  => {{
        if !$self.$vector.is_loaded() {
            $self.$vector.load_from_source($source);
        }
        $self.$vector.grab_collection()
    }}
}

macro_rules! load_from_metadata {
    ($self:ident, $vector:ident, $source:expr)  => {{
        if !$self.$vector.is_loaded() {
            $self.$vector.load_from_metadata($source, &$self.project_metadata);
        }
        $self.$vector.grab_collection()
    }}
}

macro_rules! load_with_prerequisites {
    ($self:ident, $vector:ident, $source:expr, $n:ident, $($prereq:ident),*)  => {{
        mashup! {
            $( m["smart_load" $prereq] = smart_load_$prereq; )*
               m["load"] = load_from_$n;
        }
        if !$self.$vector.is_loaded() {
            m! { $(  $self."smart_load" $prereq($source); )*              }
            m! { $self.$vector."load"($source, $($self.$prereq.grab_collection()), *); }
        }
        $self.$vector.grab_collection()
    }}
}

impl Data {
    fn smart_load_project_substore(&mut self, source: &Source) -> &BTreeMap<ProjectId, Store> {
        load_from_source!(self, project_substores, source)
    }
    fn smart_load_project_urls(&mut self, source: &Source) -> &BTreeMap<ProjectId, String> {
        load_from_source!(self, project_urls, source)
    }
    fn smart_load_project_heads(&mut self, source: &Source) -> &BTreeMap<ProjectId, Vec<Head>> {
        load_from_source!(self, project_heads, source)
    }
    fn smart_load_project_users(&mut self, source: &Source) -> &BTreeMap<ProjectId, Vec<UserId>> {
        load_with_prerequisites!(self, project_users, source, two, project_authors, project_committers)
    }
    fn smart_load_project_authors(&mut self, source: &Source) -> &BTreeMap<ProjectId, Vec<UserId>> {
        load_with_prerequisites!(self, project_authors, source, two, project_commits, commits)
    }
    fn smart_load_project_committers(&mut self, source: &Source) -> &BTreeMap<ProjectId, Vec<UserId>> {
        load_with_prerequisites!(self, project_committers, source, two, project_commits, commits)
    }
    fn smart_load_project_commits(&mut self, source: &Source) -> &BTreeMap<ProjectId, Vec<CommitId>> {
        load_with_prerequisites!(self, project_commits, source, two, project_heads, commits)
    }
    fn smart_load_project_paths(&mut self, source: &Source) -> &BTreeMap<ProjectId, Vec<PathId>> {
        load_with_prerequisites!(self, project_paths, source, two, project_commits, commit_changes)
    }
    fn smart_load_project_snapshots(&mut self, source: &Source) -> &BTreeMap<ProjectId, Vec<SnapshotId>> {
        load_with_prerequisites!(self, project_snapshots, source, two, project_commits, commit_changes)
    }
    fn smart_load_project_user_count(&mut self, source: &Source) -> &BTreeMap<ProjectId, usize> {
        load_with_prerequisites!(self, project_user_count, source, one, project_users)
    }
    fn smart_load_project_author_count(&mut self, source: &Source) -> &BTreeMap<ProjectId, usize> {
        load_with_prerequisites!(self, project_author_count, source, one, project_authors)
    }
    fn smart_load_project_path_count(&mut self, source: &Source) -> &BTreeMap<ProjectId, usize> {
        load_with_prerequisites!(self, project_path_count, source, one, project_paths)
    }
    fn smart_load_project_snapshot_count(&mut self, source: &Source) -> &BTreeMap<ProjectId, usize> {
        load_with_prerequisites!(self, project_snapshot_count, source, one, project_snapshots)
    }
    fn smart_load_project_committer_count(&mut self, source: &Source) -> &BTreeMap<ProjectId, usize> {
        load_with_prerequisites!(self, project_committer_count, source, one, project_committers)
    }
    fn smart_load_project_commit_count(&mut self, source: &Source) -> &BTreeMap<ProjectId, usize> {
        load_with_prerequisites!(self, project_commit_count, source, one, project_commits)
    }
    fn smart_load_project_lifetimes(&mut self, source: &Source) -> &BTreeMap<ProjectId, u64> {
        load_with_prerequisites!(self, project_lifetimes, source, three, project_commits,
                                                                        commit_author_timestamps,
                                                                        commit_committer_timestamps)
    }
    fn smart_load_project_unique_files(& mut self, source: &Source) -> &BTreeMap<ProjectId, usize> {
        load_with_prerequisites!(self, project_unique_files, source, three, project_commits, commit_changes, snapshot_projects)
    }
    fn smart_load_project_original_files(& mut self, source: &Source) -> &BTreeMap<ProjectId, usize> {
        load_with_prerequisites!(self, project_original_files, source, three, project_commits, commit_changes, snapshot_projects)
    }
    fn smart_load_project_impact(& mut self, source: &Source) -> &BTreeMap<ProjectId, usize> {
        load_with_prerequisites!(self, project_impact, source, three, project_commits, commit_changes, snapshot_projects)
    }
    fn smart_load_project_files(& mut self, source: &Source) -> &BTreeMap<ProjectId, usize> {
        load_with_prerequisites!(self, project_files, source, two, project_commits, commit_changes)
    }
    fn smart_load_project_languages(& mut self, source: &Source) -> &BTreeMap<ProjectId, Vec<(Language,usize)>> {
        load_with_prerequisites!(self, project_languages, source, three, project_commits, commit_changes, paths)
    }
    fn smart_load_project_languages_count(& mut self, source: &Source) -> &BTreeMap<ProjectId, usize> {
        load_with_prerequisites!(self, project_languages_count, source, one, project_languages)
    }
    fn smart_load_project_major_language(& mut self, source: &Source) -> &BTreeMap<ProjectId, Language> {
        load_with_prerequisites!(self, project_major_language, source, one, project_languages)
    }
    fn smart_load_project_major_language_ratio(& mut self, source: &Source) -> &BTreeMap<ProjectId, f64> {
        load_with_prerequisites!(self, project_major_language_ratio, source, one, project_languages)
    }
    fn smart_load_project_major_language_changes(& mut self, source: &Source) -> &BTreeMap<ProjectId, usize> {
        load_with_prerequisites!(self, project_major_language_changes, source, one, project_languages)
    }
    fn smart_load_project_all_forks(& mut self, source: &Source) -> &BTreeMap<ProjectId, Vec<ProjectId>> {
        load_with_prerequisites!(self, project_all_forks, source, three, project_commits, commit_projects, project_created)
    }
    fn smart_load_project_all_forks_count(& mut self, source: &Source) -> &BTreeMap<ProjectId, usize> {
        load_with_prerequisites!(self, project_all_forks_count, source, one, project_all_forks)
    }
    fn smart_load_users(&mut self, source: &Source) -> &BTreeMap<UserId, User> {
        load_from_source!(self, users, source)
    }
    fn smart_load_user_authored_commits(&mut self, source: &Source) -> &BTreeMap<UserId, Vec<CommitId>> {
        load_with_prerequisites!(self, user_authored_commits, source, one, commits)
    }
    fn smart_load_user_committed_commits(&mut self, source: &Source) -> &BTreeMap<UserId, Vec<CommitId>> {
        load_with_prerequisites!(self, user_committed_commits, source, one, commits)
    }
    fn smart_load_user_author_experience(&mut self, source: &Source) -> &BTreeMap<UserId, u64> {
        load_with_prerequisites!(self, user_author_experience, source, two, user_authored_commits,
                                                                           commit_author_timestamps)
    }
    fn smart_load_user_committer_experience(&mut self, source: &Source) -> &BTreeMap<UserId, u64> {
        load_with_prerequisites!(self, user_committer_experience, source, two, user_committed_commits,
                                                                              commit_committer_timestamps)
    }
    fn smart_load_user_experience(&mut self, source: &Source) -> &BTreeMap<UserId, u64> {
        load_with_prerequisites!(self, user_experience, source, three, user_committed_commits,
                                                                      commit_author_timestamps,
                                                                      commit_committer_timestamps)
    }
    fn smart_load_user_committed_commit_count(&mut self, source: &Source) -> &BTreeMap<UserId, usize> {
        load_with_prerequisites!(self, user_committed_commit_count, source, one, user_committed_commits)
    }
    fn smart_load_user_authored_commit_count(&mut self, source: &Source) -> &BTreeMap<UserId, usize> {
        load_with_prerequisites!(self, user_authored_commit_count, source, one, user_authored_commits)
    }
    fn smart_load_paths(&mut self, source: &Source) -> &BTreeMap<PathId, Path> {
        load_from_source!(self, paths, source)
    }
    // fn smart_load_snapshots(&mut self, source: &DataSource) -> &BTreeMap<SnapshotId, Snapshot> {
    //     load_from_source!(self, snapshots, source)
    // }
    fn smart_load_commits(&mut self, source: &Source) -> &BTreeMap<CommitId, Commit> {
        load_from_source!(self, commits, source)
    }
    fn smart_load_commit_hashes(&mut self, source: &Source) -> &BTreeMap<CommitId, String> {
        load_from_source!(self, commit_hashes, source)
    }
    fn smart_load_commit_messages(&mut self, source: &Source) -> &BTreeMap<CommitId, String> {
        load_from_source!(self, commit_messages, source)
    }
    fn smart_load_commit_committer_timestamps(&mut self, source: &Source) -> &BTreeMap<CommitId, i64> {
        load_from_source!(self, commit_committer_timestamps, source)
    }
    fn smart_load_commit_author_timestamps(&mut self, source: &Source) -> &BTreeMap<CommitId, i64> {
        load_from_source!(self, commit_author_timestamps, source)
    }
    fn smart_load_commit_changes(&mut self, source: &Source) -> &BTreeMap<CommitId, Vec<ChangeTuple>> {
        load_from_source!(self, commit_changes, source)
    }
    fn smart_load_commit_change_count(&mut self, source: &Source) -> &BTreeMap<CommitId, usize> {
        load_with_prerequisites!(self, commit_change_count, source, one, commit_changes)
    }
    fn smart_load_commit_projects(&mut self, source: &Source) -> &BTreeMap<CommitId, Vec<ProjectId>> {
        load_with_prerequisites!(self, commit_projects, source, one, project_commits)
    }
    fn smart_load_commit_projects_count(&mut self, source: &Source) -> &BTreeMap<CommitId, usize> {
        load_with_prerequisites!(self, commit_projects_count, source, one, commit_projects)
    }
    fn smart_load_snapshot_projects(& mut self, source: &Source) -> &BTreeMap<SnapshotId,(usize, ProjectId)> {
        load_with_prerequisites!(self, snapshot_projects, source, three, commit_changes, commit_projects, commit_author_timestamps)
    }
    pub fn smart_load_project_change_contributions(&mut self, source: &Source) -> &BTreeMap<ProjectId, Vec<(UserId, usize)>> {
        load_with_prerequisites!(self, project_change_contributions, source, three, project_commits, commits, commit_changes)
    }
    pub fn smart_load_project_commit_contributions(&mut self, source: &Source) -> &BTreeMap<ProjectId, Vec<(UserId, usize)>> {
        load_with_prerequisites!(self, project_commit_contributions, source, two, project_commits, commits)
    }

    pub fn smart_load_project_issues(&mut self, source: &Source) -> &BTreeMap<ProjectId, usize> {
        load_from_metadata!(self, project_issue_count, source)
    }
    pub fn smart_load_project_buggy_issues(&mut self, source: &Source) -> &BTreeMap<ProjectId, usize> {
        load_from_metadata!(self, project_buggy_issue_count, source)
    }
    pub fn smart_load_project_is_fork(&mut self, source: &Source) -> &BTreeMap<ProjectId, bool> {
        load_from_metadata!(self, project_is_fork, source)
    }
    pub fn smart_load_project_is_archived(&mut self, source: &Source) -> &BTreeMap<ProjectId, bool> {
        load_from_metadata!(self, project_is_archived, source)
    }
    pub fn smart_load_project_is_disabled(&mut self, source: &Source) -> &BTreeMap<ProjectId, bool> {
        load_from_metadata!(self, project_is_disabled, source)
    }
    pub fn smart_load_project_star_gazer_count(&mut self, source: &Source) -> &BTreeMap<ProjectId, usize> {
        load_from_metadata!(self, project_star_gazer_count, source)
    }
    pub fn smart_load_project_watcher_count(&mut self, source: &Source) -> &BTreeMap<ProjectId, usize> {
        load_from_metadata!(self, project_watcher_count, source)
    }
    pub fn smart_load_project_size(&mut self, source: &Source) -> &BTreeMap<ProjectId, usize> {
        load_from_metadata!(self, project_project_size, source)
    }
    pub fn smart_load_project_open_issue_count(&mut self, source: &Source) -> &BTreeMap<ProjectId, usize> {
        load_from_metadata!(self, project_open_issue_count, source)
    }
    pub fn smart_load_project_fork_count(&mut self, source: &Source) -> &BTreeMap<ProjectId, usize> {
        load_from_metadata!(self, project_fork_count, source)
    }
    pub fn smart_load_project_subscriber_count(&mut self, source: &Source) -> &BTreeMap<ProjectId, usize> {
        load_from_metadata!(self, project_subscriber_count, source)
    }
    pub fn smart_load_project_license(&mut self, source: &Source) -> &BTreeMap<ProjectId, String> {
        load_from_metadata!(self, project_license, source)
    }
    pub fn smart_load_project_language(&mut self, source: &Source) -> &BTreeMap<ProjectId, Language> {
        load_from_metadata!(self, project_language, source)
    }
    pub fn smart_load_project_description(&mut self, source: &Source) -> &BTreeMap<ProjectId, String> {
        load_from_metadata!(self, project_description, source)
    }
    pub fn smart_load_project_homepage(&mut self, source: &Source) -> &BTreeMap<ProjectId, String> {
        load_from_metadata!(self, project_homepage, source)
    }
    pub fn smart_load_project_has_issues(&mut self, source: &Source) -> &BTreeMap<ProjectId, bool> {
        load_from_metadata!(self, project_has_issues, source)
    }
    pub fn smart_load_project_has_downloads(&mut self, source: &Source) -> &BTreeMap<ProjectId, bool> {
        load_from_metadata!(self, project_has_downloads, source)
    }
    pub fn smart_load_project_has_wiki(&mut self, source: &Source) -> &BTreeMap<ProjectId, bool> {
        load_from_metadata!(self, project_has_wiki, source)
    }
    pub fn smart_load_project_has_pages(&mut self, source: &Source) -> &BTreeMap<ProjectId, bool> {
        load_from_metadata!(self, project_has_pages, source)
    }
    fn smart_load_project_created(&mut self, source: &Source) -> &BTreeMap<ProjectId, i64> {
        load_from_metadata!(self, project_created, source)
    }
    pub fn smart_load_project_updated(&mut self, source: &Source) -> &BTreeMap<ProjectId, i64> {
        load_from_metadata!(self, project_updated, source)
    }
    pub fn smart_load_project_pushed(&mut self, source: &Source) -> &BTreeMap<ProjectId, i64> {
        load_from_metadata!(self, project_pushed, source)
    }
    pub fn smart_load_project_default_branch(&mut self, source: &Source) -> &BTreeMap<ProjectId, String> {
        load_from_metadata!(self, project_default_branch, source)
    }
}

impl Data {
    pub fn export_to_csv<S>(&mut self, _: &Source, _dir: S) -> Result<(), std::io::Error> where S: Into<String> {
        // let dir = dir.into();
        // std::fs::create_dir_all(&dir)?;
        // macro_rules! path {
        //     ($filename:expr) => {
        //         format!("{}/{}.csv", dir, $filename)
        //     }
        // }

        // self.project_metadata.iter(source).into_csv(path!("project_metadata"))?;
        // FIXME add 
        todo!()

        // self.smart_load_project_urls(source).iter().into_csv(path!("project_urls"))?;
        // self.smart_load_project_heads(source).iter().into_csv(path!("project_heads"))?;
        // self.smart_load_users(source).iter().into_csv(path!("users"))?;
        // self.smart_load_paths(source).iter().into_csv(path!("paths"))?;
        // self.smart_load_commits(source).iter().into_csv(path!("commits"))?;
        // self.smart_load_commit_hashes(source).iter().into_csv(path!("commit_hashes"))?;
        // self.smart_load_commit_messages(source).iter().into_csv(path!("commit_messages"))?;
        // self.smart_load_commit_committer_timestamps(source).iter().into_csv(path!("commit_committer_timestamps"))?;
        // self.smart_load_commit_author_timestamps(source).iter().into_csv(path!("commit_author_timestamps"))?;
        // self.smart_load_commit_changes(source).iter().into_csv(path!("commit_changes"))?;

        // source.snapshot_bytes()
        //      .map(|(id, content)| {
        //          Snapshot::new(id, content)
        //      }).into_csv(path!("snapshots"))?;

        // Ok(())
    }
}

impl Database {
    pub fn export_to_csv<S>(&self, dir: S) -> Result<(), std::io::Error> where S: Into<String> {
        self.data.borrow_mut().export_to_csv(&self.source, dir)
    }
}<|MERGE_RESOLUTION|>--- conflicted
+++ resolved
@@ -1263,8 +1263,6 @@
     }
 }
 
-<<<<<<< HEAD
-=======
 struct ProjectAllForksExtractor {}
 impl MapExtractor for ProjectAllForksExtractor {
     type Key = ProjectId;
@@ -1306,7 +1304,6 @@
 
 
 
->>>>>>> c8f634e1
 pub(crate) struct Data {
     project_metadata:            ProjectMetadataSource,
     project_substores:           PersistentMap<ProjectSubstoreExtractor>,
