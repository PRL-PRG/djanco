--- conflicted
+++ resolved
@@ -87,6 +87,12 @@
     pub static CACHE_FILE_COMMIT_PROJECTS:                &'static str = "commit_projects";
     pub static CACHE_FILE_COMMIT_PROJECTS_COUNT:          &'static str = "commit_projects_count";
     pub static CACHE_FILE_SNAPSHOT_PROJECTS:              &'static str = "snapshot_projects";
+    pub static CACHE_FILE_LONGEST_INACTIVITTY_STREAK:     &'static str = "longest_inactivity_streak";
+    pub static CACHE_FILE_AVG_COMMIT_RATE:                &'static str = "avg_commit_rate";  
+    pub static CACHE_FILE_TIME_SINCE_LAST_COMMIT:         &'static str = "time_since_last_commit";  
+    pub static CACHE_FILE_IS_ABANDONED:                   &'static str = "is_abandoned";  
+    pub static CACHE_FILE_SNAPSHOT_LOCS:                  &'static str = "snapshot_locs";  
+    pub static CACHE_FILE_PROJECT_LOCS:                   &'static str = "project_locs";  
 }
 
 use cache_filenames::*;
@@ -401,7 +407,6 @@
     pub fn user_committed_commits(&self, id: &UserId) -> Option<Vec<Commit>> {
         self.data.borrow_mut().user_committed_commits(&self.source, id)
     }
-<<<<<<< HEAD
     pub fn project_longest_inactivity_streak(&self, id: &ProjectId) -> Option<i64> {
         self.data.borrow_mut().longest_inactivity_streak(&self.source, id)
     }
@@ -421,14 +426,12 @@
         self.data.borrow_mut().project_locs(&self.source, id)
     }
 
-=======
     pub fn snapshot_unique_projects(&self, id : &SnapshotId) -> usize {
         self.data.borrow_mut().snapshot_unique_projects(&self.source, id)
     }
     pub fn snapshot_original_project(&self, id : &SnapshotId) -> ProjectId {
         self.data.borrow_mut().snapshot_original_project(&self.source, id)
     }
->>>>>>> 2925e86a
 }
 
 struct IdExtractor<Id: Identity + Persistent> { _type: PhantomData<Id> }
@@ -466,7 +469,7 @@
 impl DoubleMapExtractor for LongestInactivityStreakExtractor  {
     type A = BTreeMap<ProjectId, Vec<CommitId>>;
     type B = BTreeMap<CommitId, i64>;
-    fn extract(project_commits: &Self::A, committed_timestamps: &Self::B) -> BTreeMap<Self::Key, Self::Value> {
+    fn extract(_: &Source, project_commits: &Self::A, committed_timestamps: &Self::B) -> BTreeMap<Self::Key, Self::Value> {
         
         project_commits.iter().flat_map(|(project_id, commit_ids)| {
             let mut timestamps: Vec<i64> = Vec::new();
@@ -509,7 +512,7 @@
 impl DoubleMapExtractor for AvgCommitRateExtractor  {
     type A = BTreeMap<ProjectId, Vec<CommitId>>;
     type B = BTreeMap<CommitId, i64>;
-    fn extract(project_commits: &Self::A, committed_timestamps: &Self::B) -> BTreeMap<Self::Key, Self::Value> {
+    fn extract(_: &Source, project_commits: &Self::A, committed_timestamps: &Self::B) -> BTreeMap<Self::Key, Self::Value> {
         
         project_commits.iter().flat_map(|(project_id, commit_ids)| {
             let mut timestamps: Vec<i64> = Vec::new();
@@ -552,7 +555,7 @@
 impl DoubleMapExtractor for TimeSinceLastCommitExtractor  {
     type A = BTreeMap<ProjectId, Vec<CommitId>>;
     type B = BTreeMap<CommitId, i64>;
-    fn extract(project_commits: &Self::A, committed_timestamps: &Self::B) -> BTreeMap<Self::Key, Self::Value> {
+    fn extract(_: &Source, project_commits: &Self::A, committed_timestamps: &Self::B) -> BTreeMap<Self::Key, Self::Value> {
         
         project_commits.iter().flat_map(|(project_id, commit_ids)| {
             let mut timestamps: Vec<i64> = Vec::new();
@@ -587,7 +590,7 @@
 impl DoubleMapExtractor for IsAbandonedExtractor  {
     type A = BTreeMap<ProjectId, i64>;
     type B = BTreeMap<ProjectId, i64>;
-    fn extract(longest_inactivity_streak: &Self::A, time_since_last_commit: &Self::B) -> BTreeMap<Self::Key, Self::Value> {
+    fn extract(_: &Source, longest_inactivity_streak: &Self::A, time_since_last_commit: &Self::B) -> BTreeMap<Self::Key, Self::Value> {
         
         longest_inactivity_streak.iter().flat_map(|(project_id, inactivity_streak)| {
             let option_last_commit = time_since_last_commit.get(&project_id);
@@ -1035,15 +1038,14 @@
     }
 }
 
-<<<<<<< HEAD
 struct SnapshotLocsExtractor{}
 impl MapExtractor for SnapshotLocsExtractor {
     type Key = SnapshotId;
     type Value = usize;
 }
-impl SingleMapExtractor for SnapshotLocsExtractor {
-    type A = Source;
-    fn extract(source: &Self::A) -> BTreeMap<Self::Key, Self::Value> {
+impl SourceMapExtractor for SnapshotLocsExtractor {
+
+    fn extract(source: &Source) -> BTreeMap<Self::Key, Self::Value> {
         source.snapshot_bytes().map(|(id, contents)| {
 
             let snapshot = Snapshot::new(id, contents);
@@ -1063,20 +1065,22 @@
     type A = BTreeMap<ProjectId, Vec<CommitId>>;
     type B = BTreeMap<CommitId, Commit>;
     type C = BTreeMap<SnapshotId, usize>;
-    fn extract(project_commits: &Self::A, commits: &Self::B, snapshot_locs: &Self::C) -> BTreeMap<Self::Key, Self::Value> {
-
-        project_commits.iter().flat_map(|(project_id, commit_ids)| {
-            let mut last_state_files : BTreeMap<PathId, SnapshotId> = BTreeMap::new();
-            let mut last_timestamp : BTreeMap<PathId, i64> = BTreeMap::new();
-
-            for i in 0..commit_ids.len() {
-
-                let commit = *(commits.get(&commit_ids[i]).unwrap());
-
-                let timestamp = commit.committer_timestamp();
-            }
+    fn extract(_: &Source, project_commits: &Self::A, commits: &Self::B, snapshot_locs: &Self::C) -> BTreeMap<Self::Key, Self::Value> {
+        unimplemented!();
+        // project_commits.iter().flat_map(|(project_id, commit_ids)| {
+        //     let mut last_state_files : BTreeMap<PathId, SnapshotId> = BTreeMap::new();
+        //     let mut last_timestamp : BTreeMap<PathId, i64> = BTreeMap::new();
+
+        //     for i in 0..commit_ids.len() {
+
+        //         let commit = *(commits.get(&commit_ids[i]).unwrap());
+
+        //         let timestamp = commit.committer_timestamp();
+        //     }
+        // }
+    }
+}
             
-=======
 struct CommitProjectsExtractor {}
 impl MapExtractor for CommitProjectsExtractor {
     type Key = CommitId;
@@ -1305,13 +1309,10 @@
                 }
             }
             (*pid, paths.len())            
->>>>>>> 2925e86a
         }).collect()
     }
 }
 
-<<<<<<< HEAD
-=======
 struct ProjectLanguagesExtractor {}
 impl MapExtractor for ProjectLanguagesExtractor {
     type Key = ProjectId;
@@ -1399,7 +1400,6 @@
             .collect()
     }
 }
->>>>>>> 2925e86a
 
 
 
@@ -1498,54 +1498,6 @@
     pub fn new(/*source: DataSource,*/ cache_dir: CacheDir, log: Log) -> Data {
         let dir = cache_dir.as_string();
         Data {
-<<<<<<< HEAD
-            project_urls:                PersistentMap::new("project_urls",                log.clone(),dir.clone()).without_cache(),
-            project_substores:           PersistentMap::new("project_substores",           log.clone(),dir.clone()).without_cache(),
-            project_heads:               PersistentMap::new("project_heads",               log.clone(),dir.clone()),
-            project_paths:               PersistentMap::new("project_paths",               log.clone(),dir.clone()),
-            project_path_count:          PersistentMap::new("project_path_count",          log.clone(),dir.clone()),
-            project_snapshots:           PersistentMap::new("project_snapshots",           log.clone(),dir.clone()),
-            project_snapshot_count:      PersistentMap::new("project_snapshot_count",      log.clone(),dir.clone()),
-            project_users:               PersistentMap::new("project_users",               log.clone(),dir.clone()),
-            project_user_count:          PersistentMap::new("project_user_count",          log.clone(),dir.clone()),
-            project_authors:             PersistentMap::new("project_authors",             log.clone(),dir.clone()),
-            project_author_count:        PersistentMap::new("project_author_count",        log.clone(),dir.clone()),
-            project_committers:          PersistentMap::new("project_committers",          log.clone(),dir.clone()),
-            project_committer_count:     PersistentMap::new("project_committer_count",     log.clone(),dir.clone()),
-            project_commits:             PersistentMap::new("project_commits",             log.clone(),dir.clone()),
-            project_commit_count:        PersistentMap::new("project_commit_count",        log.clone(),dir.clone()),
-            project_lifetimes:           PersistentMap::new("project_lifetimes",           log.clone(),dir.clone()),
-
-            project_metadata:            ProjectMetadataSource::new("project",             log.clone(),dir.clone()),
-
-            users:                       PersistentMap::new("users",                       log.clone(),dir.clone()).without_cache(),
-            user_authored_commits:       PersistentMap::new("user_authored_commits",       log.clone(),dir.clone()),
-            user_committed_commits:      PersistentMap::new("user_committed_commits",      log.clone(),dir.clone()),
-            user_author_experience:      PersistentMap::new("user_author_experience",      log.clone(),dir.clone()),
-            user_committer_experience:   PersistentMap::new("user_committer_experience",   log.clone(),dir.clone()),
-            user_experience:             PersistentMap::new("user_experience",             log.clone(),dir.clone()),
-
-            user_authored_commit_count:  PersistentMap::new("user_authored_commit_count",  log.clone(),dir.clone()),
-            user_committed_commit_count: PersistentMap::new("user_committed_commit_count", log.clone(),dir.clone()),
-
-            paths:                       PersistentMap::new("paths",                       log.clone(),dir.clone()).without_cache(),
-            //snapshots:                   PersistentMap::new("snapshots",                   dir.clone()),
-
-            commits:                     PersistentMap::new("commits",                     log.clone(),dir.clone()),
-            commit_hashes:               PersistentMap::new("commit_hashes",               log.clone(),dir.clone()).without_cache(),
-            commit_messages:             PersistentMap::new("commit_messages",             log.clone(),dir.clone()).without_cache(),
-            commit_author_timestamps:    PersistentMap::new("commit_author_timestamps",    log.clone(),dir.clone()),
-            commit_committer_timestamps: PersistentMap::new("commit_committer_timestamps", log.clone(),dir.clone()),
-            commit_changes:              PersistentMap::new("commit_changes",              log.clone(),dir.clone()).without_cache(),
-            project_longest_inactivity_streak:   PersistentMap::new("longest_inactivity_streak", log.clone(), dir.clone()),
-            avg_commit_rate:             PersistentMap::new("avg_commit_rate", log.clone(), dir.clone()),
-            project_time_since_last_commit:      PersistentMap::new("time_since_last_commit", log.clone(), dir.clone()),
-            is_abandoned:                PersistentMap::new("is_abandoned", log.clone(), dir.clone()),
-            snapshot_locs:                PersistentMap::new("snapshot_locs", log.clone(), dir.clone()),
-            project_locs:                PersistentMap::new("project_locs", log.clone(), dir.clone()),
-            commit_change_count:         PersistentMap::new("commit_change_count",         log, dir.clone())
-            
-=======
             project_metadata:               ProjectMetadataSource::new(log.clone(),dir.clone()),
    
             project_urls:                   PersistentMap::new(CACHE_FILE_PROJECT_URL,                    log.clone(),dir.clone()).without_cache(),
@@ -1615,7 +1567,12 @@
             commit_projects:                PersistentMap::new(CACHE_FILE_COMMIT_PROJECTS,                log.clone(),dir.clone()),
             commit_projects_count:          PersistentMap::new(CACHE_FILE_COMMIT_PROJECTS_COUNT,          log.clone(),dir.clone()),
             snapshot_projects:              PersistentMap::new(CACHE_FILE_SNAPSHOT_PROJECTS,              log.clone(),dir.clone()),
->>>>>>> 2925e86a
+            project_longest_inactivity_streak:   PersistentMap::new(CACHE_FILE_LONGEST_INACTIVITTY_STREAK, log.clone(), dir.clone()),
+            avg_commit_rate:             PersistentMap::new(CACHE_FILE_AVG_COMMIT_RATE, log.clone(), dir.clone()),
+            project_time_since_last_commit:      PersistentMap::new(CACHE_FILE_TIME_SINCE_LAST_COMMIT, log.clone(), dir.clone()),
+            is_abandoned:                PersistentMap::new(CACHE_FILE_IS_ABANDONED, log.clone(), dir.clone()),
+            snapshot_locs:                PersistentMap::new(CACHE_FILE_SNAPSHOT_LOCS, log.clone(), dir.clone()),
+            project_locs:                PersistentMap::new(CACHE_FILE_PROJECT_LOCS, log.clone(), dir.clone()),
         }
     }
 }
@@ -1934,7 +1891,6 @@
             ids.iter().flat_map(|id| self.commit(source, id).pirate()).collect()
         })
     }
-<<<<<<< HEAD
     pub fn longest_inactivity_streak(&mut self, source: &Source, id: &ProjectId) -> Option<i64> {
         self.smart_load_project_longest_inactivity_streak(source).get(id).pirate()
     }
@@ -1952,7 +1908,6 @@
     }
     pub fn project_locs(&mut self, source: &Source, id: &ProjectId) -> Option<usize> {
         self.smart_load_project_locs(source).get(id).pirate()
-=======
     pub fn snapshot_unique_projects(&mut self, source: &Source, id : &SnapshotId) -> usize {
         // TODO I am sure rust frowns upon this, but how do I return ! attributes that are cached in the datastore? 
         self.smart_load_snapshot_projects(source).get(id).unwrap().0
@@ -1960,7 +1915,6 @@
     pub fn snapshot_original_project(&mut self, source: &Source, id : &SnapshotId) -> ProjectId {
         // TODO I am sure rust frowns upon this, but how do I return ! attributes that are cached in the datastore? 
         self.smart_load_snapshot_projects(source).get(id).unwrap().1
->>>>>>> 2925e86a
     }
 }
 
@@ -2129,7 +2083,6 @@
     fn smart_load_commit_change_count(&mut self, source: &Source) -> &BTreeMap<CommitId, usize> {
         load_with_prerequisites!(self, commit_change_count, source, one, commit_changes)
     }
-<<<<<<< HEAD
     fn smart_load_project_longest_inactivity_streak(&mut self, source: &Source) -> &BTreeMap<ProjectId, i64> {
         load_with_prerequisites!(self, project_longest_inactivity_streak, source, two, project_commits, commit_committer_timestamps)
     }
@@ -2150,7 +2103,6 @@
         load_with_prerequisites!(self, project_locs, source, three, project_commits,  commits, snapshot_locs)
     }
 
-=======
     fn smart_load_commit_projects(&mut self, source: &Source) -> &BTreeMap<CommitId, Vec<ProjectId>> {
         load_with_prerequisites!(self, commit_projects, source, one, project_commits)
     }
@@ -2230,7 +2182,6 @@
     pub fn smart_load_project_default_branch(&mut self, source: &Source) -> &BTreeMap<ProjectId, String> {
         load_from_metadata!(self, project_default_branch, source)
     }
->>>>>>> 2925e86a
 }
 
 impl Data {
