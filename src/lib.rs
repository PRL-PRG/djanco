#![type_length_limit="1405002"]

             pub mod fraction;
             pub mod ordf64;
             pub mod commandline;
             pub mod weights_and_measures;
#[macro_use] pub mod log;
             pub mod csv;
#[macro_use] pub mod attrib;
             pub mod metadata;
             pub mod persistent;
             pub mod iterators;
             pub mod tuples;
             pub mod data;
             pub mod objects;
             pub mod receipt;
             pub mod spec;
             pub mod time;
             pub mod dump;
             mod piracy;
             mod product;
#[cfg(test)] mod testing;

#[macro_use] extern crate mashup;

// TODO
// post paper todo:
// entities are empty, have only their IDs.
// then we can remove IDs?
// maybe it's time to capitulate from the whole ItemWithData oidea and just make it a trait.
// caches for specific views

// TODO features
// CSV export
// receipts
// Git commit as version
// commit frequency
// fill in CSV-capable objects
// maybe length for all strings
// maybe non-empty precicate for vectors
// buckets
// Fraction vs f64
// more comprehensive unit tests
// print out fractions as decimals
// flat_map select
// explore parallelism
// prefiltering
// dump metadata, also make raw metadata accessible from objects::Project
// TODO rename Users to Contributors

use std::iter::{Sum, FromIterator};
use std::hash::{Hash, Hasher};
use std::marker::PhantomData;
use std::collections::*;
use std::env;
use std::path::PathBuf;

use itertools::Itertools;
use rand_pcg::Pcg64Mcg;
use rand::SeedableRng;
use rand::seq::IteratorRandom;

use parasite::DatastoreView;

use crate::attrib::*;
use crate::fraction::*;
use crate::data::Database;

pub struct Djanco;
impl Djanco {
    pub fn from_spec<Sd, Sc>(dataset_path: Sd, cache_path: Sc, savepoint: i64, _substores: Vec<String>) -> Database where Sd: Into<String>, Sc: Into<String> {
        DatastoreView::new(&dataset_path.into(), savepoint).with_cache(cache_path)
    }
    pub fn from_store<Sd>(dataset_path: Sd, savepoint: i64, substores: Vec<String>) -> Database where Sd: Into<String> {
        let dataset_path = dataset_path.into();
        let cache_path = env::var("DJANCO_CACHE_PATH").unwrap_or_else(|_| {
            let mut path = PathBuf::from(dataset_path.clone());
            let top = path.file_name()
                .expect(&format!("Cannot create a cache path from {}:
                        there's no parent directory to put the cache in", dataset_path))
                .to_str().unwrap().to_owned();
            path.pop();
            path.push("djanco".to_owned());
            path.push("cache".to_owned());
            path.push(top);
            path.into_os_string().to_str().unwrap().to_owned()
        });
<<<<<<< HEAD
        //DatastoreView::new(&dataset_path, savepoint).with_cache(cache_path)
        unimplemented!() // FIXME
=======
        Djanco::from_spec(dataset_path, cache_path, savepoint, substores)
>>>>>>> bbbf468c
    }
    pub fn from<Sd>(dataset_path: Sd) -> Database  where Sd: Into<String> {
        Djanco::from_store(dataset_path, chrono::Utc::now().timestamp(), vec![])
    }
    pub fn new() -> Database {
        let dataset_path = env::var("DJANCO_DATASET_PATH")
                .unwrap_or("/data/djcode/dataset".to_owned());
        Djanco::from(dataset_path)
    }
}

macro_rules! impl_attribute_definition {
    [$object:ty, $attribute:ident] => {
        #[derive(Eq, PartialEq, Copy, Clone, Hash, Debug)] pub struct $attribute;
        impl Attribute for $attribute { type Object = $object; }
    }
}

macro_rules! impl_attribute_getter {
    [! $object:ty, $attribute:ident] => {
        impl<'a> Getter<'a> for $attribute {
            type IntoItem = Self::Object;
            fn get(&self, object: &objects::ItemWithData<'a, Self::Object>) -> Self::IntoItem {
                object.item.clone()
            }
        }
        impl<'a> OptionGetter<'a> for $attribute {
            type IntoItem = Self::Object;
            fn get_opt(&self, object: &objects::ItemWithData<'a, Self::Object>) -> Option<Self::IntoItem> {
                Some(object.item.clone())
            }
        }
    };
    [!+ $object:ty, $attribute:ident] => {
        impl<'a> Getter<'a> for $attribute {
            type IntoItem = objects::ItemWithData<'a, Self::Object>;
            fn get(&self, object: &objects::ItemWithData<'a, Self::Object>) -> Self::IntoItem {
                object.clone()
            }
        }
        impl<'a> OptionGetter<'a> for $attribute {
            type IntoItem = objects::ItemWithData<'a, Self::Object>;
            fn get_opt(&self, object: &objects::ItemWithData<'a, Self::Object>) -> Option<Self::IntoItem> {
                Some(object.clone())
            }
        }
    };
    [! $object:ty, $attribute:ident, $small_type:ty, $getter:ident] => {
        impl<'a> Getter<'a> for $attribute {
            type IntoItem = $small_type;
            fn get(&self, object: &objects::ItemWithData<'a, Self::Object>) -> Self::IntoItem {
                object.$getter()
            }
        }
        impl<'a> OptionGetter<'a> for $attribute {
            type IntoItem = $small_type;
            fn get_opt(&self, object: &objects::ItemWithData<'a, Self::Object>) -> Option<Self::IntoItem> {
                Some(object.$getter())
            }
        }
    };
    [? $object:ty, $attribute:ident, $small_type:ty, $getter:ident] => {
        impl<'a> Getter<'a> for $attribute {
            type IntoItem = Option<$small_type>;
            fn get(&self, object: &objects::ItemWithData<'a, Self::Object>) -> Self::IntoItem {
                object.$getter()
            }
        }
        impl<'a> OptionGetter<'a> for $attribute {
            type IntoItem = $small_type;
            fn get_opt(&self, object: &objects::ItemWithData<'a, Self::Object>) -> Option<Self::IntoItem> {
                object.$getter()
            }
        }
    };
    [!+ $object:ty, $attribute:ident, $small_type:ty, $getter:ident] => {
        impl<'a> Getter<'a> for $attribute {
            type IntoItem = objects::ItemWithData<'a, $small_type>;
            fn get(&self, object: &objects::ItemWithData<'a, Self::Object>) -> Self::IntoItem {
                object.$getter()
            }
        }
        impl<'a> OptionGetter<'a> for $attribute {
            type IntoItem = objects::ItemWithData<'a, $small_type>;
            fn get_opt(&self, object: &objects::ItemWithData<'a, Self::Object>) -> Option<Self::IntoItem> {
                Some(object.$getter())
            }
        }
    };
    [?+ $object:ty, $attribute:ident, $small_type:ty, $getter:ident] => {
        impl<'a> Getter<'a> for $attribute {
            type IntoItem = Option<objects::ItemWithData<'a, $small_type>>;
            fn get(&self, object: &objects::ItemWithData<'a, Self::Object>) -> Self::IntoItem {
                object.$getter()
            }
        }
        impl<'a> OptionGetter<'a> for $attribute {
            type IntoItem = objects::ItemWithData<'a, $small_type>;
            fn get_opt(&self, object: &objects::ItemWithData<'a, Self::Object>) -> Option<Self::IntoItem> {
                object.$getter()
            }
        }
    };
    [!+.. $object:ty, $attribute:ident, $small_type:ty, $getter:ident] => {
        impl<'a> Getter<'a> for $attribute {
            type IntoItem = Vec<objects::ItemWithData<'a, $small_type>>;
            fn get(&self, object: &objects::ItemWithData<'a, Self::Object>) -> Self::IntoItem {
                object.$getter()
            }
        }
        impl<'a> OptionGetter<'a> for $attribute {
            type IntoItem = Vec<objects::ItemWithData<'a, $small_type>>;
            fn get_opt(&self, object: &objects::ItemWithData<'a, Self::Object>) -> Option<Self::IntoItem> {
                Some(object.$getter())
            }
        }
    };
    [?+.. $object:ty, $attribute:ident, $small_type:ty, $getter:ident] => {
        impl<'a> Getter<'a> for $attribute {
            type IntoItem = Option<Vec<objects::ItemWithData<'a, $small_type>>>;
            fn get(&self, object: &objects::ItemWithData<'a, Self::Object>) -> Self::IntoItem {
                object.$getter()
            }
        }
        impl<'a> OptionGetter<'a> for $attribute {
            type IntoItem = Vec<objects::ItemWithData<'a, $small_type>>;
            fn get_opt(&self, object: &objects::ItemWithData<'a, Self::Object>) -> Option<Self::IntoItem> {
                object.$getter()
            }
        }
    };
}

macro_rules! impl_attribute_count {
    [! $object:ty, $attribute:ident, $counter:ident] => {
        impl<'a> Countable<'a> for $attribute {
            fn count(&self, object: &objects::ItemWithData<'a, Self::Object>) -> usize {
                object.$counter()
            }
        }
        impl<'a> OptionCountable<'a> for $attribute {
            fn count(&self, object: &objects::ItemWithData<'a, Self::Object>) -> Option<usize> {
                Some(object.$counter())
            }
        }
    };
    [? $object:ty, $attribute:ident, $counter:ident] => {
        impl<'a> OptionCountable<'a> for $attribute {
            fn count(&self, object: &objects::ItemWithData<'a, Self::Object>) -> Option<usize> {
                object.$counter()
            }
        }
    }
}

macro_rules! impl_attribute_filter {
    [$object:ty, $attribute:ident] => {
        impl<'a> Filter<'a> for $attribute {
            type Item = $object;
            fn accept(&self, item_with_data: &objects::ItemWithData<'a, Self::Item>) -> bool {
                self.get(item_with_data).unwrap_or(false)
            }
        }
    }
}

macro_rules! impl_attribute {
    [! $object:ty, $attribute:ident] => {
        impl_attribute_definition![$object, $attribute];
        impl_attribute_getter![! $object, $attribute];
    };
    [!+ $object:ty, $attribute:ident] => {
        impl_attribute_definition![$object, $attribute];
        impl_attribute_getter![!+ $object, $attribute];
    };
    [! $object:ty, $attribute:ident, bool, $getter:ident] => {
        impl_attribute_definition![$object, $attribute];
        impl_attribute_getter![! $object, $attribute, bool, $getter];
        impl_attribute_filter![$object, $attribute];
    };
    [! $object:ty, $attribute:ident, $small_type:ty, $getter:ident] => {
        impl_attribute_definition![$object, $attribute];
        impl_attribute_getter![! $object, $attribute, $small_type, $getter];
    };
    [!+ $object:ty, $attribute:ident, $small_type:ty, $getter:ident] => {
        impl_attribute_definition![$object, $attribute];
        impl_attribute_getter![!+ $object, $attribute, $small_type, $getter];
    };
    [? $object:ty, $attribute:ident, bool, $getter:ident] => {
        impl_attribute_definition![$object, $attribute];
        impl_attribute_getter![? $object, $attribute, bool, $getter];
        impl_attribute_filter![$object, $attribute];
    };
    [? $object:ty, $attribute:ident, $small_type:ty, $getter:ident] => {
        impl_attribute_definition![$object, $attribute];
        impl_attribute_getter![? $object, $attribute, $small_type, $getter];
    };
    [?+ $object:ty, $attribute:ident, $small_type:ty, $getter:ident] => {
        impl_attribute_definition![$object, $attribute];
        impl_attribute_getter![?+ $object, $attribute, $small_type, $getter];
    };
    [!.. $object:ty, $attribute:ident, $small_type:ty, $getter:ident, $counter:ident] => {
        impl_attribute_definition![$object, $attribute];
        impl_attribute_getter![! $object, $attribute, Vec<$small_type>, $getter];
        impl_attribute_count![! $object, $attribute, $counter];
    };
    [!+.. $object:ty, $attribute:ident, $small_type:ty, $getter:ident, $counter:ident] => {
        impl_attribute_definition![$object, $attribute];
        impl_attribute_getter![!+.. $object, $attribute, $small_type, $getter];
        impl_attribute_count![! $object, $attribute, $counter];
    };
    [?.. $object:ty, $attribute:ident, $small_type:ty, $getter:ident, $counter:ident] => {
        impl_attribute_definition![$object, $attribute];
        impl_attribute_getter![? $object, $attribute, Vec<$small_type>, $getter];
        impl_attribute_count![? $object, $attribute, $counter];
    };
    [?+.. $object:ty, $attribute:ident, $small_type:ty, $getter:ident, $counter:ident] => {
        impl_attribute_definition![$object, $attribute];
        impl_attribute_getter![?+.. $object, $attribute, $small_type, $getter];
        impl_attribute_count![? $object, $attribute, $counter];
    };
}

pub mod project {
    use crate::objects;
    use crate::time;
    use crate::attrib::*;

    impl_attribute![!+    objects::Project, Itself];
    impl_attribute![!     objects::Project, Raw];
    impl_attribute![!     objects::Project, Id, objects::ProjectId, id];
    impl_attribute![!     objects::Project, URL, String, url];
    impl_attribute![?     objects::Project, Issues, usize, issue_count];
    impl_attribute![?     objects::Project, BuggyIssues, usize, buggy_issue_count];
    impl_attribute![?     objects::Project, IsFork, bool, is_fork];
    impl_attribute![?     objects::Project, IsArchived, bool, is_archived];
    impl_attribute![?     objects::Project, IsDisabled, bool, is_disabled];
    impl_attribute![?     objects::Project, Stars, usize, star_count];
    impl_attribute![?     objects::Project, Watchers, usize, watcher_count];
    impl_attribute![?     objects::Project, Size, usize, size];
    impl_attribute![?     objects::Project, OpenIssues, usize, open_issue_count];
    impl_attribute![?     objects::Project, Forks, usize, fork_count];
    impl_attribute![?     objects::Project, Subscribers, usize, subscriber_count];
    impl_attribute![?     objects::Project, License, String, license];
    impl_attribute![?     objects::Project, Language, objects::Language, language];
    impl_attribute![?     objects::Project, Description, String, description];
    impl_attribute![?     objects::Project, Homepage, String, homepage];
    impl_attribute![?     objects::Project, HasIssues, bool, has_issues];
    impl_attribute![?     objects::Project, HasDownloads, bool, has_downloads];
    impl_attribute![?     objects::Project, HasWiki, bool, has_wiki];
    impl_attribute![?     objects::Project, HasPages, bool, has_pages];
    impl_attribute![?     objects::Project, Created, i64, created];
    impl_attribute![?     objects::Project, Updated, i64, updated];
    impl_attribute![?     objects::Project, Pushed, i64, pushed];
    impl_attribute![?     objects::Project, DefaultBranch, String, default_branch];
    impl_attribute![?     objects::Project, Age, time::Duration, lifetime];
    impl_attribute![?+..  objects::Project, Heads, objects::Head, heads_with_data, head_count];
    impl_attribute![?..   objects::Project, CommitIds, objects::CommitId, commit_ids, commit_count];
    impl_attribute![?..   objects::Project, AuthorIds, objects::UserId, author_ids, author_count];
    impl_attribute![?..   objects::Project, CommitterIds, objects::UserId, committer_ids, committer_count];
    impl_attribute![?..   objects::Project, UserIds, objects::UserId, user_ids, user_count];
    impl_attribute![?..   objects::Project, PathIds, objects::PathId, path_ids, path_count];
    impl_attribute![?..   objects::Project, SnapshotIds, objects::SnapshotId, snapshot_ids, snapshot_count];
    impl_attribute![?+..  objects::Project, Commits, objects::Commit, commits_with_data, commit_count];
    impl_attribute![?+..  objects::Project, Authors, objects::User, authors_with_data, author_count];
    impl_attribute![?+..  objects::Project, Committers, objects::User, committers_with_data, committer_count];
    impl_attribute![?+..  objects::Project, Users, objects::User, users_with_data, user_count];
    impl_attribute![?+..  objects::Project, Paths, objects::Path, paths_with_data, path_count];
    impl_attribute![?+..  objects::Project, Snapshots, objects::Snapshot, snapshots_with_data, snapshot_count];
}

pub mod commit {
    use crate::objects;
    use crate::attrib::*;

    impl_attribute![!+   objects::Commit, Itself];
    impl_attribute![!    objects::Commit, Raw];
    impl_attribute![!    objects::Commit, Id, objects::CommitId, id];
    impl_attribute![!    objects::Commit, CommitterId, objects::UserId, committer_id];
    impl_attribute![!    objects::Commit, AuthorId, objects::UserId, author_id];
    impl_attribute![?+   objects::Commit, Committer, objects::User, committer_with_data];
    impl_attribute![?+   objects::Commit, Author, objects::User, author_with_data];
    impl_attribute![?    objects::Commit, Hash, String, hash];
    impl_attribute![?    objects::Commit, Message, String, message];
    impl_attribute![?    objects::Commit, MessageLength, usize, message_length];
    impl_attribute![?    objects::Commit, AuthoredTimestamp, i64, author_timestamp];
    impl_attribute![?    objects::Commit, CommittedTimestamp, i64, committer_timestamp];
    impl_attribute![?..  objects::Commit, PathIds, objects::PathId, changed_path_ids, changed_path_count];
    impl_attribute![?..  objects::Commit, SnapshotIds, objects::SnapshotId, changed_snapshot_ids, changed_snapshot_count];
    impl_attribute![!..  objects::Commit, ParentIds, objects::CommitId, parent_ids, parent_count];
    impl_attribute![?+.. objects::Commit, Paths, objects::Path, changed_paths_with_data, changed_path_count];
    impl_attribute![?+.. objects::Commit, Snapshots, objects::Snapshot, changed_snapshots_with_data, changed_snapshot_count];
    impl_attribute![!+.. objects::Commit, Parents, objects::Commit, parents_with_data, parent_count];
}

pub mod head {
    use crate::objects;
    use crate::attrib::*;

    impl_attribute![!+  objects::Head, Itself];
    impl_attribute![!   objects::Head, Raw];
    impl_attribute![!   objects::Head, Name, String, name];
    impl_attribute![!   objects::Head, CommitId, objects::CommitId, commit_id];
    impl_attribute![?+  objects::Head, Commit, objects::Commit, commit_with_data];
}

pub mod change {
    use crate::objects;
    use crate::attrib::*;

    impl_attribute![!+  objects::Change, Itself];
    impl_attribute![!   objects::Change, Raw];
    impl_attribute![!   objects::Change, PathId, objects::PathId, path_id];
    impl_attribute![?   objects::Change, SnapshotId, objects::SnapshotId, snapshot_id];
    impl_attribute![?+  objects::Change, Path, objects::Path, path_with_data];
    impl_attribute![?+  objects::Change, Snapshot, objects::Snapshot, snapshot_with_data];
}

pub mod user {
    use crate::objects;
    use crate::time;
    use crate::attrib::*;

    impl_attribute![!+   objects::User, Itself];
    impl_attribute![!    objects::User, Raw];
    impl_attribute![!    objects::User, Id, objects::UserId, id];
    impl_attribute![!    objects::User, Email, String, email];
    impl_attribute![?    objects::User, AuthorExperience, time::Duration, author_experience];
    impl_attribute![?    objects::User, CommitterExperience, time::Duration, committer_experience];
    impl_attribute![?    objects::User, Experience, time::Duration, experience];
    impl_attribute![?..  objects::User, AuthoredCommitIds, objects::CommitId, authored_commit_ids, authored_commit_count];
    impl_attribute![?..  objects::User, CommittedCommitIds, objects::CommitId, committed_commit_ids, committed_commit_count];
    impl_attribute![?+.. objects::User, AuthoredCommits, objects::Commit, authored_commits_with_data, authored_commit_count];
    impl_attribute![?+.. objects::User, CommittedCommits, objects::Commit, committed_commits_with_data, committed_commit_count];
}

pub mod path {
    use crate::objects;
    use crate::attrib::*;

    impl_attribute![!+  objects::Path, Itself];
    impl_attribute![!   objects::Path, Raw];
    impl_attribute![!   objects::Path, Id, objects::PathId, id];
    impl_attribute![!   objects::Path, Location, String, location];
    impl_attribute![?   objects::Path, Language, objects::Language, language];
}

pub mod snapshot {
    use crate::objects;
    use crate::attrib::*;

    impl_attribute![!+  objects::Snapshot, Itself];
    impl_attribute![!   objects::Snapshot, Raw];
    impl_attribute![!   objects::Snapshot, Id, objects::SnapshotId, id];
    impl_attribute![!   objects::Snapshot, Bytes, Vec<u8>, raw_contents_owned];
    impl_attribute![!   objects::Snapshot, Contents, String, contents_owned];
}

pub trait AttributeIterator<'a, T>: Sized + Iterator<Item=objects::ItemWithData<'a, T>> {
    fn filter_by<A>(self, attribute: A)
                    -> AttributeFilterIter<Self, A>
        where A: Filter<'a, Item=T> {
        AttributeFilterIter { iterator: self, attribute }
    }

    fn map_into<A, Ta, Tb>(self, attribute: A)
                           -> AttributeMapIter<Self, A, Ta, Tb>
        where A: Select<'a, Ta, Tb> {
        AttributeMapIter { iterator: self, attribute, function: PhantomData }
    }

    fn sort_by<A: 'a, I>(self, attribute: A)
                         -> std::vec::IntoIter<objects::ItemWithData<'a, T>>
        where A: Sort<'a, T, I>, I: Ord {
        self.sort_with_direction(sort::Direction::Descending, attribute)
    }

    fn sort_with_direction<A: 'a, I>(self, direction: sort::Direction, attribute: A)
                                     -> std::vec::IntoIter<objects::ItemWithData<'a, T>>
        where A: Sort<'a, T, I>, I: Ord {
        let mut vector = Vec::from_iter(self);
        attribute.sort(direction, &mut vector);
        vector.into_iter()
    }

    fn sample<S>(self, sampler: S)
                 -> std::vec::IntoIter<objects::ItemWithData<'a, T>>
        where S: Sampler<'a, T> {
        sampler.sample(self).into_iter()
    }

    fn group_by<A, K>(self, attribute: A)
                      -> std::collections::hash_map::IntoIter<K, Vec<objects::ItemWithData<'a, T>>>
        where A: Group<'a, T, K>, K: Hash + Eq {
        self.map(|item_with_data| {
            let key = attribute.select_key(&item_with_data);
            (key, item_with_data)
        }).into_group_map().into_iter()
    }

    // TODO drop options
}

impl<'a, T, I> AttributeIterator<'a, T> for I
    where I: Sized + Iterator<Item=objects::ItemWithData<'a, T>> {}

pub trait AttributeGroupIterator<'a, K, T>: Sized + Iterator<Item=(K, Vec<objects::ItemWithData<'a, T>>)> {
    fn filter_by<A>(self, attribute: A)
                    -> AttributeGroupFilterIter<Self, A>
        where A: Filter<'a, Item=T> {
        AttributeGroupFilterIter { iterator: self, attribute }
    }
    // TODO filter_key

    fn map_into<A, Ta, Tb>(self, attribute: A)
                           -> AttributeGroupMapIter<Self, A, Ta, Tb>
        where A: Select<'a, Ta, Tb> {
        AttributeGroupMapIter { iterator: self, attribute, function: PhantomData }
    }

    fn sort_by<A: 'a, I>(self, attribute: A)
                         -> std::vec::IntoIter<(K, Vec<objects::ItemWithData<'a, T>>)>
        where A: Sort<'a, T, I>, I: Ord {
        self.sort_with_drection(sort::Direction::Descending, attribute)
    }

    fn sort_with_drection<A: 'a, I>(self, direction: sort::Direction, attribute: A)
                                    -> std::vec::IntoIter<(K, Vec<objects::ItemWithData<'a, T>>)>
        where A: Sort<'a, T, I>, I: Ord {
        let vector: Vec<(K, Vec<objects::ItemWithData<'a, T>>)> =
            self.map(|(key, mut vector)| {
                attribute.sort(direction, &mut vector);
                (key, vector)
            }).collect();
        vector.into_iter()
    }
    // TODO sort_key, sort_key_by, sort_key_with, sort_values, sort_values_by, sort_values_with

    fn sample<S>(self, sampler: S)
                 -> std::vec::IntoIter<(K, Vec<objects::ItemWithData<'a, T>>)>
        where S: Sampler<'a, T> {
        let vector: Vec<(K, Vec<objects::ItemWithData<'a, T>>)> =
            self.map(|(key, vector)| {
                (key, sampler.sample_from(vector))
            }).collect();
        vector.into_iter()
    }
    // TODO sample_key

    fn ungroup(self) -> std::vec::IntoIter<objects::ItemWithData<'a, T>> {
        let vector: Vec<objects::ItemWithData<'a, T>> =
            self.flat_map(|(_, vector)| vector).collect();
        vector.into_iter()
    }
}

impl<'a, K, T, I> AttributeGroupIterator<'a, K, T> for I
    where I: Sized + Iterator<Item=(K, Vec<objects::ItemWithData<'a, T>>)> {}


macro_rules! impl_comparison {
        ($name:ident, $trait_limit:ident, $comparator:ident, $default:expr) => {
            pub struct $name<A, N>(pub A, pub N) where A: Attribute; // + OptionGetter<'a, IntoItem=N>;
            impl<'a, A, N, T> Filter<'a> for $name<A, N> where A: OptionGetter<'a, IntoItem=N> + Attribute<Object=T>, N: $trait_limit {
                type Item = T;
                fn accept(&self, item_with_data: &objects::ItemWithData<'a, Self::Item>) -> bool {
                    self.0.get_opt(item_with_data).map_or($default, |n| n.$comparator(&self.1))
                }
            }
        }
    }

impl_comparison!(LessThan, PartialOrd, lt, false);
impl_comparison!(AtMost,   PartialOrd, le, false);
impl_comparison!(Equal,    Eq,         eq, false);
impl_comparison!(AtLeast,  PartialOrd, ge, true);
impl_comparison!(MoreThan, PartialOrd, gt, true);

macro_rules! impl_binary {
        ($name:ident, $comparator:expr) => {
            pub struct $name<A, B>(pub A, pub B); // where A: Attribute, B: Attribute;
            impl<'a, A, B, T> Filter<'a> for $name<A, B> where A: Filter<'a, Item=T>, B: Filter<'a, Item=T> {
                type Item = T;
                fn accept(&self, item_with_data: &objects::ItemWithData<'a, Self::Item>) -> bool {
                    $comparator(self.0.accept(item_with_data),
                                self.1.accept(item_with_data))
                }
            }
        }
    }

impl_binary!(And, |a, b| a && b); // TODO Effectively does not short circuit.
impl_binary!(Or,  |a, b| a || b);

macro_rules! impl_unary {
        ($name:ident, $comparator:expr) => {
            pub struct $name<A>(pub A); // where A: Attribute;
            impl<'a, A, T> Filter<'a> for $name<A> where A: Filter<'a, Item=T> {
                type Item = T;
                fn accept(&self, item_with_data: &objects::ItemWithData<'a, Self::Item>) -> bool {
                    $comparator(self.0.accept(item_with_data))
                }
            }
        }
    }

impl_unary!(Not,  |a: bool| !a);

macro_rules! impl_existential {
        ($name:ident, $method:ident) => {
            pub struct $name<A>(pub A) where A: Attribute; // + OptionGetter<'a>;
            impl<'a, A, T> Filter<'a> for $name<A> where A: OptionGetter<'a>, A: Attribute<Object=T> {
                type Item = T;
                fn accept(&self, item_with_data: &objects::ItemWithData<'a, Self::Item>) -> bool {
                    self.0.get_opt(item_with_data).$method()
                }
            }
        }
    }

impl_existential!(Exists,  is_some);
impl_existential!(Missing, is_none);

pub struct Same<'a, A>(pub A, pub &'a str) where A: OptionGetter<'a>;
impl<'a, A, T> Filter<'a> for Same<'a, A> where A: OptionGetter<'a, IntoItem=String>, A: Attribute<Object=T> {
    type Item = T;
    fn accept(&self, item_with_data: &objects::ItemWithData<'a, Self::Item>) -> bool {
        self.0.get_opt(item_with_data).map_or(false, |e| e.as_str() == self.1)
    }
}

pub struct Contains<'a, A>(pub A, pub &'a str) where A: OptionGetter<'a>;
impl<'a, A, T> Filter<'a> for Contains<'a, A> where A: OptionGetter<'a, IntoItem=String>, A: Attribute<Object=T> {
    type Item = T;
    fn accept(&self, item_with_data: &objects::ItemWithData<'a, Self::Item>) -> bool {
        self.0.get_opt(item_with_data).map_or(false, |e| e.contains(self.1))
    }
}

#[macro_export] macro_rules! regex { ($str:expr) => { regex::Regex::new($str).unwrap() }}
pub struct Matches<A>(pub A, pub regex::Regex) where A: Attribute;
impl<'a, A, T> Filter<'a> for  Matches<A> where A: OptionGetter<'a, IntoItem=String>, A: Attribute<Object=T> {
    type Item = T;
    fn accept(&self, item_with_data: &objects::ItemWithData<'a, Self::Item>) -> bool {
        self.0.get_opt(item_with_data).map_or(false, |e| self.1.is_match(&e))
    }
}

macro_rules! impl_collection_membership {
        ($collection_type:tt<I> where I: $($requirements:tt),+) => {
            impl<'a, A, T, I> Filter<'a> for Member<A, $collection_type<I>>
                where A: OptionGetter<'a, IntoItem=I>,
                A: Attribute<Object=T>,
                I: $($requirements+)+ {
                type Item = T;
                fn accept(&self, item_with_data: &objects::ItemWithData<'a, Self::Item>) -> bool {
                    self.0.get_opt(item_with_data).map_or(false, |e| self.1.contains(&e))
                }
            }
            impl<'a, A, T, I> Filter<'a> for AnyIn<A, $collection_type<I>>
                where A: OptionGetter<'a, IntoItem=Vec<I>>,
                      A: Attribute<Object=T>,
                      I: $($requirements+)+ {
                type Item = T;
                fn accept(&self, item_with_data: &objects::ItemWithData<'a, Self::Item>) -> bool {
                    self.0.get_opt(item_with_data).map_or(false, |vector| {
                        vector.iter().any(|e| self.1.contains(e))
                    })
                }
            }
            impl<'a, A, T, I> Filter<'a> for AllIn<A, $collection_type<I>>
                where A: OptionGetter<'a, IntoItem=Vec<I>>,
                      A: Attribute<Object=T>,
                      I: $($requirements+)+ {
                type Item = T;
                fn accept(&self, item_with_data: &objects::ItemWithData<'a, Self::Item>) -> bool {
                    self.0.get_opt(item_with_data).map_or(false, |vector| {
                        vector.iter().all(|e| self.1.contains(e))
                    })
                }
            }
        }
    }

pub struct Member<A, C>(pub A, pub C);
pub struct AnyIn<A, C>(pub A, pub C);
pub struct AllIn<A, C>(pub A, pub C);
impl_collection_membership!(Vec<I> where I: Eq);
impl_collection_membership!(BTreeSet<I> where I: Ord);
impl_collection_membership!(HashSet<I> where I: Hash, Eq);

#[derive(Debug, Clone, Copy, Eq, PartialEq, Hash)] pub struct Top(pub usize);
impl<'a, T> Sampler<'a, T> for Top {
    fn sample<I>(&self, iter: I) -> Vec<objects::ItemWithData<'a, T>>
        where I: Iterator<Item=objects::ItemWithData<'a, T>> {

        iter.take(self.0).collect()
    }
}

#[derive(Debug, Clone, Copy, Eq, PartialEq, Hash, Ord, PartialOrd)] pub struct Seed(pub u128);
impl Seed {
    pub fn to_be_bytes(&self) -> [u8; 16] { self.0.to_be_bytes() }
    pub fn to_le_bytes(&self) -> [u8; 16] { self.0.to_le_bytes() }
}

#[derive(Debug, Clone, Copy, Eq, PartialEq, Hash)] pub struct Random(pub usize, pub Seed);
impl<'a, T> Sampler<'a, T> for Random {
    fn sample<I>(&self, iter: I) -> Vec<objects::ItemWithData<'a, T>>
        where I: Iterator<Item=objects::ItemWithData<'a, T>> {

        let mut rng = Pcg64Mcg::from_seed(self.1.to_be_bytes());
        iter.choose_multiple(&mut rng, self.0)
    }
}

pub trait SimilarityCriterion<'a> {
    type Item;
    type IntoItem;
    type Similarity: Similarity<Self::IntoItem>;
    fn from(&self, object: &objects::ItemWithData<'a, Self::Item>) -> Self::Similarity;
}
pub trait Similarity<T>: Eq + Hash { }

// TODO hide
pub struct _MinRatio<T> { min_ratio: f64, items: Option<BTreeSet<T>> }
impl<T> Hash for _MinRatio<T> {
    // Everything needs to be compared explicitly.
    fn hash<H: Hasher>(&self, state: &mut H) { state.write_u64(42) }
}
impl<T> Eq for _MinRatio<T> where T: Ord {}
impl<T> PartialEq for _MinRatio<T> where T: Ord {
    fn eq(&self, other: &Self) -> bool {
        match (&self.items, &other.items) {
            (None, None) => true,
            (Some(me), Some(them)) => {
                let mine: f64 = me.len() as f64;
                let same: f64 = me.intersection(&them).count() as f64;
                same / mine > self.min_ratio
            }
            _ => false,
        }
    }
}
impl<T> Similarity<T> for _MinRatio<T> where T: Ord {}

#[derive(Debug, Clone, Copy)] pub struct MinRatio<A: Attribute>(pub A, pub f64);
impl<'a, A, T, I> SimilarityCriterion<'a> for MinRatio<A>
    where A: Attribute<Object=T> + OptionGetter<'a, IntoItem=Vec<I>>, I: Ord {
    type Item = T;
    type IntoItem = I;
    type Similarity = _MinRatio<Self::IntoItem>;

    fn from(&self, object: &objects::ItemWithData<'a, Self::Item>) -> Self::Similarity {
        let items = self.0.get_opt(object).map(|e| {
            BTreeSet::from_iter(e.into_iter())
        });
        _MinRatio { min_ratio: self.1, items }
    }
}

#[derive(Debug, Clone, Copy, Eq, PartialEq, Hash)] pub struct Distinct<S, C>(pub S, pub C);
impl<'a, T, S, C> Sampler<'a, T> for Distinct<S, C> where S: Sampler<'a, T>, C: SimilarityCriterion<'a, Item=T> {
    fn sample<I>(&self, iter: I) -> Vec<objects::ItemWithData<'a, T>>
        where I: Iterator<Item=objects::ItemWithData<'a, T>> {
        let filtered_iter = iter.unique_by(|object| {
            self.1.from(object)
        });
        self.0.sample(filtered_iter)
    }
}

pub struct Length<A: Attribute>(pub A);
impl<A, T> Attribute for Length<A> where A: Attribute<Object=T> {
    type Object = T;
}
impl<'a, A, T> Getter<'a> for Length<A> where A: Attribute<Object=T> + OptionGetter<'a, IntoItem=String> {
    type IntoItem = Option<usize>;
    fn get(&self, object: &objects::ItemWithData<'a, Self::Object>) -> Self::IntoItem {
        self.0.get_opt(object).map(|s| s.len())
    }
}
impl<'a, A, T> OptionGetter<'a> for Length<A> where A: Attribute<Object=T> + OptionGetter<'a, IntoItem=String> {
    type IntoItem = usize;
    fn get_opt(&self, object: &objects::ItemWithData<'a, Self::Object>) -> Option<Self::IntoItem> {
        self.0.get_opt(object).map(|s| s.len())
    }
}

pub struct Count<A: Attribute>(pub A);
impl<A, T> Attribute for Count<A> where A: Attribute<Object=T> {
    type Object = T;
}
impl<'a, A, T> Getter<'a> for Count<A> where A: Attribute<Object=T> + OptionCountable<'a> {
    type IntoItem = usize;
    fn get(&self, object: &objects::ItemWithData<'a, Self::Object>) -> Self::IntoItem {
        self.0.count(object).unwrap_or(0)
    }
}
impl<'a, A, T> OptionGetter<'a> for Count<A> where A: Attribute<Object=T> + OptionCountable<'a> {
    type IntoItem = usize;
    fn get_opt(&self, object: &objects::ItemWithData<'a, Self::Object>) -> Option<Self::IntoItem> {
        self.0.count(object)
    }
}

trait CalculateStat<N, T>{ fn calculate(vector: Vec<N>) -> T; }
macro_rules! impl_calculator {
        ($name:ident -> $result:ty where N: $($requirements:path),+; $calculate:item) => {
            pub struct $name<A: Attribute>(pub A);
            impl<A, T> Attribute for $name<A> where A: Attribute<Object=T> {
                type Object = T;
            }
            impl<'a, A, N, T> Getter<'a> for $name<A>
                where A: Attribute<Object=T> + OptionGetter<'a, IntoItem=Vec<N>>, N: $($requirements +)+ {
                type IntoItem = Option<$result>;
                fn get(&self, object: &objects::ItemWithData<'a, Self::Object>) -> Self::IntoItem {
                    self.0.get_opt(object).map(|object| Self::calculate(object)).flatten()
                }
            }
            impl<'a, A, N, T> OptionGetter<'a> for $name<A>
                where A: Attribute<Object=T> + OptionGetter<'a, IntoItem=Vec<N>>, N: $($requirements +)+  { //$n: $(as_item!($requirements) +)+ {
                type IntoItem = $result;
                fn get_opt(&self, object: &objects::ItemWithData<'a, Self::Object>) -> Option<Self::IntoItem> {
                    self.0.get_opt(object).map(|object| Self::calculate(object)).flatten()
                }
            }
            impl<A, N, T> CalculateStat<N, Option<$result>> for $name<A> where A: Attribute<Object=T>, N: $($requirements +)+  {
                $calculate
            }
        }
    }

// trait Unwrap<T,I> { fn unwrap(&self) -> I; }
// impl Unwrap<usize, f64> for std::result::Result<f64, <usize as TryInto<f64>>::Err> {
//     fn unwrap(&self) -> f64 {
//         self.unwrap()
//     }
// }

//TODO min_by/max_by/minmax_by
impl_calculator!(Min -> N where N: Ord, Clone;
        fn calculate(vector: Vec<N>) -> Option<N> { vector.into_iter().min() }
    );
impl_calculator!(Max -> N where N: Ord, Clone;
        fn calculate(vector: Vec<N>) -> Option<N> { vector.into_iter().max() }
    );
impl_calculator!(MinMax -> (N, N) where N: Ord, Clone;
        fn calculate(vector: Vec<N>) -> Option<(N,N)> { vector.into_iter().minmax().into_option() }
    );
impl_calculator!(Mean -> Fraction<N> where N: Sum;
        fn calculate(vector: Vec<N>) -> Option<Fraction<N>> {
            let length = vector.len();
            let sum = vector.into_iter().sum::<N>();
            if length == 0 {
                None
            } else {
                Some(Fraction::new(sum, length))
            }
        }
    );
impl_calculator!(Median -> Fraction<N> where N: Ord, Clone, Sum;
        fn calculate(mut items: Vec<N>) -> Option<Fraction<N>> {
            items.sort();
            let length = items.len();
            if length == 0 {
                None
            } else {
                let value: Fraction<N> =
                    if length == 1 {
                        Fraction::new(items[0].clone(), 1)
                    } else if length % 2 != 0usize {
                        Fraction::new(items[length / 2].clone(), 1)
                    } else {
                        let left: N = items[(length / 2) - 1].clone();
                        let right: N = items[(length / 2)].clone();
                        Fraction::new(vec![left, right].into_iter().sum(), 2)
                    };
                Some(value)
            }
        }
    );
//
// type BinKey = Option<i64>;
// pub trait BinningFunction {
//     type From;
//     fn calculate_key(&self, value: Self::From) -> BinKey;
//     fn calculate_limits(&self, key: BinKey) -> (Self::From, Self::From);
//     fn bin(value: Self::From) -> Bin<Self> {
//         Bin { value, binning_function: PhantomData }
//     }
// }
//
// pub struct Bin<F: BinningFunction> { value: F::From, binning_function: PhantomData<F> }
// impl<F> Bin<F> where F: BinningFunction {
//     // pub fn from(value: F::From) -> Self {
//     //
//     // }
// }
//
// impl<F, T> std::convert::From<T> for Bin<F> where F: BinningFunction<From=T>, T: Div /*TODO*/ {
//     fn from(value: T) -> Self {
//         Bin { value, binning_function: PhantomData }
//     }
// }
//
// #[derive(Clone, Debug)]
// pub struct Interval(pub usize);
// impl BinningFunction for Interval {
//     type From = f64;
//     fn calculate_key(&self, value: Self::From) -> BinKey {
//
//         let bin = (value / self.0 as f64).to_i64();
//
//     }
//     fn calculate_limits(&self, key: BinKey) -> (Self::From, Self::From) {
//
//     }
// }

// impl<T, F> Display for Bin<T, F> where F: BinningFunction<T> {
//     fn fmt(&self, f: &mut Formatter<'_>) -> std::fmt::Result {
//         write!(f, "{}..{}", self.binning_function.minimum(), self.binning_function.maximum())
//     }
// }

// pub trait BinningFunction<T>: Clone {
//     type Into;
//     fn bin(&self, value: T) -> Bin<Self::Into, Self>;
//
//     fn minimum(&self, bin: Self::Into) -> T;
//     fn maximum(&self, bin: Self::Into) -> T;
//     // fn minimum(bin: Bin<Self::Into, Self>) -> T {
//     //     bin.binning_function.minimum_value(bin.bin)
//     // }
//     // fn maximum(bin: Bin<Self::Into, Self>) -> T {
//     //     bin.binning_function.minimum_value(bin.bin)
//     // }
// }

// macro_rules! impl_interval_binning_function {
//     ($from:tt -> $to:tt) => {
//         impl BinningFunction for Interval<usize> {
//             type From = $from;
//             type Into = $to;
//             fn bin(&self, value: Self::From) -> Bin<Self> {
//                 let binning_function = self.clone();
//                 let bin = value / self.0;
//                 Bin { value , bin, binning_function }
//             }
//         }
//     }
// }

// pub trait DivInto<T> {
//     fn div_by(&self, other: &T) -> T;
//     fn convert_into(&self) -> T;
//     fn convert_from(other: &T) -> Self;
// }
//
// impl<T> BinningFunction<T> for Interval<i64> where T: DivInto<i64> {
//     type Into = i64;
//     fn bin(&self, value: T) -> Bin<T, Self> {
//         let binning_function = self.clone();
//         let bin = value.div_by(&self.0);
//         Bin { value , bin, binning_function }
//     }
//     fn minimum(&self, bin: Self::Into) -> T {
//         T::convert_from(&(bin * self.0))
//     }
//     fn maximum(&self, bin: Self::Into) -> T {
//         T::convert_from(&(((bin + 1) * self.0) - 1))
//     }
// }

//         100
// 0 ->      0  0..99         (n) * N..( (n+1) * N )-1
// 10->      0  0..99
// 100->     1  100..199
// 101->     1  100..199
// 1000     10  1000..1099
// -1 ->     0

pub struct Bucket<A: Attribute, F>(pub A, pub F);
impl<A, F, T> Attribute for Bucket<A, F> where A: Attribute<Object=T> {
    type Object = T;
}
// impl<'a, A, F, T, I> OptionGetter<'a> for Bucket<A, F>
//     where A: Attribute<Object=T> + OptionGetter<'a, IntoItem=I>, F: BinningFunction<I> {
//     type IntoItem = Bin<I, F>;
//     fn get_opt(&self, object: &ItemWithData<'a, Self::Object>) -> Option<Self::IntoItem> {
//         self.0.get_opt(object).map(|item| self.1.bin(item))
//     }
// }
// impl<'a, A, F, T, I> Getter<'a> for Bucket<A, F>
//     where A: Attribute<Object=T> + OptionGetter<'a, IntoItem=I>, F: BinningFunction<I> {
//     type IntoItem = Option<Bin<I, F>>;
//     fn get(&self, object: &ItemWithData<'a, Self::Object>) -> Self::IntoItem {
//         self.0.get_opt(object).map(|item| self.1.bin(item))
//     }
// }

pub struct Ratio<A: Attribute<Object=T>, P: Attribute<Object=T>, T>(pub A, pub P);
impl<A, P, T> Attribute for Ratio<A, P, T>
    where A: Attribute<Object=T>,
          P: Attribute<Object=T> {

    type Object = T;
}
impl<'a, A, P, T> OptionGetter<'a> for Ratio<A, P, T>
    where A: Attribute<Object=T> + OptionCountable<'a>,
          P: Attribute<Object=T> + OptionCountable<'a> {
    type IntoItem = Fraction<usize>;
    fn get_opt(&self, object: &objects::ItemWithData<'a, Self::Object>) -> Option<Self::IntoItem> {
        match (self.0.count(object), self.1.count(object)) {
            (Some(n), Some(m)) => Some(Fraction::new(n, m)),
            _ => None,
        }
    }
}

impl<'a, A, P, T> Getter<'a> for Ratio<A, P, T>
    where A: Attribute<Object=T> + OptionCountable<'a>,
          P: Attribute<Object=T> + OptionCountable<'a> {
    type IntoItem = Option<Fraction<usize>>;
    fn get(&self, object: &objects::ItemWithData<'a, Self::Object>) -> Self::IntoItem {
        match (self.0.count(object), self.1.count(object)) {
            (Some(n), Some(m)) => Some(Fraction::new(n, m)),
            _ => None,
        }
    }
}

/// Get an attribute's attribute.
pub struct From<O: Attribute, A: Attribute> (pub O, pub A);

impl<'a, O, A, T, I> Attribute for From<O, A>
    where O: Attribute<Object=T>, A: Attribute<Object=I> {
    type Object = T;
}

impl<'a, O, A, T, I, E> Getter<'a> for From<O, A>
    where O: Attribute<Object=T> + OptionGetter<'a, IntoItem=objects::ItemWithData<'a, I>>,
          A: Attribute<Object=I> + Getter<'a, IntoItem=E> {
    type IntoItem = Option<E>;
    fn get(&self, object: &objects::ItemWithData<'a, Self::Object>) -> Self::IntoItem {
        self.0.get_opt(object).map(|object| self.1.get(&object))
    }
}

impl<'a, O, A, T, I, E> OptionGetter<'a> for From<O, A>
    where O: Attribute<Object=T> + OptionGetter<'a, IntoItem=objects::ItemWithData<'a, I>>,
          A: Attribute<Object=I> + OptionGetter<'a, IntoItem=E> {
    type IntoItem = E;
    fn get_opt(&self, object: &objects::ItemWithData<'a, Self::Object>) -> Option<Self::IntoItem> {
        self.0.get_opt(object).map(|object| self.1.get_opt(&object)).flatten()
    }
}

/// Get an attribute from each of a sequence of attributes.
pub struct FromEach<O: Attribute, A: Attribute> (pub O, pub A);

impl<'a, O, A, T> Attribute for FromEach<O, A>
    where O: Attribute<Object=T> /*+ OptionGetter<'a, IntoItem=Vec<I>>)*/, A: Attribute {
    //<Object=I>*/ {
    type Object = T;
}

impl<'a, O, A, T, I, E> Getter<'a> for FromEach<O, A>
    where O: Attribute<Object=T> + OptionGetter<'a, IntoItem=Vec<objects::ItemWithData<'a, I>>>,
          A: Attribute<Object=I> + Getter<'a, IntoItem=E> {
    type IntoItem = Option<Vec<E>>;
    fn get(&self, object: &objects::ItemWithData<'a, Self::Object>) -> Self::IntoItem {
        self.0.get_opt(object).map(|v| {
            v.iter().map(|object| { self.1.get(object) }).collect()
        })
    }
}

impl<'a, O, A, T, I, E> OptionGetter<'a> for FromEach<O, A>
    where O: Attribute<Object=T> + OptionGetter<'a, IntoItem=Vec<objects::ItemWithData<'a, I>>>,
          A: Attribute<Object=I> + OptionGetter<'a, IntoItem=E> {
    type IntoItem = Vec<E>;
    fn get_opt(&self, object: &objects::ItemWithData<'a, Self::Object>) -> Option<Self::IntoItem> {
        self.0.get_opt(object).map(|v| {
            v.iter().flat_map(|object| { self.1.get_opt(object) }).collect()
        })
    }
}

// Get an attribute from each of a sequence of attributes buy only if a specific condition was met.
pub struct FromEachIf<A: Attribute, P> (pub A, pub P);

impl<'a, A, P, T> Attribute for FromEachIf<A, P>
    where A: Attribute<Object=T> {
    type Object = T;
}

impl<'a, A, P, T, I> OptionGetter<'a> for FromEachIf<A, P>
    where A: Attribute<Object=T> + OptionGetter<'a, IntoItem=Vec<objects::ItemWithData<'a, I>>>,
          P: Filter<'a, Item=I> {
    type IntoItem = Vec<objects::ItemWithData<'a, I>>;
    fn get_opt(&self, object: &objects::ItemWithData<'a, Self::Object>) -> Option<Self::IntoItem> {
        self.0.get_opt(object).map(|items| {
            items.into_iter()
                .filter(|item| self.1.accept(item))
                .collect()
        })
    }
}

impl<'a, A, P, T, I> Getter<'a> for FromEachIf<A, P>
    where A: Attribute<Object=T> + OptionGetter<'a, IntoItem=Vec<objects::ItemWithData<'a, I>>>,
          P: Filter<'a, Item=I> {
    type IntoItem = Option<Vec<objects::ItemWithData<'a, I>>>;
    fn get(&self, object: &objects::ItemWithData<'a, Self::Object>) -> Self::IntoItem {
        self.0.get_opt(object).map(|items| {
            items.into_iter()
                .filter(|item| self.1.accept(item))
                .collect()
        })
    }
}

impl<'a, A, P, T, I> Countable<'a> for FromEachIf<A, P>
    where A: Attribute<Object=T> + OptionGetter<'a, IntoItem=Vec<objects::ItemWithData<'a, I>>>,
          P: Filter<'a, Item=I> {
    fn count(&self, object: &objects::ItemWithData<'a, Self::Object>) -> usize {
        self.get_opt(object).map_or(0, |vector| vector.len())
        // Could potentially count straight from iter, but would have to reimplement all of
        // get_opt. It would save allocating the vector.
    }
}

impl<'a, A, P, T, I> OptionCountable<'a> for FromEachIf<A, P>
    where A: Attribute<Object=T> + OptionGetter<'a, IntoItem=Vec<objects::ItemWithData<'a, I>>>,
          P: Filter<'a, Item=I> {
    fn count(&self, object: &objects::ItemWithData<'a, Self::Object>) -> Option<usize> {
        self.get_opt(object).map(|vector| vector.len())
    }
}

macro_rules! impl_select {
        ($n:ident, $($ti:ident -> $i:tt),+) => {
            pub struct $n<$($ti: Attribute,)+> ($(pub $ti,)+);
            impl<T, $($ti,)+> Attribute for $n<$($ti,)+>
                where $($ti: Attribute<Object=T>,)+ {
                type Object = T;
            }
            impl<'a, T, $($ti,)+> OptionGetter<'a> for $n<$($ti,)+>
                where $($ti: Attribute<Object=T> + OptionGetter<'a>,)+ {
                type IntoItem = ($(Option<$ti::IntoItem>,)+);
                fn get_opt(&self, object: &objects::ItemWithData<'a, Self::Object>) -> Option<Self::IntoItem> {
                    Some(($(self.$i.get_opt(object),)+))
                }
            }
            impl<'a, T, $($ti,)+> Getter<'a> for $n<$($ti,)+>
                where $($ti: Attribute<Object=T> + Getter<'a>,)+ {
                type IntoItem = ($($ti::IntoItem,)+);

                fn get(&self, object: &objects::ItemWithData<'a, Self::Object>) -> Self::IntoItem {
                    ($(self.$i.get(object),)+)
                }
            }
        }
    }

impl_select!(Select1,  Ta -> 0);
impl_select!(Select2,  Ta -> 0, Tb -> 1);
impl_select!(Select3,  Ta -> 0, Tb -> 1, Tc -> 2);
impl_select!(Select4,  Ta -> 0, Tb -> 1, Tc -> 2, Td -> 3);
impl_select!(Select5,  Ta -> 0, Tb -> 1, Tc -> 2, Td -> 3, Te -> 4);
impl_select!(Select6,  Ta -> 0, Tb -> 1, Tc -> 2, Td -> 3, Te -> 4, Tf -> 5);
impl_select!(Select7,  Ta -> 0, Tb -> 1, Tc -> 2, Td -> 3, Te -> 4, Tf -> 5, Tg -> 6);
impl_select!(Select8,  Ta -> 0, Tb -> 1, Tc -> 2, Td -> 3, Te -> 4, Tf -> 5, Tg -> 6, Th -> 7);
impl_select!(Select9,  Ta -> 0, Tb -> 1, Tc -> 2, Td -> 3, Te -> 4, Tf -> 5, Tg -> 6, Th -> 7, Ti -> 8);
impl_select!(Select10, Ta -> 0, Tb -> 1, Tc -> 2, Td -> 3, Te -> 4, Tf -> 5, Tg -> 6, Th -> 7, Ti -> 8, Tj -> 9);

#[macro_export]
macro_rules! Select {
    ($ta:expr) => {
        Select1($ta)
    };
    ($ta:expr, $tb:expr) => {
        Select2($ta, $tb)
    };
    ($ta:expr, $tb:expr, $tc:expr) => {
        Select3($ta, $tb, $tc)
    };
    ($ta:expr, $tb:expr, $tc:expr, $td:expr) => {
        Select4($ta, $tb, $tc, $td)
    };
    ($ta:expr, $tb:expr, $tc:expr, $td:expr, $te:expr) => {
        Select5($ta, $tb, $tc, $td, $te)
    };
    ($ta:expr, $tb:expr, $tc:expr, $td:expr, $te:expr, $tf:expr) => {
        Select6($ta, $tb, $tc, $td, $te, $tf)
    };
    ($ta:expr, $tb:expr, $tc:expr, $td:expr, $te:expr, $tf:expr, $tg:expr) => {
        Select7($ta, $tb, $tc, $td, $te, $tf, $tg)
    };
    ($ta:expr, $tb:expr, $tc:expr, $td:expr, $te:expr, $tf:expr, $tg:expr, $th:expr) => {
        Select8($ta, $tb, $tc, $td, $te, $tf, $tg, $th)
    };
    ($ta:expr, $tb:expr, $tc:expr, $td:expr, $te:expr, $tf:expr, $tg:expr, $th:expr, $ti:expr) => {
        Select9($ta, $tb, $tc, $td, $te, $tf, $tg, $th, $ti)
    };
    ($ta:expr, $tb:expr, $tc:expr, $td:expr, $te:expr, $tf:expr, $tg:expr, $th:expr, $ti:expr, $tj:expr) => {
        Select10($ta, $tb, $tc, $td, $te, $tf, $tg, $th, $ti, $tj)
    };
}

pub trait DatabaseFactory {
    fn with_cache<S>(self, cache_dir: S) -> Database where S: Into<String>;
    //fn with<S>(self, cache_dir: S, log: log::Log) -> Database where S: Into<String>; // TODO figure out how to do this better
}

impl DatabaseFactory for parasite::DatastoreView {
    fn with_cache<S>(self, cache_dir: S) -> Database where S: Into<String> {
        Database::from_store(self, cache_dir)
    }
}<|MERGE_RESOLUTION|>--- conflicted
+++ resolved
@@ -85,12 +85,7 @@
             path.push(top);
             path.into_os_string().to_str().unwrap().to_owned()
         });
-<<<<<<< HEAD
-        //DatastoreView::new(&dataset_path, savepoint).with_cache(cache_path)
-        unimplemented!() // FIXME
-=======
         Djanco::from_spec(dataset_path, cache_path, savepoint, substores)
->>>>>>> bbbf468c
     }
     pub fn from<Sd>(dataset_path: Sd) -> Database  where Sd: Into<String> {
         Djanco::from_store(dataset_path, chrono::Utc::now().timestamp(), vec![])
