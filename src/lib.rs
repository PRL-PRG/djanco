#![type_length_limit="1405002"]

             pub mod fraction;
             pub mod ordf64;
             pub mod commandline;
             pub mod weights_and_measures;
#[macro_use] pub mod log;
             pub mod csv;
#[macro_use] pub mod attrib;
             pub mod metadata;
             pub mod persistent;
             pub mod iterators;
             pub mod tuples;
             pub mod data;
             pub mod objects;
             pub mod receipt;
             pub mod spec;
#[macro_use] pub mod time;
             pub mod dump;
             mod piracy;
             mod product;
#[cfg(test)] mod testing;
             mod source;
#[macro_use] pub mod utils;

#[macro_use] extern crate mashup;

// TODO
// post paper todo:
// entities are empty, have only their IDs.
// then we can remove IDs?
// maybe it's time to capitulate from the whole ItemWithData oidea and just make it a trait.
// caches for specific views

// TODO features
// CSV export
// receipts
// Git commit as version
// commit frequency
// fill in CSV-capable objects
// maybe length for all strings
// maybe non-empty precicate for vectors
// buckets
// Fraction vs f64
// more comprehensive unit tests
// print out fractions as decimals
// flat_map select
// explore parallelism
// prefiltering
// dump metadata, also make raw metadata accessible from objects::Project
// TODO rename Users to Contributors

use std::iter::{Sum, FromIterator};
use std::hash::{Hash, Hasher};
use std::marker::PhantomData;
use std::collections::*;
use std::env;
use std::path::PathBuf;
use std::fmt::Display;

use itertools::Itertools;
use rand_pcg::Pcg64Mcg;
use rand::SeedableRng;
use rand::seq::IteratorRandom;
use chrono::{NaiveDateTime, DateTime, Utc};
use anyhow::*;

use parasite;
use parasite::{StoreKind};

use crate::attrib::*;
use crate::fraction::*;
use crate::data::Database;
use crate::log::{Log, Verbosity};
use crate::source::Source;

pub type Timestamp = i64;

pub trait AsTimestamp {
    fn as_naive_date_string(&self) -> String;
    fn as_utc_rfc2822_string(&self) -> String;
    fn as_utc_rfc3339_string(&self) -> String;
}

impl AsTimestamp for Timestamp {
    fn as_naive_date_string(&self) -> String {
        NaiveDateTime::from_timestamp(*self, 0).to_string()
    }
    fn as_utc_rfc2822_string(&self) -> String {
        DateTime::<Utc>::from_utc(NaiveDateTime::from_timestamp(*self, 0), Utc).to_rfc2822()
    }
    fn as_utc_rfc3339_string(&self) -> String {
        DateTime::<Utc>::from_utc(NaiveDateTime::from_timestamp(*self, 0), Utc).to_rfc3339()
    }
}

pub mod store {
    use std::fmt::Display;

    #[derive(Clone, Copy, Debug, PartialEq, Eq, Hash, Ord, PartialOrd, serde::Serialize, serde::Deserialize)]
    pub enum Language {
        C,
        Cpp,
        CSharp,
        Clojure,
        CoffeeScript,
        Erlang,
        Go,
        Haskell,
        HTML,
        Java,
        JavaScript,
        ObjectiveC,
        Perl,
        PHP,
        Python,
        Ruby,
        Scala,
        Shell,
        TypeScript,
    }

    impl Display for Language {
        fn fmt(&self, f: &mut std::fmt::Formatter) -> std::fmt::Result {
            match self {
                Language::C => write!(f, "C"),
                Language::Cpp => write!(f, "Cpp"),
                Language::CSharp => write!(f, "CSharp"),
                Language::Clojure => write!(f, "Clojure"),
                Language::CoffeeScript => write!(f, "CoffeeScript"),
                Language::Erlang => write!(f, "Erlang"),
                Language::Go => write!(f, "Go"),
                Language::Haskell => write!(f, "Haskell"),
                Language::HTML => write!(f, "HTML"),
                Language::Java => write!(f, "Java"),
                Language::JavaScript => write!(f, "JavaScript"),
                Language::ObjectiveC => write!(f, "ObjectiveC"),
                Language::Perl => write!(f, "Perl"),
                Language::PHP => write!(f, "PHP"),
                Language::Python => write!(f, "Python"),
                Language::Ruby => write!(f, "Ruby"),
                Language::Scala => write!(f, "Scala"),
                Language::Shell => write!(f, "Shell"),
                Language::TypeScript => write!(f, "TypeScript"),
            }
        }
    }
}

#[derive(Clone, Copy, Debug, PartialEq, Eq, Hash, Ord, PartialOrd, serde::Serialize, serde::Deserialize)]
pub enum Store {
    Small,
    Large(store::Language),
    Generic,
}

impl Display for Store {
    fn fmt(&self, f: &mut std::fmt::Formatter) -> std::fmt::Result {
        match self {
            Store::Small => write!(f, "SmallProjects"),
            Store::Large(language) => write!(f, "{}", language),
            Store::Generic => write!(f, "Generic"),
        }
    }
}

impl Store {
    pub fn kind(&self) -> StoreKind {
        match self {
            Store::Generic => StoreKind::Generic,
            Store::Small => StoreKind::SmallProjects,
            Store::Large(store::Language::JavaScript) => StoreKind::JavaScript,
            Store::Large(store::Language::C) => StoreKind::C,
            Store::Large(store::Language::Cpp) => StoreKind::Cpp,
            Store::Large(store::Language::CSharp) => StoreKind::CSharp,
            Store::Large(store::Language::Clojure) => StoreKind::Clojure,
            Store::Large(store::Language::CoffeeScript) => StoreKind::CoffeeScript,
            Store::Large(store::Language::Erlang) => StoreKind::Erlang,
            Store::Large(store::Language::Go) => StoreKind::Go,
            Store::Large(store::Language::Haskell) => StoreKind::Haskell,
            Store::Large(store::Language::HTML) => StoreKind::Html,
            Store::Large(store::Language::Java) => StoreKind::Java,
            Store::Large(store::Language::ObjectiveC) => StoreKind::ObjectiveC,
            Store::Large(store::Language::Perl) => StoreKind::Perl,
            Store::Large(store::Language::PHP) => StoreKind::Php,
            Store::Large(store::Language::Python) => StoreKind::Python,
            Store::Large(store::Language::Ruby) => StoreKind::Ruby,
            Store::Large(store::Language::Scala) => StoreKind::Scala,
            Store::Large(store::Language::Shell) => StoreKind::Shell,
            Store::Large(store::Language::TypeScript) => StoreKind::TypeScript,
        }
    }
}
impl std::convert::From<StoreKind> for Store {
    fn from(kind: StoreKind) -> Self {
        match kind {
            StoreKind::Generic => Store::Generic,
            StoreKind::SmallProjects => Store::Small,
            StoreKind::JavaScript => Store::Large(store::Language::JavaScript),
            StoreKind::C => Store::Large(store::Language::C),
            StoreKind::Cpp => Store::Large(store::Language::Cpp),
            StoreKind::CSharp => Store::Large(store::Language::CSharp),
            StoreKind::Clojure => Store::Large(store::Language::Clojure),
            StoreKind::CoffeeScript => Store::Large(store::Language::CoffeeScript),
            StoreKind::Erlang => Store::Large(store::Language::Erlang),
            StoreKind::Go => Store::Large(store::Language::Go),
            StoreKind::Haskell => Store::Large(store::Language::Haskell),
            StoreKind::Html => Store::Large(store::Language::HTML),
            StoreKind::Java => Store::Large(store::Language::Java),
            StoreKind::ObjectiveC => Store::Large(store::Language::ObjectiveC),
            StoreKind::Perl => Store::Large(store::Language::Perl),
            StoreKind::Php => Store::Large(store::Language::PHP),
            StoreKind::Python => Store::Large(store::Language::Python),
            StoreKind::Ruby => Store::Large(store::Language::Ruby),
            StoreKind::Scala => Store::Large(store::Language::Scala),
            StoreKind::Shell => Store::Large(store::Language::Shell),
            StoreKind::TypeScript => Store::Large(store::Language::TypeScript),
            StoreKind::Unspecified =>
                panic!("StoreKind::Unspecified is a sentinel, so it is not expected to occur."),
        }
    }
}
impl std::convert::From<&str> for Store {
    fn from(str: &str) -> Self {
        if &str.to_lowercase() == "generic" {
            Store::Generic
        } else {
            StoreKind::from_string(str)
                .map(|kind| Self::from(kind))
                .expect(&format!("`{}` is not a valid store", str))
        }
    }
}
impl std::convert::From<String> for Store {
    fn from(string: String) -> Self {
        Store::from(string.as_str())
    }
}
// impl std::convert::Into<StoreKind> for Store {
//     fn into(self) -> StoreKind {
//         self.0
//     }
// }
// impl std::fmt::Display for Store { // FIXME delegate to parasite
//     fn fmt(&self, f: &mut std::fmt::Formatter) -> std::fmt::Result {
//         self.0.fmt(f)
//     }
// }

#[macro_export] macro_rules! stores {
    (All) => {
        Vec::<crate::Store>::new()
    };
    ($($t:tt)*) => {{
        let list: Vec<String> =
            std::stringify!($($t)*).split(",").map(|s| s.to_owned()).collect();
        let mut stores: Vec<crate::Store> = Vec::new();
        for name in list {
            let mut clean_name = name;
            clean_name.retain(|c| !c.is_whitespace());
            stores.push(Store::from(clean_name.as_str()));
        }
        stores
    }};
}

#[macro_export] macro_rules! store {
    ($($t:tt)+) => { stores!($($t)+) }
}

pub struct CacheDir {
    root_dir: PathBuf,
    savepoint: Timestamp,
    substores: Vec<Store>,
}

impl CacheDir {
    pub fn from<S>( cache_path: S, savepoint: Timestamp, mut substores: Vec<Store>) -> Self where S: Into<String> {
        //<PathBuf as std::convert::From<String>>.from(root_dir.into());
        let root_dir: PathBuf = std::convert::From::<String>::from(cache_path.into());
        substores.sort();
        CacheDir { root_dir, savepoint, substores }
    }
    pub fn as_path(&self) -> std::path::PathBuf {
        let mut cache_dir = self.root_dir.clone();
        let stores = self.substores.iter().map(|store| store.to_string()).join("_");
        let date_time = chrono::NaiveDateTime::from_timestamp(self.savepoint, 0);
        cache_dir.push(stores);
        cache_dir.push(date_time.format("%Y-%m-%d-%H-%M-%S").to_string());
        cache_dir
    }
    pub fn as_string(&self) -> String {
        self.as_path().to_str().unwrap().to_owned()
    }
}

pub struct Djanco;
impl Djanco {
    // FIXME this still sucks
    pub fn from_spec<Sd, Sc>(dataset_path: Sd, cache_path: Sc, savepoint: Timestamp, substores: Vec<Store>, log: Log) -> anyhow::Result<Database> where Sd: Into<String>, Sc: Into<String> {
        //DatastoreView::new(&dataset_path.into(), savepoint).with_cache(cache_path)
        let cache_path = cache_path.into();
        let cache_dir = CacheDir::from(cache_path.clone(), savepoint, substores.clone());
        let source = Source::new(dataset_path, cache_path, savepoint, substores)?;
        Ok(Database::new(source, cache_dir, log))
    }
    pub fn from_store<Sd>(dataset_path: Sd, savepoint: Timestamp, substores: Vec<Store>) -> Result<Database> where Sd: Into<String> {
        let dataset_path = dataset_path.into();
        let cache_path = env::var("DJANCO_CACHE_PATH").unwrap_or_else(|_| {
            let mut path = PathBuf::from(dataset_path.clone());
            let top = path.file_name()
                .expect(&format!("Cannot create a cache path from {}:
                        there's no parent directory to put the cache in", dataset_path))
                .to_str().unwrap().to_owned();
            path.pop();
            path.push("djanco".to_owned());
            path.push("cache".to_owned());
            path.push(top);
            path.into_os_string().to_str().unwrap().to_owned()
        });
        let log = Log::new(Verbosity::Log);
        Djanco::from_spec(dataset_path, cache_path, savepoint, substores, log)
    }
    pub fn from<Sd>(dataset_path: Sd) -> Result<Database>  where Sd: Into<String> {
        Djanco::from_store(dataset_path, chrono::Utc::now().timestamp(), vec![])
    }
    pub fn new() -> Result<Database> {
        let dataset_path = env::var("DJANCO_DATASET_PATH")
                .unwrap_or("/data/djcode/dataset".to_owned());
        Djanco::from(dataset_path)
    }
}

macro_rules! impl_attribute_definition {
    [$object:ty, $attribute:ident ()] => {
        #[derive(Eq, PartialEq, Copy, Clone, Hash, Debug)] pub struct $attribute;
        impl Attribute for $attribute { type Object = $object; }
    };
    [$object:ty, $attribute:ident ( $($arg_type:ty),+ ) ] => {
        #[derive(Eq, PartialEq, Copy, Clone, Hash, Debug)] 
        pub struct $attribute($(pub $arg_type,)+);
        impl Attribute for $attribute { type Object = $object; }
    };
}

macro_rules! call_n {
    ($object:expr, $method:ident, $self:expr) => { 
        $object.$method() 
    };
    ($object:expr, $method:ident, $self:expr,) => { 
        $object.$method()
    };
    ($object:expr, $method:ident, $self:expr, $p0:ty) => { 
        $object.$method($self.0) 
    };
    ($object:expr, $method:ident, $self:expr, $p0:ty, $p1:ty) => { 
        $object.$method($self.0, $self.1) 
    };
    ($object:expr, $method:ident, $self:expr, $p0:ty, $p1:ty, $p2:ty) => { 
        $object.$method($self.0, $self.1, $self.2) 
    };
    ($object:expr, $method:ident, $self:expr, $p0:ty, $p1:ty, $p2:ty, $p3:ty) => { 
        $object.$method($self.0, $self.1, $self.2, $self.3) 
    };
    ($object:expr, $method:ident, $self:expr, $p0:ty, $p1:ty, $p2:ty, $p3:ty, $p4:ty) => { 
        $object.$method($self.0, $self.1, $self.2, $self.3, $self.4) 
    };
}

macro_rules! impl_attribute_getter {
    [! $object:ty, $attribute:ident ()] => { 
        impl<'a> Getter<'a> for $attribute {
            type IntoItem = Self::Object;
            fn get(&self, object: &objects::ItemWithData<'a, Self::Object>) -> Self::IntoItem {
                object.item.clone()
            }
        }
        impl<'a> OptionGetter<'a> for $attribute { 
            type IntoItem = Self::Object;
            fn get_opt(&self, object: &objects::ItemWithData<'a, Self::Object>) -> Option<Self::IntoItem> {
                Some(object.item.clone())
            }
        }
    };
    [!+ $object:ty, $attribute:ident ()] => { 
        impl<'a> Getter<'a> for $attribute {
            type IntoItem = objects::ItemWithData<'a, Self::Object>;
            fn get(&self, object: &objects::ItemWithData<'a, Self::Object>) -> Self::IntoItem {
                object.clone()
            }
        }
        impl<'a> OptionGetter<'a> for $attribute {
            type IntoItem = objects::ItemWithData<'a, Self::Object>;
            fn get_opt(&self, object: &objects::ItemWithData<'a, Self::Object>) -> Option<Self::IntoItem> {
                Some(object.clone())
            }
        }
    };
    [! $object:ty, $attribute:ident ( $($parameter:ty),* ), $small_type:ty, $getter:ident ] => { 
        impl<'a> Getter<'a> for $attribute {
            type IntoItem = $small_type;
            fn get(&self, object: &objects::ItemWithData<'a, Self::Object>) -> Self::IntoItem {
                call_n!(object, $getter, &self, $($parameter),* )
            }
        }
        impl<'a> OptionGetter<'a> for $attribute {
            type IntoItem = $small_type;
            fn get_opt(&self, object: &objects::ItemWithData<'a, Self::Object>) -> Option<Self::IntoItem> {
                Some(call_n!(object, $getter, &self, $($parameter),* ))
            }
        }
    };
    [? $object:ty, $attribute:ident ( $($parameter:ty),* ), $small_type:ty, $getter:ident] => { 
        impl<'a> Getter<'a> for $attribute {
            type IntoItem = Option<$small_type>;
            fn get(&self, object: &objects::ItemWithData<'a, Self::Object>) -> Self::IntoItem {
                call_n!(object, $getter, &self, $($parameter),*)
            }
        }
        impl<'a> OptionGetter<'a> for $attribute {
            type IntoItem = $small_type;
            fn get_opt(&self, object: &objects::ItemWithData<'a, Self::Object>) -> Option<Self::IntoItem> {
                call_n!(object, $getter, &self, $($parameter),*)
            }
        }
    };
    [!+ $object:ty, $attribute:ident ( $($parameter:ty),* ), $small_type:ty, $getter:ident] => { 
        impl<'a> Getter<'a> for $attribute {
            type IntoItem = objects::ItemWithData<'a, $small_type>;
            fn get(&self, object: &objects::ItemWithData<'a, Self::Object>) -> Self::IntoItem {
                call_n!(object, $getter, &self, $($parameter),*)
            }
        }
        impl<'a> OptionGetter<'a> for $attribute {
            type IntoItem = objects::ItemWithData<'a, $small_type>;
            fn get_opt(&self, object: &objects::ItemWithData<'a, Self::Object>) -> Option<Self::IntoItem> {
                Some(call_n!(object, $getter, &self, $($parameter),*))
            }
        }
    };
    [?+ $object:ty, $attribute:ident ( $($parameter:ty),* ), $small_type:ty, $getter:ident] => { 
        impl<'a> Getter<'a> for $attribute {
            type IntoItem = Option<objects::ItemWithData<'a, $small_type>>;
            fn get(&self, object: &objects::ItemWithData<'a, Self::Object>) -> Self::IntoItem {
                call_n!(object, $getter, &self, $($parameter),*)
            }
        }
        impl<'a> OptionGetter<'a> for $attribute {
            type IntoItem = objects::ItemWithData<'a, $small_type>;
            fn get_opt(&self, object: &objects::ItemWithData<'a, Self::Object>) -> Option<Self::IntoItem> {
                call_n!(object, $getter, &self, $($parameter),*)
            }
        }
    };
    [!+.. $object:ty, $attribute:ident ( $($parameter:ty),* ), $small_type:ty, $getter:ident] => { 
        impl<'a> Getter<'a> for $attribute {
            type IntoItem = Vec<objects::ItemWithData<'a, $small_type>>;
            fn get(&self, object: &objects::ItemWithData<'a, Self::Object>) -> Self::IntoItem {
                call_n!(object, $getter, &self, $($parameter),*)
            }
        }
        impl<'a> OptionGetter<'a> for $attribute {
            type IntoItem = Vec<objects::ItemWithData<'a, $small_type>>;
            fn get_opt(&self, object: &objects::ItemWithData<'a, Self::Object>) -> Option<Self::IntoItem> {
                Some(call_n!(object, $getter, &self, $($parameter),*))
            }
        }
    };
    [?+.. $object:ty, $attribute:ident ( $($parameter:ty),* ), $small_type:ty, $getter:ident] => { 
        impl<'a> Getter<'a> for $attribute {
            type IntoItem = Option<Vec<objects::ItemWithData<'a, $small_type>>>;
            fn get(&self, object: &objects::ItemWithData<'a, Self::Object>) -> Self::IntoItem {
                call_n!(object, $getter, &self, $($parameter),*)
            }
        }
        impl<'a> OptionGetter<'a> for $attribute {
            type IntoItem = Vec<objects::ItemWithData<'a, $small_type>>;
            fn get_opt(&self, object: &objects::ItemWithData<'a, Self::Object>) -> Option<Self::IntoItem> {
                call_n!(object, $getter, &self, $($parameter),*)
            }
        }
    };
}

macro_rules! impl_attribute_count {
    [! $object:ty, $attribute:ident ( $($parameter:ty),* ), $counter:ident] => {
        impl<'a> Countable<'a> for $attribute {
            fn count(&self, object: &objects::ItemWithData<'a, Self::Object>) -> usize {
                call_n!(object, $counter, &self, $($parameter),*)
            }
        }
        impl<'a> OptionCountable<'a> for $attribute {
            fn count(&self, object: &objects::ItemWithData<'a, Self::Object>) -> Option<usize> {
                Some(call_n!(object, $counter, &self, $($parameter),*))
            }
        }
    };
    [? $object:ty, $attribute:ident ( $($parameter:ty),* ), $counter:ident] => {
        impl<'a> OptionCountable<'a> for $attribute {
            fn count(&self, object: &objects::ItemWithData<'a, Self::Object>) -> Option<usize> {
                call_n!(object, $counter, &self, $($parameter),*)
            }
        }
    }
}

macro_rules! impl_attribute_filter {
    [! $object:ty, $attribute:ident] => {
        impl<'a> Filter<'a> for $attribute {
            type Item = $object;
            fn accept(&self, item_with_data: &objects::ItemWithData<'a, Self::Item>) -> bool {
                self.get(item_with_data)
            }
        }
    };
    [? $object:ty, $attribute:ident] => {
        impl<'a> Filter<'a> for $attribute {
            type Item = $object;
            fn accept(&self, item_with_data: &objects::ItemWithData<'a, Self::Item>) -> bool {
                self.get(item_with_data).unwrap_or(false)
            }
        }
    }
}

macro_rules! impl_attribute {
    [! $object:ty, $attribute:ident ] => { 
        impl_attribute_definition![$object, $attribute()];
        impl_attribute_getter![! $object, $attribute()];
    };        
    [!+ $object:ty, $attribute:ident] => { 
        impl_attribute_definition![$object, $attribute()];
        impl_attribute_getter![!+ $object, $attribute()];
    };
    [! $object:ty, $attribute:ident, bool, $getter:ident] => { 
        impl_attribute![! $object, $attribute(), bool, $getter];
    };
    [! $object:ty, $attribute:ident ($($parameter:ty),*), bool, $getter:ident ] => { 
        impl_attribute_definition![$object, $attribute($($parameter),*)];
        impl_attribute_getter![! $object, $attribute($($parameter),*), bool, $getter ];
        impl_attribute_filter![! $object, $attribute];
    };
    [! $object:ty, $attribute:ident, $small_type:ty, $getter:ident] => { 
        impl_attribute![! $object, $attribute(), $small_type, $getter];
    };
    [! $object:ty, $attribute:ident ($($parameter:ty),*), $small_type:ty, $getter:ident] => { 
        impl_attribute_definition![$object, $attribute($($parameter),*)];
        impl_attribute_getter![! $object, $attribute($($parameter),*), $small_type, $getter];
    };
    [!+ $object:ty, $attribute:ident, $small_type:ty, $getter:ident] => { 
        impl_attribute![!+ $object, $attribute(), $small_type, $getter];
    };
    [!+ $object:ty, $attribute:ident ($($parameter:ty),*), $small_type:ty, $getter:ident] => { 
        impl_attribute_definition![$object, $attribute($($parameter),*)]; 
        impl_attribute_getter![!+ $object, $attribute($($parameter),*), $small_type, $getter];
    };
    [? $object:ty, $attribute:ident, bool, $getter:ident] => {
        impl_attribute![? $object, $attribute(), bool, $getter];
    };
    [? $object:ty, $attribute:ident ($($parameter:ty),*), bool, $getter:ident] => {
        impl_attribute_definition![$object, $attribute($($parameter),*)];
        impl_attribute_getter![? $object, $attribute($($parameter),*), bool, $getter];
        impl_attribute_filter![? $object, $attribute];
    };
    [? $object:ty, $attribute:ident, $small_type:ty, $getter:ident] => {
        impl_attribute![? $object, $attribute(), $small_type, $getter];
    };
    [? $object:ty, $attribute:ident ($($parameter:ty),*), $small_type:ty, $getter:ident] => {
        impl_attribute_definition![$object, $attribute($($parameter),*)];
        impl_attribute_getter![? $object, $attribute($($parameter),*), $small_type, $getter];
    };
    [?+ $object:ty, $attribute:ident, $small_type:ty, $getter:ident] => {
        impl_attribute![?+ $object, $attribute(), $small_type, $getter];
    };
    [?+ $object:ty, $attribute:ident ($($parameter:ty),*), $small_type:ty, $getter:ident] => {
        impl_attribute_definition![$object, $attribute($($parameter),*)];
        impl_attribute_getter![?+ $object, $attribute($($parameter),*), $small_type, $getter];
    };
    [!.. $object:ty, $attribute:ident, $small_type:ty, $getter:ident, $counter:ident] => {
        impl_attribute![!.. $object, $attribute(), $small_type, $getter, $counter];
    };
    [!.. $object:ty, $attribute:ident ($($parameter:ty),*), $small_type:ty, $getter:ident, $counter:ident] => {
        impl_attribute_definition![$object, $attribute($($parameter),*)];
        impl_attribute_getter![! $object, $attribute($($parameter),*), Vec<$small_type>, $getter];
        impl_attribute_count![! $object, $attribute($($parameter),*), $counter];
    };
    [!+.. $object:ty, $attribute:ident, $small_type:ty, $getter:ident, $counter:ident] => {
        impl_attribute![!+.. $object, $attribute(), $small_type, $getter, $counter];
    };
    [!+.. $object:ty, $attribute:ident ($($parameter:ty),*), $small_type:ty, $getter:ident, $counter:ident] => {
        impl_attribute_definition![$object, $attribute($($parameter),*)];
        impl_attribute_getter![!+.. $object, $attribute($($parameter),*), $small_type, $getter];
        impl_attribute_count![! $object, $attribute($($parameter),*), $counter];
    };
    [?.. $object:ty, $attribute:ident, $small_type:ty, $getter:ident, $counter:ident] => {
        impl_attribute![?.. $object, $attribute(), $small_type, $getter, $counter];
    };
    [?.. $object:ty, $attribute:ident ($($parameter:ty),*), $small_type:ty, $getter:ident, $counter:ident] => {
        impl_attribute_definition![$object, $attribute($($parameter),*)];
        impl_attribute_getter![? $object, $attribute($($parameter),*), Vec<$small_type>, $getter];
        impl_attribute_count![? $object, $attribute($($parameter),*), $counter];
    };
    [?+.. $object:ty, $attribute:ident, $small_type:ty, $getter:ident, $counter:ident] => {
        impl_attribute![?+.. $object, $attribute(), $small_type, $getter, $counter];
    };
    [?+.. $object:ty, $attribute:ident ($($parameter:ty),*), $small_type:ty, $getter:ident, $counter:ident] => {
        impl_attribute_definition![$object, $attribute($($parameter),*)];
        impl_attribute_getter![?+.. $object, $attribute($($parameter),*), $small_type, $getter];
        impl_attribute_count![? $object, $attribute($($parameter),*), $counter];
    };
}

pub mod project {
    use crate::objects;
    use crate::time;
    use crate::attrib::*;
    use crate::Timestamp;
    use crate::Store;

    impl_attribute![!+    objects::Project, Itself];
    impl_attribute![!     objects::Project, Raw];
    impl_attribute![!     objects::Project, Id, objects::ProjectId, id];
    impl_attribute![!     objects::Project, URL, String, url];
    impl_attribute![?     objects::Project, Issues, usize, issue_count];
    impl_attribute![?     objects::Project, BuggyIssues, usize, buggy_issue_count];
    impl_attribute![?     objects::Project, AllIssues, usize, combined_issue_count];
    impl_attribute![?     objects::Project, IsFork, bool, is_fork];
    impl_attribute![?     objects::Project, IsArchived, bool, is_archived];
    impl_attribute![?     objects::Project, IsDisabled, bool, is_disabled];
    impl_attribute![?     objects::Project, Stars, usize, star_count];
    impl_attribute![?     objects::Project, Watchers, usize, watcher_count];
    impl_attribute![?     objects::Project, Size, usize, size];
    impl_attribute![?     objects::Project, OpenIssues, usize, open_issue_count];
    impl_attribute![?     objects::Project, Forks, usize, fork_count];
    impl_attribute![?     objects::Project, Subscribers, usize, subscriber_count];
    impl_attribute![?     objects::Project, License, String, license];
    impl_attribute![?     objects::Project, Language, objects::Language, language];
    impl_attribute![?     objects::Project, Substore, Store, substore];
    impl_attribute![?     objects::Project, Description, String, description];
    impl_attribute![?     objects::Project, Homepage, String, homepage];
    impl_attribute![?     objects::Project, HasIssues, bool, has_issues];
    impl_attribute![?     objects::Project, HasDownloads, bool, has_downloads];
    impl_attribute![?     objects::Project, HasWiki, bool, has_wiki];
    impl_attribute![?     objects::Project, HasPages, bool, has_pages];
    impl_attribute![?     objects::Project, Created, Timestamp, created];
    impl_attribute![?     objects::Project, Updated, Timestamp, updated];
    impl_attribute![?     objects::Project, Pushed, Timestamp, pushed];
    impl_attribute![?     objects::Project, DefaultBranch, String, default_branch];
    impl_attribute![?     objects::Project, Age, time::Duration, lifetime];
    impl_attribute![?+..  objects::Project, Heads, objects::Head, heads_with_data, head_count];
    impl_attribute![?..   objects::Project, CommitIds, objects::CommitId, commit_ids, commit_count];
    impl_attribute![?..   objects::Project, AuthorIds, objects::UserId, author_ids, author_count];
    impl_attribute![?..   objects::Project, CommitterIds, objects::UserId, committer_ids, committer_count];
    impl_attribute![?..   objects::Project, UserIds, objects::UserId, user_ids, user_count];
    impl_attribute![?..   objects::Project, PathIds, objects::PathId, path_ids, path_count];
    impl_attribute![?..   objects::Project, SnapshotIds, objects::SnapshotId, snapshot_ids, snapshot_count];
    impl_attribute![?+..  objects::Project, Commits, objects::Commit, commits_with_data, commit_count];
    impl_attribute![?+..  objects::Project, Authors, objects::User, authors_with_data, author_count];
    impl_attribute![?+..  objects::Project, Committers, objects::User, committers_with_data, committer_count];
    impl_attribute![?+..  objects::Project, Users, objects::User, users_with_data, user_count];
    impl_attribute![?+..  objects::Project, Paths, objects::Path, paths_with_data, path_count];
    impl_attribute![?+..  objects::Project, Snapshots, objects::Snapshot, snapshots_with_data, snapshot_count];
<<<<<<< HEAD
    impl_attribute![?    objects::Project, LongestInactivityStreak, i64, longest_inactivity_streak];
    impl_attribute![?    objects::Project, AvgCommitRate, i64, avg_commit_rate];
    impl_attribute![?    objects::Project, TimeSinceLastCommit, i64, time_since_last_commit];
    impl_attribute![?    objects::Project, TimeSinceFirstCommit, i64, time_since_first_commit];
    impl_attribute![?    objects::Project, IsAbandoned, bool, is_abandoned];
    impl_attribute![?    objects::Project, Locs, usize, project_locs];
    

    // Duplicated_code is a percentage. A number between 0 and 1
    impl_attribute![?    objects::Project, DuplicatedCode, f64, duplicated_code];
=======

    /*
     * Calculates the number of changes each author added to the project. 
     * Returns a list of authors with the number of changes they did. 
     * The list is sorted by the number of changes in desceding order.
     */
    impl_attribute![?..   objects::Project, ChangeContributions, (objects::User, usize), change_contributions, author_count];

    /*
     * Calculates the number of commits each user authored in the project. 
     * Returns a list of authors with the number of committs they are responsible for.
     * The list is sorted by the number of commits in desceding order.
     */
    impl_attribute![?..   objects::Project, CommitContributions, (objects::User, usize), commit_contributions, author_count];

>>>>>>> 834ceb72
    /* Number of snapshots in the project that only ever exist in the project. 
     */
    impl_attribute![?     objects::Project, UniqueFiles, usize, unique_files];
    /* Number of snapshots in the project where the project is the original, i.e. the oldest occurence of the particular snapshot in the dataset. 
     */
    impl_attribute![?     objects::Project, OriginalFiles, usize, original_files];
    /* The impact of the project. 
     
        Sum of impact of its snapshots, where 0 is added for clones, 1 for unique files and the number of projects using a snapshot for original snapshots.
     */
    impl_attribute![?     objects::Project, Impact, usize, impact];
    /* Number of unique files in the project. 

       TODO the current version does not provide information about deletions and so there is no way we can reconstruct only active files. At this moment this metric simply returns the number of unique paths throughout the project's history.
     */
    impl_attribute![?     objects::Project, Files, usize, files];
    /* Languages of the project. 

       For each language used in the project returns the number of snapshots throught the project history ordered by descending number. 

       TODO for now, this is only done using file extensions. We might want to do this using real contents analysis. 
     */
    impl_attribute![?..   objects::Project, Languages, (objects::Language, usize), languages, languages_count];
    /* Shorthand for the major language. 
     
        This is the language with most changes in the project history. 
     */
    impl_attribute![?     objects::Project, MajorLanguage, objects::Language, major_language];
    /* The ratio of the changes to the major languages vs. all changes in the project. 
     
       We are only counting changes to languages, i.e. where we keep snapshots. 
     */
    impl_attribute![?     objects::Project, MajorLanguageRatio, f64, major_language_ratio];
    /* Number of changes to the major language. 
     */
    impl_attribute![?     objects::Project, MajorLanguageChanges, usize, major_language_changes];
<<<<<<< HEAD

    impl_attribute![?     objects::Project, IsValid, bool, is_valid];
=======
    /* Returns the list of projects that have been forked from the current project. 

       For simplicity we assume a project is a fork if it is younger *and* if it shares at least one commit by hash. 
     */
    impl_attribute![?..   objects::Project, AllForks, objects::ProjectId, all_forks, all_forks_count];
>>>>>>> 834ceb72
}

pub mod commit {
    use crate::objects;
    use crate::attrib::*;
    use crate::Timestamp;

    impl_attribute![!+   objects::Commit, Itself];
    impl_attribute![!    objects::Commit, Raw];
    impl_attribute![!    objects::Commit, Id, objects::CommitId, id];
    impl_attribute![!    objects::Commit, CommitterId, objects::UserId, committer_id];
    impl_attribute![!    objects::Commit, AuthorId, objects::UserId, author_id];
    impl_attribute![?+   objects::Commit, Committer, objects::User, committer_with_data];
    impl_attribute![?+   objects::Commit, Author, objects::User, author_with_data];
    impl_attribute![?    objects::Commit, Hash, String, hash];
    impl_attribute![?    objects::Commit, Message, String, message];
    impl_attribute![?    objects::Commit, MessageLength, usize, message_length];
    impl_attribute![?    objects::Commit, AuthoredTimestamp, Timestamp, author_timestamp];
    impl_attribute![?    objects::Commit, CommittedTimestamp, Timestamp, committer_timestamp];
    impl_attribute![?..  objects::Commit, Changes, objects::Change, changes, change_count];
    impl_attribute![?..  objects::Commit, PathIds, objects::PathId, changed_path_ids, changed_path_count];
    impl_attribute![?..  objects::Commit, SnapshotIds, objects::SnapshotId, changed_snapshot_ids, changed_snapshot_count];
    impl_attribute![!..  objects::Commit, ParentIds, objects::CommitId, parent_ids, parent_count];
    impl_attribute![?+.. objects::Commit, Paths, objects::Path, changed_paths_with_data, changed_path_count];
    impl_attribute![?+.. objects::Commit, Snapshots, objects::Snapshot, changed_snapshots_with_data, changed_snapshot_count];
    impl_attribute![!+.. objects::Commit, Parents, objects::Commit, parents_with_data, parent_count];
    /* The list of projects the commit belongs to. 

       This is pretty much the reverse of the project-commits mapping.
     */
    impl_attribute![?..  objects::Commit, Projects, objects::Project, projects, projects_count];
}

pub mod head {
    use crate::objects;
    use crate::attrib::*;

    impl_attribute![!+  objects::Head, Itself];
    impl_attribute![!   objects::Head, Raw];
    impl_attribute![!   objects::Head, Name, String, name];
    impl_attribute![!   objects::Head, CommitId, objects::CommitId, commit_id];
    impl_attribute![?+  objects::Head, Commit, objects::Commit, commit_with_data];
}

pub mod change {
    use crate::objects;
    use crate::attrib::*;

    impl_attribute![!+  objects::Change, Itself];
    impl_attribute![!   objects::Change, Raw];
    impl_attribute![!   objects::Change, PathId, objects::PathId, path_id];
    impl_attribute![?   objects::Change, SnapshotId, objects::SnapshotId, snapshot_id];
    impl_attribute![?+  objects::Change, Path, objects::Path, path_with_data];
    impl_attribute![?+  objects::Change, Snapshot, objects::Snapshot, snapshot_with_data];
}

pub mod user {
    use crate::objects;
    use crate::time;
    use crate::attrib::*;

    impl_attribute![!+   objects::User, Itself];
    impl_attribute![!    objects::User, Raw];
    impl_attribute![!    objects::User, Id, objects::UserId, id];
    impl_attribute![!    objects::User, Email, String, email];
    impl_attribute![?    objects::User, AuthorExperience, time::Duration, author_experience];
    impl_attribute![?    objects::User, CommitterExperience, time::Duration, committer_experience];
    impl_attribute![?    objects::User, Experience, time::Duration, experience];
    impl_attribute![?..  objects::User, AuthoredCommitIds, objects::CommitId, authored_commit_ids, authored_commit_count];
    impl_attribute![?..  objects::User, CommittedCommitIds, objects::CommitId, committed_commit_ids, committed_commit_count];
    impl_attribute![?+.. objects::User, AuthoredCommits, objects::Commit, authored_commits_with_data, authored_commit_count];
    impl_attribute![?+.. objects::User, CommittedCommits, objects::Commit, committed_commits_with_data, committed_commit_count];
    impl_attribute![?    objects::User, DeveloperExperience, i32, developer_experience];
}

pub mod path {
    use crate::objects;
    use crate::attrib::*;

    impl_attribute![!+  objects::Path, Itself];
    impl_attribute![!   objects::Path, Raw];
    impl_attribute![!   objects::Path, Id, objects::PathId, id];
    impl_attribute![!   objects::Path, Location, String, location];
    impl_attribute![?   objects::Path, Language, objects::Language, language];
}

pub mod snapshot {
    use crate::objects;
    use crate::attrib::*;

    impl_attribute![!+  objects::Snapshot, Itself];
    impl_attribute![!   objects::Snapshot, Raw];
    impl_attribute![!   objects::Snapshot, Id, objects::SnapshotId, id];
    impl_attribute![!   objects::Snapshot, Bytes, Vec<u8>, raw_contents_owned];
    impl_attribute![!   objects::Snapshot, Contents, String, contents_owned];
    impl_attribute![?   objects::Snapshot, Loc, usize, snapshot_locs];

    /* Number of projects in the database that contain the snapshot (or did in the past). 
    
        This is count of projects, not occurences, i.e. if the file appears multiple times in a project, this will still only grow by one. 
     */
    impl_attribute![!   objects::Snapshot, NumProjects, usize, unique_projects];

    /* The oldest project in which we have seen the snapshot appear. 
     */
    impl_attribute![!   objects::Snapshot, OriginalProject, objects::ProjectId, original_project];
}

pub trait AttributeIterator<'a, T>: Sized + Iterator<Item=objects::ItemWithData<'a, T>> {
    fn filter_by<A>(self, attribute: A)
                    -> AttributeFilterIter<Self, A>
        where A: Filter<'a, Item=T> {
        AttributeFilterIter { iterator: self, attribute }
    }

    fn map_into<A, Ta, Tb>(self, attribute: A)
                           -> AttributeMapIter<Self, A, Ta, Tb>
        where A: Select<'a, Ta, Tb> {
        AttributeMapIter { iterator: self, attribute, function: PhantomData }
    }

    fn sort_by<A: 'a, I>(self, attribute: A)
                         -> std::vec::IntoIter<objects::ItemWithData<'a, T>>
        where A: Sort<'a, T, I>, I: Ord {
        self.sort_with_direction(sort::Direction::Descending, attribute)
    }

    fn sort_with_direction<A: 'a, I>(self, direction: sort::Direction, attribute: A)
                                     -> std::vec::IntoIter<objects::ItemWithData<'a, T>>
        where A: Sort<'a, T, I>, I: Ord {
        let mut vector = Vec::from_iter(self);
        attribute.sort(direction, &mut vector);
        vector.into_iter()
    }

    fn sample<S>(self, sampler: S)
                 -> std::vec::IntoIter<objects::ItemWithData<'a, T>>
        where S: Sampler<'a, T> {
        sampler.sample(self).into_iter()
    }

    fn group_by<A, K>(self, attribute: A)
                      -> std::collections::hash_map::IntoIter<K, Vec<objects::ItemWithData<'a, T>>>
        where A: Group<'a, T, K>, K: Hash + Eq {
        self.map(|item_with_data| {
            let key = attribute.select_key(&item_with_data);
            (key, item_with_data)
        }).into_group_map().into_iter()
    }

    // TODO drop options
}

impl<'a, T, I> AttributeIterator<'a, T> for I
    where I: Sized + Iterator<Item=objects::ItemWithData<'a, T>> {}

pub trait AttributeGroupIterator<'a, K, T>: Sized + Iterator<Item=(K, Vec<objects::ItemWithData<'a, T>>)> {
    fn filter_by<A>(self, attribute: A)
                    -> AttributeGroupFilterIter<Self, A>
        where A: Filter<'a, Item=T> {
        AttributeGroupFilterIter { iterator: self, attribute }
    }
    // TODO filter_key

    fn map_into<A, Ta, Tb>(self, attribute: A)
                           -> AttributeGroupMapIter<Self, A, Ta, Tb>
        where A: Select<'a, Ta, Tb> {
        AttributeGroupMapIter { iterator: self, attribute, function: PhantomData }
    }

    fn sort_by<A: 'a, I>(self, attribute: A)
                         -> std::vec::IntoIter<(K, Vec<objects::ItemWithData<'a, T>>)>
        where A: Sort<'a, T, I>, I: Ord {
        self.sort_with_direction(sort::Direction::Descending, attribute)
    }

    fn sort_with_direction<A: 'a, I>(self, direction: sort::Direction, attribute: A)
                                     -> std::vec::IntoIter<(K, Vec<objects::ItemWithData<'a, T>>)>
        where A: Sort<'a, T, I>, I: Ord {
        let vector: Vec<(K, Vec<objects::ItemWithData<'a, T>>)> =
            self.map(|(key, mut vector)| {
                attribute.sort(direction, &mut vector);
                (key, vector)
            }).collect();
        vector.into_iter()
    }
    // TODO sort_key, sort_key_by, sort_key_with, sort_values, sort_values_by, sort_values_with

    fn sample<S>(self, sampler: S)
                 -> std::vec::IntoIter<(K, Vec<objects::ItemWithData<'a, T>>)>
        where S: Sampler<'a, T> {
        let vector: Vec<(K, Vec<objects::ItemWithData<'a, T>>)> =
            self.map(|(key, vector)| {
                (key, sampler.sample_from(vector))
            }).collect();
        vector.into_iter()
    }
    // TODO sample_key

    fn ungroup(self) -> std::vec::IntoIter<objects::ItemWithData<'a, T>> {
        let vector: Vec<objects::ItemWithData<'a, T>> =
            self.flat_map(|(_, vector)| vector).collect();
        vector.into_iter()
    }
}

impl<'a, K, T, I> AttributeGroupIterator<'a, K, T> for I
    where I: Sized + Iterator<Item=(K, Vec<objects::ItemWithData<'a, T>>)> {}


macro_rules! impl_comparison {
        ($name:ident, $trait_limit:ident, $comparator:ident, $default:expr) => {
            pub struct $name<A, N>(pub A, pub N) where A: Attribute; // + OptionGetter<'a, IntoItem=N>;
            impl<'a, A, N, T> Filter<'a> for $name<A, N> where A: OptionGetter<'a, IntoItem=N> + Attribute<Object=T>, N: $trait_limit {
                type Item = T;
                fn accept(&self, item_with_data: &objects::ItemWithData<'a, Self::Item>) -> bool {
                    self.0.get_opt(item_with_data).map_or($default, |n| n.$comparator(&self.1))
                }
            }
        }
    }

impl_comparison!(LessThan, PartialOrd, lt, false);
impl_comparison!(AtMost,   PartialOrd, le, false);
impl_comparison!(Equal,    Eq,         eq, false);
impl_comparison!(AtLeast,  PartialOrd, ge, true);
impl_comparison!(MoreThan, PartialOrd, gt, true);

macro_rules! impl_binary {
        ($name:ident, $comparator:expr) => {
            pub struct $name<A, B>(pub A, pub B); // where A: Attribute, B: Attribute;
            impl<'a, A, B, T> Filter<'a> for $name<A, B> where A: Filter<'a, Item=T>, B: Filter<'a, Item=T> {
                type Item = T;
                fn accept(&self, item_with_data: &objects::ItemWithData<'a, Self::Item>) -> bool {
                    $comparator(self.0.accept(item_with_data),
                                self.1.accept(item_with_data))
                }
            }
        }
    }

impl_binary!(And, |a, b| a && b); // TODO Effectively does not short circuit.
impl_binary!(Or,  |a, b| a || b);

macro_rules! impl_unary {
        ($name:ident, $comparator:expr) => {
            pub struct $name<A>(pub A); // where A: Attribute;
            impl<'a, A, T> Filter<'a> for $name<A> where A: Filter<'a, Item=T> {
                type Item = T;
                fn accept(&self, item_with_data: &objects::ItemWithData<'a, Self::Item>) -> bool {
                    $comparator(self.0.accept(item_with_data))
                }
            }
        }
    }

impl_unary!(Not,  |a: bool| !a);

macro_rules! impl_existential {
        ($name:ident, $method:ident) => {
            pub struct $name<A>(pub A) where A: Attribute; // + OptionGetter<'a>;
            impl<'a, A, T> Filter<'a> for $name<A> where A: OptionGetter<'a>, A: Attribute<Object=T> {
                type Item = T;
                fn accept(&self, item_with_data: &objects::ItemWithData<'a, Self::Item>) -> bool {
                    self.0.get_opt(item_with_data).$method()
                }
            }
        }
    }

impl_existential!(Exists,  is_some);
impl_existential!(Missing, is_none);

pub struct Same<'a, A>(pub A, pub &'a str) where A: OptionGetter<'a>;
impl<'a, A, T> Filter<'a> for Same<'a, A> where A: OptionGetter<'a, IntoItem=String>, A: Attribute<Object=T> {
    type Item = T;
    fn accept(&self, item_with_data: &objects::ItemWithData<'a, Self::Item>) -> bool {
        self.0.get_opt(item_with_data).map_or(false, |e| e.as_str() == self.1)
    }
}

pub struct Contains<'a, A>(pub A, pub &'a str) where A: OptionGetter<'a>;
impl<'a, A, T> Filter<'a> for Contains<'a, A> where A: OptionGetter<'a, IntoItem=String>, A: Attribute<Object=T> {
    type Item = T;
    fn accept(&self, item_with_data: &objects::ItemWithData<'a, Self::Item>) -> bool {
        self.0.get_opt(item_with_data).map_or(false, |e| e.contains(self.1))
    }
}

#[macro_export] macro_rules! regex { ($str:expr) => { regex::Regex::new($str).unwrap() }}
pub struct Matches<A>(pub A, pub regex::Regex) where A: Attribute;
impl<'a, A, T> Filter<'a> for  Matches<A> where A: OptionGetter<'a, IntoItem=String>, A: Attribute<Object=T> {
    type Item = T;
    fn accept(&self, item_with_data: &objects::ItemWithData<'a, Self::Item>) -> bool {
        self.0.get_opt(item_with_data).map_or(false, |e| self.1.is_match(&e))
    }
}

macro_rules! impl_collection_membership {
        ($collection_type:tt<I> where I: $($requirements:tt),+) => {
            impl<'a, A, T, I> Filter<'a> for Member<A, $collection_type<I>>
                where A: OptionGetter<'a, IntoItem=I>,
                A: Attribute<Object=T>,
                I: $($requirements+)+ {
                type Item = T;
                fn accept(&self, item_with_data: &objects::ItemWithData<'a, Self::Item>) -> bool {
                    self.0.get_opt(item_with_data).map_or(false, |e| self.1.contains(&e))
                }
            }
            impl<'a, A, T, I> Filter<'a> for AnyIn<A, $collection_type<I>>
                where A: OptionGetter<'a, IntoItem=Vec<I>>,
                      A: Attribute<Object=T>,
                      I: $($requirements+)+ {
                type Item = T;
                fn accept(&self, item_with_data: &objects::ItemWithData<'a, Self::Item>) -> bool {
                    self.0.get_opt(item_with_data).map_or(false, |vector| {
                        vector.iter().any(|e| self.1.contains(e))
                    })
                }
            }
            impl<'a, A, T, I> Filter<'a> for AllIn<A, $collection_type<I>>
                where A: OptionGetter<'a, IntoItem=Vec<I>>,
                      A: Attribute<Object=T>,
                      I: $($requirements+)+ {
                type Item = T;
                fn accept(&self, item_with_data: &objects::ItemWithData<'a, Self::Item>) -> bool {
                    self.0.get_opt(item_with_data).map_or(false, |vector| {
                        vector.iter().all(|e| self.1.contains(e))
                    })
                }
            }
        }
    }

pub struct Member<A, C>(pub A, pub C);
pub struct AnyIn<A, C>(pub A, pub C);
pub struct AllIn<A, C>(pub A, pub C);
impl_collection_membership!(Vec<I> where I: Eq);
impl_collection_membership!(BTreeSet<I> where I: Ord);
impl_collection_membership!(HashSet<I> where I: Hash, Eq);

#[derive(Debug, Clone, Copy, Eq, PartialEq, Hash)] pub struct Top(pub usize);
impl<'a, T> Sampler<'a, T> for Top {
    fn sample<I>(&self, iter: I) -> Vec<objects::ItemWithData<'a, T>>
        where I: Iterator<Item=objects::ItemWithData<'a, T>> {

        iter.take(self.0).collect()
    }
}

#[derive(Debug, Clone, Copy, Eq, PartialEq, Hash, Ord, PartialOrd)] pub struct Seed(pub u128);
impl Seed {
    pub fn to_be_bytes(&self) -> [u8; 16] { self.0.to_be_bytes() }
    pub fn to_le_bytes(&self) -> [u8; 16] { self.0.to_le_bytes() }
}

#[derive(Debug, Clone, Copy, Eq, PartialEq, Hash)] pub struct Random(pub usize, pub Seed);
impl<'a, T> Sampler<'a, T> for Random {
    fn sample<I>(&self, iter: I) -> Vec<objects::ItemWithData<'a, T>>
        where I: Iterator<Item=objects::ItemWithData<'a, T>> {

        let mut rng = Pcg64Mcg::from_seed(self.1.to_be_bytes());
        iter.choose_multiple(&mut rng, self.0)
    }
}

pub trait SimilarityCriterion<'a> {
    type Item;
    type IntoItem;
    type Similarity: Similarity<Self::IntoItem>;
    fn from(&self, object: &objects::ItemWithData<'a, Self::Item>) -> Self::Similarity;
}
pub trait Similarity<T>: Eq + Hash { }

// TODO hide
pub struct _MinRatio<T> { min_ratio: f64, items: Option<BTreeSet<T>> }
impl<T> Hash for _MinRatio<T> {
    // Everything needs to be compared explicitly.
    fn hash<H: Hasher>(&self, state: &mut H) { state.write_u64(42) }
}
impl<T> Eq for _MinRatio<T> where T: Ord {}
impl<T> PartialEq for _MinRatio<T> where T: Ord {
    fn eq(&self, other: &Self) -> bool {
        match (&self.items, &other.items) {
            (None, None) => true,
            (Some(me), Some(them)) => {
                let mine: f64 = me.len() as f64;
                let same: f64 = me.intersection(&them).count() as f64;
                same / mine > self.min_ratio
            }
            _ => false,
        }
    }
}
impl<T> Similarity<T> for _MinRatio<T> where T: Ord {}

#[derive(Debug, Clone, Copy)] pub struct MinRatio<A: Attribute>(pub A, pub f64);
impl<'a, A, T, I> SimilarityCriterion<'a> for MinRatio<A>
    where A: Attribute<Object=T> + OptionGetter<'a, IntoItem=Vec<I>>, I: Ord {
    type Item = T;
    type IntoItem = I;
    type Similarity = _MinRatio<Self::IntoItem>;

    fn from(&self, object: &objects::ItemWithData<'a, Self::Item>) -> Self::Similarity {
        let items = self.0.get_opt(object).map(|e| {
            BTreeSet::from_iter(e.into_iter())
        });
        _MinRatio { min_ratio: self.1, items }
    }
}

#[derive(Debug, Clone, Copy, Eq, PartialEq, Hash)] pub struct Distinct<S, C>(pub S, pub C);
impl<'a, T, S, C> Sampler<'a, T> for Distinct<S, C> where S: Sampler<'a, T>, C: SimilarityCriterion<'a, Item=T> {
    fn sample<I>(&self, iter: I) -> Vec<objects::ItemWithData<'a, T>>
        where I: Iterator<Item=objects::ItemWithData<'a, T>> {
        let filtered_iter = iter.unique_by(|object| {
            self.1.from(object)
        });
        self.0.sample(filtered_iter)
    }
}

pub struct Length<A: Attribute>(pub A);
impl<A, T> Attribute for Length<A> where A: Attribute<Object=T> {
    type Object = T;
}
impl<'a, A, T> Getter<'a> for Length<A> where A: Attribute<Object=T> + OptionGetter<'a, IntoItem=String> {
    type IntoItem = Option<usize>;
    fn get(&self, object: &objects::ItemWithData<'a, Self::Object>) -> Self::IntoItem {
        self.0.get_opt(object).map(|s| s.len())
    }
}
impl<'a, A, T> OptionGetter<'a> for Length<A> where A: Attribute<Object=T> + OptionGetter<'a, IntoItem=String> {
    type IntoItem = usize;
    fn get_opt(&self, object: &objects::ItemWithData<'a, Self::Object>) -> Option<Self::IntoItem> {
        self.0.get_opt(object).map(|s| s.len())
    }
}

pub struct Count<A: Attribute>(pub A);
impl<A, T> Attribute for Count<A> where A: Attribute<Object=T> {
    type Object = T;
}
impl<'a, A, T> Getter<'a> for Count<A> where A: Attribute<Object=T> + OptionCountable<'a> {
    type IntoItem = usize;
    fn get(&self, object: &objects::ItemWithData<'a, Self::Object>) -> Self::IntoItem {
        self.0.count(object).unwrap_or(0)
    }
}
impl<'a, A, T> OptionGetter<'a> for Count<A> where A: Attribute<Object=T> + OptionCountable<'a> {
    type IntoItem = usize;
    fn get_opt(&self, object: &objects::ItemWithData<'a, Self::Object>) -> Option<Self::IntoItem> {
        self.0.count(object)
    }
}

trait CalculateStat<N, T>{ fn calculate(vector: Vec<N>) -> T; }
macro_rules! impl_calculator {
        ($name:ident -> $result:ty where N: $($requirements:path),+; $calculate:item) => {
            pub struct $name<A: Attribute>(pub A);
            impl<A, T> Attribute for $name<A> where A: Attribute<Object=T> {
                type Object = T;
            }
            impl<'a, A, N, T> Getter<'a> for $name<A>
                where A: Attribute<Object=T> + OptionGetter<'a, IntoItem=Vec<N>>, N: $($requirements +)+ {
                type IntoItem = Option<$result>;
                fn get(&self, object: &objects::ItemWithData<'a, Self::Object>) -> Self::IntoItem {
                    self.0.get_opt(object).map(|object| Self::calculate(object)).flatten()
                }
            }
            impl<'a, A, N, T> OptionGetter<'a> for $name<A>
                where A: Attribute<Object=T> + OptionGetter<'a, IntoItem=Vec<N>>, N: $($requirements +)+  { //$n: $(as_item!($requirements) +)+ {
                type IntoItem = $result;
                fn get_opt(&self, object: &objects::ItemWithData<'a, Self::Object>) -> Option<Self::IntoItem> {
                    self.0.get_opt(object).map(|object| Self::calculate(object)).flatten()
                }
            }
            impl<A, N, T> CalculateStat<N, Option<$result>> for $name<A> where A: Attribute<Object=T>, N: $($requirements +)+  {
                $calculate
            }
        }
    }

// trait Unwrap<T,I> { fn unwrap(&self) -> I; }
// impl Unwrap<usize, f64> for std::result::Result<f64, <usize as TryInto<f64>>::Err> {
//     fn unwrap(&self) -> f64 {
//         self.unwrap()
//     }
// }

//TODO min_by/max_by/minmax_by
impl_calculator!(Min -> N where N: Ord, Clone;
        fn calculate(vector: Vec<N>) -> Option<N> { vector.into_iter().min() }
    );
impl_calculator!(Max -> N where N: Ord, Clone;
        fn calculate(vector: Vec<N>) -> Option<N> { vector.into_iter().max() }
    );
impl_calculator!(MinMax -> (N, N) where N: Ord, Clone;
        fn calculate(vector: Vec<N>) -> Option<(N,N)> { vector.into_iter().minmax().into_option() }
    );
impl_calculator!(Mean -> Fraction<N> where N: Sum;
        fn calculate(vector: Vec<N>) -> Option<Fraction<N>> {
            let length = vector.len();
            let sum = vector.into_iter().sum::<N>();
            if length == 0 {
                None
            } else {
                Some(Fraction::new(sum, length))
            }
        }
    );
impl_calculator!(Median -> Fraction<N> where N: Ord, Clone, Sum;
        fn calculate(mut items: Vec<N>) -> Option<Fraction<N>> {
            items.sort();
            let length = items.len();
            if length == 0 {
                None
            } else {
                let value: Fraction<N> =
                    if length == 1 {
                        Fraction::new(items[0].clone(), 1)
                    } else if length % 2 != 0usize {
                        Fraction::new(items[length / 2].clone(), 1)
                    } else {
                        let left: N = items[(length / 2) - 1].clone();
                        let right: N = items[(length / 2)].clone();
                        Fraction::new(vec![left, right].into_iter().sum(), 2)
                    };
                Some(value)
            }
        }
    );
//
// type BinKey = Option<i64>;
// pub trait BinningFunction {
//     type From;
//     fn calculate_key(&self, value: Self::From) -> BinKey;
//     fn calculate_limits(&self, key: BinKey) -> (Self::From, Self::From);
//     fn bin(value: Self::From) -> Bin<Self> {
//         Bin { value, binning_function: PhantomData }
//     }
// }
//
// pub struct Bin<F: BinningFunction> { value: F::From, binning_function: PhantomData<F> }
// impl<F> Bin<F> where F: BinningFunction {
//     // pub fn from(value: F::From) -> Self {
//     //
//     // }
// }
//
// impl<F, T> std::convert::From<T> for Bin<F> where F: BinningFunction<From=T>, T: Div /*TODO*/ {
//     fn from(value: T) -> Self {
//         Bin { value, binning_function: PhantomData }
//     }
// }
//
// #[derive(Clone, Debug)]
// pub struct Interval(pub usize);
// impl BinningFunction for Interval {
//     type From = f64;
//     fn calculate_key(&self, value: Self::From) -> BinKey {
//
//         let bin = (value / self.0 as f64).to_i64();
//
//     }
//     fn calculate_limits(&self, key: BinKey) -> (Self::From, Self::From) {
//
//     }
// }

// impl<T, F> Display for Bin<T, F> where F: BinningFunction<T> {
//     fn fmt(&self, f: &mut Formatter<'_>) -> std::fmt::Result {
//         write!(f, "{}..{}", self.binning_function.minimum(), self.binning_function.maximum())
//     }
// }

// pub trait BinningFunction<T>: Clone {
//     type Into;
//     fn bin(&self, value: T) -> Bin<Self::Into, Self>;
//
//     fn minimum(&self, bin: Self::Into) -> T;
//     fn maximum(&self, bin: Self::Into) -> T;
//     // fn minimum(bin: Bin<Self::Into, Self>) -> T {
//     //     bin.binning_function.minimum_value(bin.bin)
//     // }
//     // fn maximum(bin: Bin<Self::Into, Self>) -> T {
//     //     bin.binning_function.minimum_value(bin.bin)
//     // }
// }

// macro_rules! impl_interval_binning_function {
//     ($from:tt -> $to:tt) => {
//         impl BinningFunction for Interval<usize> {
//             type From = $from;
//             type Into = $to;
//             fn bin(&self, value: Self::From) -> Bin<Self> {
//                 let binning_function = self.clone();
//                 let bin = value / self.0;
//                 Bin { value , bin, binning_function }
//             }
//         }
//     }
// }

// pub trait DivInto<T> {
//     fn div_by(&self, other: &T) -> T;
//     fn convert_into(&self) -> T;
//     fn convert_from(other: &T) -> Self;
// }
//
// impl<T> BinningFunction<T> for Interval<i64> where T: DivInto<i64> {
//     type Into = i64;
//     fn bin(&self, value: T) -> Bin<T, Self> {
//         let binning_function = self.clone();
//         let bin = value.div_by(&self.0);
//         Bin { value , bin, binning_function }
//     }
//     fn minimum(&self, bin: Self::Into) -> T {
//         T::convert_from(&(bin * self.0))
//     }
//     fn maximum(&self, bin: Self::Into) -> T {
//         T::convert_from(&(((bin + 1) * self.0) - 1))
//     }
// }

//         100
// 0 ->      0  0..99         (n) * N..( (n+1) * N )-1
// 10->      0  0..99
// 100->     1  100..199
// 101->     1  100..199
// 1000     10  1000..1099
// -1 ->     0

pub struct Bucket<A: Attribute, F>(pub A, pub F);
impl<A, F, T> Attribute for Bucket<A, F> where A: Attribute<Object=T> {
    type Object = T;
}
// impl<'a, A, F, T, I> OptionGetter<'a> for Bucket<A, F>
//     where A: Attribute<Object=T> + OptionGetter<'a, IntoItem=I>, F: BinningFunction<I> {
//     type IntoItem = Bin<I, F>;
//     fn get_opt(&self, object: &ItemWithData<'a, Self::Object>) -> Option<Self::IntoItem> {
//         self.0.get_opt(object).map(|item| self.1.bin(item))
//     }
// }
// impl<'a, A, F, T, I> Getter<'a> for Bucket<A, F>
//     where A: Attribute<Object=T> + OptionGetter<'a, IntoItem=I>, F: BinningFunction<I> {
//     type IntoItem = Option<Bin<I, F>>;
//     fn get(&self, object: &ItemWithData<'a, Self::Object>) -> Self::IntoItem {
//         self.0.get_opt(object).map(|item| self.1.bin(item))
//     }
// }

pub struct Ratio<A: Attribute<Object=T>, P: Attribute<Object=T>, T>(pub A, pub P);
impl<A, P, T> Attribute for Ratio<A, P, T>
    where A: Attribute<Object=T>,
          P: Attribute<Object=T> {

    type Object = T;
}
impl<'a, A, P, T> OptionGetter<'a> for Ratio<A, P, T>
    where A: Attribute<Object=T> + OptionCountable<'a>,
          P: Attribute<Object=T> + OptionCountable<'a> {
    type IntoItem = Fraction<usize>;
    fn get_opt(&self, object: &objects::ItemWithData<'a, Self::Object>) -> Option<Self::IntoItem> {
        match (self.0.count(object), self.1.count(object)) {
            (Some(n), Some(m)) => Some(Fraction::new(n, m)),
            _ => None,
        }
    }
}

impl<'a, A, P, T> Getter<'a> for Ratio<A, P, T>
    where A: Attribute<Object=T> + OptionCountable<'a>,
          P: Attribute<Object=T> + OptionCountable<'a> {
    type IntoItem = Option<Fraction<usize>>;
    fn get(&self, object: &objects::ItemWithData<'a, Self::Object>) -> Self::IntoItem {
        match (self.0.count(object), self.1.count(object)) {
            (Some(n), Some(m)) => Some(Fraction::new(n, m)),
            _ => None,
        }
    }
}

/// Get an attribute's attribute.
pub struct From<O: Attribute, A: Attribute> (pub O, pub A);

impl<'a, O, A, T, I> Attribute for From<O, A>
    where O: Attribute<Object=T>, A: Attribute<Object=I> {
    type Object = T;
}

impl<'a, O, A, T, I, E> Getter<'a> for From<O, A>
    where O: Attribute<Object=T> + OptionGetter<'a, IntoItem=objects::ItemWithData<'a, I>>,
          A: Attribute<Object=I> + Getter<'a, IntoItem=E> {
    type IntoItem = Option<E>;
    fn get(&self, object: &objects::ItemWithData<'a, Self::Object>) -> Self::IntoItem {
        self.0.get_opt(object).map(|object| self.1.get(&object))
    }
}

impl<'a, O, A, T, I, E> OptionGetter<'a> for From<O, A>
    where O: Attribute<Object=T> + OptionGetter<'a, IntoItem=objects::ItemWithData<'a, I>>,
          A: Attribute<Object=I> + OptionGetter<'a, IntoItem=E> {
    type IntoItem = E;
    fn get_opt(&self, object: &objects::ItemWithData<'a, Self::Object>) -> Option<Self::IntoItem> {
        self.0.get_opt(object).map(|object| self.1.get_opt(&object)).flatten()
    }
}

/// Get an attribute from each of a sequence of attributes.
pub struct FromEach<O: Attribute, A: Attribute> (pub O, pub A);

impl<'a, O, A, T> Attribute for FromEach<O, A>
    where O: Attribute<Object=T> /*+ OptionGetter<'a, IntoItem=Vec<I>>)*/, A: Attribute {
    //<Object=I>*/ {
    type Object = T;
}

impl<'a, O, A, T, I, E> Getter<'a> for FromEach<O, A>
    where O: Attribute<Object=T> + OptionGetter<'a, IntoItem=Vec<objects::ItemWithData<'a, I>>>,
          A: Attribute<Object=I> + Getter<'a, IntoItem=E> {
    type IntoItem = Option<Vec<E>>;
    fn get(&self, object: &objects::ItemWithData<'a, Self::Object>) -> Self::IntoItem {
        self.0.get_opt(object).map(|v| {
            v.iter().map(|object| { self.1.get(object) }).collect()
        })
    }
}

impl<'a, O, A, T, I, E> OptionGetter<'a> for FromEach<O, A>
    where O: Attribute<Object=T> + OptionGetter<'a, IntoItem=Vec<objects::ItemWithData<'a, I>>>,
          A: Attribute<Object=I> + OptionGetter<'a, IntoItem=E> {
    type IntoItem = Vec<E>;
    fn get_opt(&self, object: &objects::ItemWithData<'a, Self::Object>) -> Option<Self::IntoItem> {
        self.0.get_opt(object).map(|v| {
            v.iter().flat_map(|object| { self.1.get_opt(object) }).collect()
        })
    }
}

// Get an attribute from each of a sequence of attributes buy only if a specific condition was met.
pub struct FromEachIf<A: Attribute, P> (pub A, pub P);

impl<'a, A, P, T> Attribute for FromEachIf<A, P>
    where A: Attribute<Object=T> {
    type Object = T;
}

impl<'a, A, P, T, I> OptionGetter<'a> for FromEachIf<A, P>
    where A: Attribute<Object=T> + OptionGetter<'a, IntoItem=Vec<objects::ItemWithData<'a, I>>>,
          P: Filter<'a, Item=I> {
    type IntoItem = Vec<objects::ItemWithData<'a, I>>;
    fn get_opt(&self, object: &objects::ItemWithData<'a, Self::Object>) -> Option<Self::IntoItem> {
        self.0.get_opt(object).map(|items| {
            items.into_iter()
                .filter(|item| self.1.accept(item))
                .collect()
        })
    }
}

impl<'a, A, P, T, I> Getter<'a> for FromEachIf<A, P>
    where A: Attribute<Object=T> + OptionGetter<'a, IntoItem=Vec<objects::ItemWithData<'a, I>>>,
          P: Filter<'a, Item=I> {
    type IntoItem = Option<Vec<objects::ItemWithData<'a, I>>>;
    fn get(&self, object: &objects::ItemWithData<'a, Self::Object>) -> Self::IntoItem {
        self.0.get_opt(object).map(|items| {
            items.into_iter()
                .filter(|item| self.1.accept(item))
                .collect()
        })
    }
}

impl<'a, A, P, T, I> Countable<'a> for FromEachIf<A, P>
    where A: Attribute<Object=T> + OptionGetter<'a, IntoItem=Vec<objects::ItemWithData<'a, I>>>,
          P: Filter<'a, Item=I> {
    fn count(&self, object: &objects::ItemWithData<'a, Self::Object>) -> usize {
        self.get_opt(object).map_or(0, |vector| vector.len())
        // Could potentially count straight from iter, but would have to reimplement all of
        // get_opt. It would save allocating the vector.
    }
}

impl<'a, A, P, T, I> OptionCountable<'a> for FromEachIf<A, P>
    where A: Attribute<Object=T> + OptionGetter<'a, IntoItem=Vec<objects::ItemWithData<'a, I>>>,
          P: Filter<'a, Item=I> {
    fn count(&self, object: &objects::ItemWithData<'a, Self::Object>) -> Option<usize> {
        self.get_opt(object).map(|vector| vector.len())
    }
}

macro_rules! impl_select {
        ($n:ident, $($ti:ident -> $i:tt),+) => {
            pub struct $n<$($ti: Attribute,)+> ($(pub $ti,)+);
            impl<T, $($ti,)+> Attribute for $n<$($ti,)+>
                where $($ti: Attribute<Object=T>,)+ {
                type Object = T;
            }
            impl<'a, T, $($ti,)+> OptionGetter<'a> for $n<$($ti,)+>
                where $($ti: Attribute<Object=T> + OptionGetter<'a>,)+ {
                type IntoItem = ($(Option<$ti::IntoItem>,)+);
                fn get_opt(&self, object: &objects::ItemWithData<'a, Self::Object>) -> Option<Self::IntoItem> {
                    Some(($(self.$i.get_opt(object),)+))
                }
            }
            impl<'a, T, $($ti,)+> Getter<'a> for $n<$($ti,)+>
                where $($ti: Attribute<Object=T> + Getter<'a>,)+ {
                type IntoItem = ($($ti::IntoItem,)+);

                fn get(&self, object: &objects::ItemWithData<'a, Self::Object>) -> Self::IntoItem {
                    ($(self.$i.get(object),)+)
                }
            }
        }
    }

impl_select!(Select1,  Ta -> 0);
impl_select!(Select2,  Ta -> 0, Tb -> 1);
impl_select!(Select3,  Ta -> 0, Tb -> 1, Tc -> 2);
impl_select!(Select4,  Ta -> 0, Tb -> 1, Tc -> 2, Td -> 3);
impl_select!(Select5,  Ta -> 0, Tb -> 1, Tc -> 2, Td -> 3, Te -> 4);
impl_select!(Select6,  Ta -> 0, Tb -> 1, Tc -> 2, Td -> 3, Te -> 4, Tf -> 5);
impl_select!(Select7,  Ta -> 0, Tb -> 1, Tc -> 2, Td -> 3, Te -> 4, Tf -> 5, Tg -> 6);
impl_select!(Select8,  Ta -> 0, Tb -> 1, Tc -> 2, Td -> 3, Te -> 4, Tf -> 5, Tg -> 6, Th -> 7);
impl_select!(Select9,  Ta -> 0, Tb -> 1, Tc -> 2, Td -> 3, Te -> 4, Tf -> 5, Tg -> 6, Th -> 7, Ti -> 8);
impl_select!(Select10, Ta -> 0, Tb -> 1, Tc -> 2, Td -> 3, Te -> 4, Tf -> 5, Tg -> 6, Th -> 7, Ti -> 8, Tj -> 9);
impl_select!(Select11, Ta -> 0, Tb -> 1, Tc -> 2, Td -> 3, Te -> 4, Tf -> 5, Tg -> 6, Th -> 7, Ti -> 8, Tj -> 9, Tk -> 10);
impl_select!(Select12, Ta -> 0, Tb -> 1, Tc -> 2, Td -> 3, Te -> 4, Tf -> 5, Tg -> 6, Th -> 7, Ti -> 8, Tj -> 9, Tk -> 10, Tl -> 11);

#[macro_export]
macro_rules! Select {
    ($ta:expr) => {
        Select1($ta)
    };
    ($ta:expr, $tb:expr) => {
        Select2($ta, $tb)
    };
    ($ta:expr, $tb:expr, $tc:expr) => {
        Select3($ta, $tb, $tc)
    };
    ($ta:expr, $tb:expr, $tc:expr, $td:expr) => {
        Select4($ta, $tb, $tc, $td)
    };
    ($ta:expr, $tb:expr, $tc:expr, $td:expr, $te:expr) => {
        Select5($ta, $tb, $tc, $td, $te)
    };
    ($ta:expr, $tb:expr, $tc:expr, $td:expr, $te:expr, $tf:expr) => {
        Select6($ta, $tb, $tc, $td, $te, $tf)
    };
    ($ta:expr, $tb:expr, $tc:expr, $td:expr, $te:expr, $tf:expr, $tg:expr) => {
        Select7($ta, $tb, $tc, $td, $te, $tf, $tg)
    };
    ($ta:expr, $tb:expr, $tc:expr, $td:expr, $te:expr, $tf:expr, $tg:expr, $th:expr) => {
        Select8($ta, $tb, $tc, $td, $te, $tf, $tg, $th)
    };
    ($ta:expr, $tb:expr, $tc:expr, $td:expr, $te:expr, $tf:expr, $tg:expr, $th:expr, $ti:expr) => {
        Select9($ta, $tb, $tc, $td, $te, $tf, $tg, $th, $ti)
    };
    ($ta:expr, $tb:expr, $tc:expr, $td:expr, $te:expr, $tf:expr, $tg:expr, $th:expr, $ti:expr, $tj:expr) => {
        Select10($ta, $tb, $tc, $td, $te, $tf, $tg, $th, $ti, $tj)
    };
    ($ta:expr, $tb:expr, $tc:expr, $td:expr, $te:expr, $tf:expr, $tg:expr, $th:expr, $ti:expr, $tj:expr, $tk:expr) => {
        Select11($ta, $tb, $tc, $td, $te, $tf, $tg, $th, $ti, $tj, $tk)
    };
    ($ta:expr, $tb:expr, $tc:expr, $td:expr, $te:expr, $tf:expr, $tg:expr, $th:expr, $ti:expr, $tj:expr, $tk:expr, $tl:expr) => {
        Select12($ta, $tb, $tc, $td, $te, $tf, $tg, $th, $ti, $tj, $tk, $tl)
    };
}

// pub trait DatabaseFactory {
//     fn with_cache<S>(self, cache_dir: S) -> Database where S: Into<String>;
//     //fn with<S>(self, cache_dir: S, log: log::Log) -> Database where S: Into<String>; // TODO figure out how to do this better
// }
//
// impl DatabaseFactory for parasite::DatastoreView {
//     fn with_cache<S>(self, cache_dir: S) -> Database where S: Into<String> {
//         Database::from_store(self, cache_dir)
//     }
// }

#[derive(Copy, Clone, Debug, PartialOrd, PartialEq, Ord, Eq)]
pub enum Date {
    NaiveDate,
    Rfc2822,
    Rfc3339,
}

impl Date {
    pub fn format_date<T>(&self, timestamp: T) -> String where T: AsTimestamp {
        match self {
            Date::NaiveDate => timestamp.as_naive_date_string(),
            Date::Rfc2822 => timestamp.as_utc_rfc2822_string(),
            Date::Rfc3339 => timestamp.as_utc_rfc3339_string(),
        }
    }
}

pub struct FormatDate<A: Attribute> (pub Date, pub A);

impl<'a, A, T> Attribute for FormatDate<A> where A: Attribute<Object=T> {
    type Object = T;
}

impl<'a, A, T> OptionGetter<'a> for FormatDate<A>
    where A: Attribute<Object=T> + OptionGetter<'a, IntoItem=Timestamp> {
    type IntoItem = String;
    fn get_opt(&self, object: &objects::ItemWithData<'a, Self::Object>) -> Option<Self::IntoItem> {
        self.1.get_opt(object).map(|timestamp| self.0.format_date(timestamp))
    }
}

impl<'a, A, T> Getter<'a> for FormatDate<A>
    where A: Attribute<Object=T> + OptionGetter<'a, IntoItem=Timestamp> {
    type IntoItem = Option<String>;
    fn get(&self, object: &objects::ItemWithData<'a, Self::Object>) -> Self::IntoItem {
        self.1.get_opt(object).map(|timestamp| self.0.format_date(timestamp))
    }
}

pub struct FormatDuration<A: Attribute> (pub A);

impl<A> FormatDuration<A> where A: Attribute {
    const SECONDS_IN_A_YEAR: u64 = 60 * 60 * 24 * 365;
    const SECONDS_IN_A_MONTH: u64 = 60 * 60 * 24 * 30;
    const SECONDS_IN_A_WEEK: u64 = 60 * 60 * 24 * 7;
    const SECONDS_IN_A_DAY: u64 = 60 * 60 * 24;
    const SECONDS_IN_AN_HOUR: u64 = 60 * 60;
    const SECONDS_IN_A_MINUTE: u64 = 60;

    pub fn to_fuzzy_duration(duration: crate::time::Duration) -> String { // TODO this should be somewhere more useful like Duration or Seconds
        let seconds = duration.as_seconds();
        let (years, seconds) = (seconds / Self::SECONDS_IN_A_YEAR, seconds % Self::SECONDS_IN_A_YEAR);
        let (months, seconds) = (seconds / Self::SECONDS_IN_A_MONTH, seconds % Self::SECONDS_IN_A_MONTH);
        if years != 0 {
            if months != 0 {
                return format!("{}yr {}mt", years, months)
            } else {
                return format!("{}yr", years)
            }
        }

        let (weeks, seconds) = (seconds / Self::SECONDS_IN_A_WEEK, seconds % Self::SECONDS_IN_A_WEEK);
        if months != 0 {
            if weeks != 0 {
                return format!("{}mt {}wk", months, weeks)
            } else {
                return format!("{}mt", weeks)
            }
        }

        let (days, seconds) = (seconds / Self::SECONDS_IN_A_DAY, seconds % Self::SECONDS_IN_A_DAY);
        if weeks != 0 {
            if days != 0 {
                return format!("{}wk {}d", weeks, days)
            } else {
                return format!("{}wk", weeks)
            }
        }

        let (hours, seconds) = (seconds / Self::SECONDS_IN_AN_HOUR, seconds % Self::SECONDS_IN_AN_HOUR);
        if days != 0 {
            if hours != 0 {
                return format!("{}d {}hr", days, hours)
            } else {
                return format!("{}d", days)
            }
        }

        let (minutes, seconds) = (seconds / Self::SECONDS_IN_A_MINUTE, seconds % Self::SECONDS_IN_A_MINUTE);
        if hours != 0 {
            if minutes != 0 {
                return format!("{}hr {}min", hours, minutes)
            } else {
                return format!("{}hr", hours)
            }
        }

        return format!("{}min {}sec", minutes, seconds)
    }
}

impl<'a, A, T> Attribute for FormatDuration<A> where A: Attribute<Object=T> {
    type Object = T;
}

impl<'a, A, T> OptionGetter<'a> for FormatDuration<A>
    where A: Attribute<Object=T> + OptionGetter<'a, IntoItem=crate::time::Duration> {
    type IntoItem = String;
    fn get_opt(&self, object: &objects::ItemWithData<'a, Self::Object>) -> Option<Self::IntoItem> {
        self.0.get_opt(object).map(|duration| Self::to_fuzzy_duration(duration))
    }
}

impl<'a, A, T> Getter<'a> for FormatDuration<A>
    where A: Attribute<Object=T> + OptionGetter<'a, IntoItem=crate::time::Duration> {
    type IntoItem = Option<String>;
    fn get(&self, object: &objects::ItemWithData<'a, Self::Object>) -> Self::IntoItem {
        self.0.get_opt(object).map(|duration| Self::to_fuzzy_duration(duration))
    }
}<|MERGE_RESOLUTION|>--- conflicted
+++ resolved
@@ -660,7 +660,6 @@
     impl_attribute![?+..  objects::Project, Users, objects::User, users_with_data, user_count];
     impl_attribute![?+..  objects::Project, Paths, objects::Path, paths_with_data, path_count];
     impl_attribute![?+..  objects::Project, Snapshots, objects::Snapshot, snapshots_with_data, snapshot_count];
-<<<<<<< HEAD
     impl_attribute![?    objects::Project, LongestInactivityStreak, i64, longest_inactivity_streak];
     impl_attribute![?    objects::Project, AvgCommitRate, i64, avg_commit_rate];
     impl_attribute![?    objects::Project, TimeSinceLastCommit, i64, time_since_last_commit];
@@ -671,7 +670,6 @@
 
     // Duplicated_code is a percentage. A number between 0 and 1
     impl_attribute![?    objects::Project, DuplicatedCode, f64, duplicated_code];
-=======
 
     /*
      * Calculates the number of changes each author added to the project. 
@@ -687,7 +685,6 @@
      */
     impl_attribute![?..   objects::Project, CommitContributions, (objects::User, usize), commit_contributions, author_count];
 
->>>>>>> 834ceb72
     /* Number of snapshots in the project that only ever exist in the project. 
      */
     impl_attribute![?     objects::Project, UniqueFiles, usize, unique_files];
@@ -724,16 +721,13 @@
     /* Number of changes to the major language. 
      */
     impl_attribute![?     objects::Project, MajorLanguageChanges, usize, major_language_changes];
-<<<<<<< HEAD
 
     impl_attribute![?     objects::Project, IsValid, bool, is_valid];
-=======
     /* Returns the list of projects that have been forked from the current project. 
 
        For simplicity we assume a project is a fork if it is younger *and* if it shares at least one commit by hash. 
      */
     impl_attribute![?..   objects::Project, AllForks, objects::ProjectId, all_forks, all_forks_count];
->>>>>>> 834ceb72
 }
 
 pub mod commit {
