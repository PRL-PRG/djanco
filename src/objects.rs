--- conflicted
+++ resolved
@@ -437,16 +437,13 @@
     pub fn is_valid      (&self, store: &Database)    -> Option<bool>                       { store.is_valid(&self.id)                  }
     pub fn all_forks        (&self, store: &Database) -> Option<Vec<ProjectId>>             { store.project_all_forks(&self.id) }
     pub fn all_forks_count  (&self, store: &Database) -> Option<usize>                      { store.project_all_forks_count(&self.id) }
-<<<<<<< HEAD
     pub fn project_max_experience  (&self, store: &Database) -> Option<i32>                      { store.project_max_experience(&self.id) }
-=======
     pub fn head_trees   (&self, store: &Database) -> Option<Vec<(String, Vec<(PathId, SnapshotId)>)>> {
         store.project_head_trees(&self.id)
     }    
     pub fn head_trees_count (&self, store: &Database) -> Option<usize> {
         store.project_head_trees_count(&self.id)
     }
->>>>>>> 9c804d3c
 }
 
 #[derive(Clone, Debug, Serialize, Deserialize)]
