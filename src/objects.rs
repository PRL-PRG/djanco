use std::fmt::{Display, Formatter};
use std::hash::{Hash, Hasher};
use std::cmp::Ordering;
use std::borrow::Cow;
use std::io::Write;
use std::fs::{File, create_dir_all};
use std::path::PathBuf;

use bstr::ByteSlice;
use itertools::Itertools;
use serde::{Serialize, Deserialize};

use crate::data::Database;
use crate::time::Duration;
use crate::iterators::*;
use crate::weights_and_measures::Weighed;
use crate::{Timestamp, Store, Percentage};

#[derive(Clone, Copy, Hash, Eq, PartialEq, PartialOrd, Ord, Serialize, Deserialize, Debug)]
pub enum Language {
    ASM, ASP, ActionScript, C, Cpp, CSharp, CoffeeScript, Lisp, Cobol, CSS, Clojure, D, Eiffel,
    Elixir, Elm, Erlang, FSharp, Fortran, Go, Groovy, HTML, Haskell, Java, JavaScript, Julia,
    Kotlin, Lua, ObjectiveC, OCaml, PHP, Pascal, Python, Perl, /*Prolog,*/ R, Racket, Ruby, Rust,
    Scala, SQL, Scheme, Swift, TypeScript, VisualBasic,
    // special category for languages we do not yet recognize and anything we do not know
    Other
}

// HTML, CSS, Jupyter Notebook, Shell, Rich Text Format, Dart, R, Makefile, Vue, TeX, Vim script, Meson, Roff, CMake, Smarty, MATLAB, Elixir, Julia, F#,
impl Language {
    pub fn from_str(string: &str) -> Option<Self> {
        match string.to_lowercase().as_str() {
            "asm" | "assembly" => Some(Language::ASM),
            "asp" | "classic asp" => Some(Language::ASP),
            "actionscript" => Some(Language::ActionScript),
            "c"   => Some(Language::C),
            "c++" => Some(Language::Cpp),
            "c#" => Some(Language::CSharp),
            "coffeescript" => Some(Language::CoffeeScript),
            "common lisp" | "lisp" => Some(Language::Lisp),
            "cobol" => Some(Language::Cobol),
            "css" => Some(Language::CSS),
            "clojure" => Some(Language::Clojure),
            "d" => Some(Language::D),
            "eiffel" => Some(Language::Eiffel),
            "elixir" => Some(Language::Elixir),
            "elm" => Some(Language::Elm),
            "erlang" => Some(Language::Erlang),
            "f#" => Some(Language::FSharp),
            "fortran" => Some(Language::Fortran),
            "go" => Some(Language::Go),
            "groovy" => Some(Language::Groovy),
            "html" => Some(Language::HTML),
            "haskell" => Some(Language::Haskell),
            "java" => Some(Language::Java),
            "javascript" => Some(Language::JavaScript),
            "julia" => Some(Language::Julia),
            "kotlin" => Some(Language::Kotlin),
            "lua" => Some(Language::Lua),
            "objective-c" | "objective c" | "objectivec" => Some(Language::ObjectiveC),
            "ocaml" => Some(Language::OCaml),
            "php" => Some(Language::PHP),
            "pascal" => Some(Language::Pascal),
            "python" => Some(Language::Python),
            "perl" | "perl 6" | "perl6" => Some(Language::Perl),
            //"prolog" => Some(Language::Prolog),
            "r" => Some(Language::R),
            "racket" => Some(Language::Racket),
            "ruby" => Some(Language::Ruby),
            "rust" => Some(Language::Rust),
            "scala" => Some(Language::Scala),
            "sql" | "sqlpl" => Some(Language::SQL),
            "scheme" => Some(Language::Scheme),
            "swift" => Some(Language::Swift),
            "typescript" => Some(Language::TypeScript),
            "visual basic" | "visual basic .net" => Some(Language::VisualBasic),
            _ => None,
        }
    }

    fn from_path(path: &str) -> Option<Self> {
        std::path::Path::new(path).extension().map(|extension| {
            extension.to_str().map(|extension| Language::from_extension(extension))
        }).flatten().flatten()
    }

    /** Returns the language associated with given extension. 
     
        If the extension is *not* recognized, returns Language::Other. If the extension is recognized as not belonging to a source code file (say images, etc.) should return None. 

        TODO implement the above?
     */
    fn from_extension(extension: &str) -> Option<Self> {
        match extension {
            "c" | "h"                                               => Some(Language::C),
            "C" | "cc" | "cpp" | "cxx" | "c++" | "hpp"              => Some(Language::Cpp),
            "m" | "mm" | "M"                                        => Some(Language::ObjectiveC),
            "go"                                                    => Some(Language::Go),
            "java"                                                  => Some(Language::Java),
            "coffee" | "litcoffee"                                  => Some(Language::CoffeeScript),
            "js" | "mjs"                                            => Some(Language::JavaScript),
            "ts" | "tsx"                                            => Some(Language::TypeScript),
            "rb"                                                    => Some(Language::Ruby),
            "rs"                                                    => Some(Language::Rust),
            "py" | "pyi" | "pyc" | "pyd" | "pyo" | "pyw" | "pyz"    => Some(Language::Python),
            "plx" | "pl" | "pm" | "xs" | "t" | "pod"                => Some(Language::Perl),
            "clj" | "cljs" | "cljc" | "edn"                         => Some(Language::Clojure),
            "erl" | "hrl"                                           => Some(Language::Erlang),
            "hs" | "lhs"                                            => Some(Language::Haskell),
            "scala" | "sc"                                          => Some(Language::Scala),
            "r" | "rscript"                                         => Some(Language::R),
            "php" | "phtml" | "php3" | "php4" | "php5" |
            "php7" | "phps" | "php-s" | "pht" | "phar"              => Some(Language::PHP),
            "vb"                                                    => Some(Language::VisualBasic),
            // also: bas, cls, ctl, ctx, dca, ddf,dep, dob, dox, dsr, dsx, dws, frm, frx, log, oca,
            //       pag, pgx, res, tbl, vbg, vbl, vbp, vbr, vbw, vbz, wct, apparently
            "swift"                                                 => Some(Language::Swift),
            "scm" | "ss" | "sls" | "sps" | "sld"                    => Some(Language::Scheme),
            "rkt"                                                   => Some(Language::Racket),
            "sql" | "pls" | "pks"                                   => Some(Language::SQL),
            //"pl" | "pro"                                            => Some(Language::Prolog), // conflict
            "pp" | "pas" | "inc"                                    => Some(Language::Pascal),
            "ml" | "mli"                                            => Some(Language::OCaml),
            "lua"                                                   => Some(Language::Lua),
            "kt" | "kts"                                            => Some(Language::Kotlin),
            "jl"                                                    => Some(Language::Julia),
            "html" | "htm"                                          => Some(Language::HTML),
            "groovy" | "gvy" | "gy" | "gsh"                         => Some(Language::Groovy),
            "f90" | "for" | "f"                                     => Some(Language::Fortran),
            "fs" | "fsi"                                            => Some(Language::FSharp),
            "elm"                                                   => Some(Language::Elm),
            "ex" | "exs"                                            => Some(Language::Elixir),
            "e"                                                     => Some(Language::Eiffel),
            "d"                                                     => Some(Language::D),
            "css"                                                   => Some(Language::CSS),
            "cbl" | "cob" | "cpy"                                   => Some(Language::Cobol),
            "lisp" | "lsp" | "l" | "cl" | "fasl"                    => Some(Language::Lisp),
            "cs"                                                    => Some(Language::CSharp),
            "as" | "swf"                                            => Some(Language::ActionScript),
            "asp"                                                   => Some(Language::ASP),
            "asm" | "s"                                             => Some(Language::ASM),
            _                                                       => Some(Language::Other),
        }
    }
}

impl Display for Language {
    fn fmt(&self, f: &mut Formatter<'_>) -> std::fmt::Result {
        let string = match self {
            Language::ASM => "Assembly",
            Language::C => "C",
            Language::Cpp => "C++",
            Language::ObjectiveC => "Objective-C",
            Language::Go => "Go",
            Language::Java => "Java",
            Language::CoffeeScript => "CoffeeScript",
            Language::JavaScript => "JavaScript",
            Language::TypeScript => "TypeScript",
            Language::Ruby => "Ruby",
            Language::Rust => "Rust",
            Language::PHP => "PHP",
            Language::Python => "Python",
            Language::Perl => "Perl",
            Language::Clojure => "Clojure",
            Language::Erlang => "Erlang",
            Language::Haskell => "Haskell",
            Language::Scala => "Scala",
            //Language::Other(language) => language,
            Language::ASP => "ASP",
            Language::ActionScript => "ActionScript",
            Language::CSharp => "C#",
            Language::Lisp => "LISP",
            Language::Cobol => "Cobol",
            Language::CSS => "CSS",
            Language::D => "D",
            Language::Eiffel => "Eiffel",
            Language::Elixir => "Elixir",
            Language::Elm => "Elm",
            Language::FSharp => "F#",
            Language::Fortran => "Fortran",
            Language::Groovy => "Groovy",
            Language::HTML => "HTML",
            Language::Julia => "Julia",
            Language::Kotlin => "Kotlin",
            Language::Lua => "Lua",
            Language::OCaml => "OCaml",
            Language::Pascal => "Pascal",
            //Language::Prolog => "Prolog",
            Language::R => "R",
            Language::Racket => "Racket",
            Language::SQL => "SQL",
            Language::Scheme => "Scheme",
            Language::Swift => "Swift",
            Language::VisualBasic => "Visual Basic",
            Language::Other => "Other"
        };
        f.write_str(string)
    }
}

/**== Object IDs ================================================================================**/
#[derive(Clone, Copy, Hash, Eq, PartialEq, PartialOrd, Ord, Serialize, Deserialize, Debug)] pub struct ProjectId(pub u64);
#[derive(Clone, Copy, Hash, Eq, PartialEq, PartialOrd, Ord, Serialize, Deserialize, Debug)] pub struct CommitId(pub u64);
#[derive(Clone, Copy, Hash, Eq, PartialEq, PartialOrd, Ord, Serialize, Deserialize, Debug)] pub struct UserId(pub u64);
#[derive(Clone, Copy, Hash, Eq, PartialEq, PartialOrd, Ord, Serialize, Deserialize, Debug)] pub struct PathId(pub u64);
#[derive(Clone, Copy, Hash, Eq, PartialEq, PartialOrd, Ord, Serialize, Deserialize, Debug)] pub struct SnapshotId(pub u64);

/**== Object IDs convenience ====================================================================**/
impl ProjectId  { pub fn to_string(&self) -> String { self.0.to_string() } }
impl CommitId   { pub fn to_string(&self) -> String { self.0.to_string() } }
impl UserId     { pub fn to_string(&self) -> String { self.0.to_string() } }
impl PathId     { pub fn to_string(&self) -> String { self.0.to_string() } }
impl SnapshotId { pub fn to_string(&self) -> String { self.0.to_string() } }

impl Into<String> for ProjectId  { fn into(self) -> String { self.0.to_string() } }
impl Into<String> for CommitId   { fn into(self) -> String { self.0.to_string() } }
impl Into<String> for UserId     { fn into(self) -> String { self.0.to_string() } }
impl Into<String> for PathId     { fn into(self) -> String { self.0.to_string() } }
impl Into<String> for SnapshotId { fn into(self) -> String { self.0.to_string() } }

//impl Into<usize> for ProjectId  { fn into(self) -> usize { self.0 as usize } }
impl Into<usize> for CommitId   { fn into(self) -> usize { self.0 as usize } }
impl Into<usize> for UserId     { fn into(self) -> usize { self.0 as usize } }
impl Into<usize> for PathId     { fn into(self) -> usize { self.0 as usize } }
impl Into<usize> for SnapshotId { fn into(self) -> usize { self.0 as usize } }

impl Into<usize> for &ProjectId  { fn into(self) -> usize { self.0 as usize } }
impl Into<usize> for &CommitId   { fn into(self) -> usize { self.0 as usize } }
impl Into<usize> for &UserId     { fn into(self) -> usize { self.0 as usize } }
impl Into<usize> for &PathId     { fn into(self) -> usize { self.0 as usize } }
impl Into<usize> for &SnapshotId { fn into(self) -> usize { self.0 as usize } }

impl Into<u64>   for ProjectId  { fn into(self) -> u64 { self.0 } }
impl Into<u64>   for CommitId   { fn into(self) -> u64 { self.0 } }
impl Into<u64>   for UserId     { fn into(self) -> u64 { self.0 } }
impl Into<u64>   for PathId     { fn into(self) -> u64 { self.0 } }
impl Into<u64>   for SnapshotId { fn into(self) -> u64 { self.0 } }

impl Into<u64>   for &ProjectId  { fn into(self) -> u64 { self.0 } }
impl Into<u64>   for &CommitId   { fn into(self) -> u64 { self.0 } }
impl Into<u64>   for &UserId     { fn into(self) -> u64 { self.0 } }
impl Into<u64>   for &PathId     { fn into(self) -> u64 { self.0 } }
impl Into<u64>   for &SnapshotId { fn into(self) -> u64 { self.0 } }

impl From<usize> for ProjectId  { fn from(n: usize) -> Self { ProjectId(n as u64)  } }
impl From<usize> for CommitId   { fn from(n: usize) -> Self { CommitId(n as u64)   } }
impl From<usize> for UserId     { fn from(n: usize) -> Self { UserId(n as u64)     } }
impl From<usize> for PathId     { fn from(n: usize) -> Self { PathId(n as u64)     } }
impl From<usize> for SnapshotId { fn from(n: usize) -> Self { SnapshotId(n as u64) } }

impl From<&usize> for ProjectId  { fn from(n: &usize) -> Self { ProjectId(*n as u64)  } }
impl From<&usize> for CommitId   { fn from(n: &usize) -> Self { CommitId(*n as u64)   } }
impl From<&usize> for UserId     { fn from(n: &usize) -> Self { UserId(*n as u64)     } }
impl From<&usize> for PathId     { fn from(n: &usize) -> Self { PathId(*n as u64)     } }
impl From<&usize> for SnapshotId { fn from(n: &usize) -> Self { SnapshotId(*n as u64) } }

impl From<u64>   for ProjectId  { fn from(n: u64) -> Self { ProjectId(n)  } }
impl From<u64>   for CommitId   { fn from(n: u64) -> Self { CommitId(n)   } }
impl From<u64>   for UserId     { fn from(n: u64) -> Self { UserId(n)     } }
impl From<u64>   for PathId     { fn from(n: u64) -> Self { PathId(n)     } }
impl From<u64>   for SnapshotId { fn from(n: u64) -> Self { SnapshotId(n) } }

impl From<&u64>   for ProjectId  { fn from(n: &u64) -> Self { ProjectId(*n)  } }
impl From<&u64>   for CommitId   { fn from(n: &u64) -> Self { CommitId(*n)   } }
impl From<&u64>   for UserId     { fn from(n: &u64) -> Self { UserId(*n)     } }
impl From<&u64>   for PathId     { fn from(n: &u64) -> Self { PathId(*n)     } }
impl From<&u64>   for SnapshotId { fn from(n: &u64) -> Self { SnapshotId(*n) } }

impl From<parasite::ProjectId> for ProjectId { fn from(id: parasite::ProjectId) -> Self { ProjectId(id.into()) } }
impl From<parasite::CommitId> for CommitId { fn from(id: parasite::CommitId) -> Self { CommitId(id.into()) } }
impl From<parasite::UserId> for UserId { fn from(id: parasite::UserId) -> Self { UserId(id.into()) } }
impl From<parasite::PathId> for PathId { fn from(id: parasite::PathId) -> Self { PathId(id.into()) } }
//impl From<parasite::Id> for SnapshotId { fn from(id: parasite::Id) -> Self { SnapshotId(id.into()) } }

impl Display for ProjectId {
    fn fmt(&self, f: &mut Formatter<'_>) -> std::fmt::Result { write!(f, "{}", self.0) }
}
impl Display for CommitId {
    fn fmt(&self, f: &mut Formatter<'_>) -> std::fmt::Result { write!(f, "{}", self.0) }
}
impl Display for UserId {
    fn fmt(&self, f: &mut Formatter<'_>) -> std::fmt::Result { write!(f, "{}", self.0) }
}
impl Display for PathId {
    fn fmt(&self, f: &mut Formatter<'_>) -> std::fmt::Result { write!(f, "{}", self.0) }
}
impl Display for SnapshotId {
    fn fmt(&self, f: &mut Formatter<'_>) -> std::fmt::Result { write!(f, "{}", self.0) }
}

pub trait Identity: Copy + Clone + Hash + Eq + PartialEq + Ord + PartialOrd + Display + Serialize + Weighed /*+ WithNames*/ {}
impl Identity for ProjectId  {}
impl Identity for UserId     {}
impl Identity for CommitId   {}
impl Identity for PathId     {}
impl Identity for SnapshotId {}

//impl Deref for ProjectId  { type Target = ProjectId; fn deref(&self) -> &Self::Target { &self.clone() } }
// impl Deref for CommitId   { type Target = Self; fn deref(&self) -> &Self::Target { &self.clone() } }
// impl Deref for UserId     { type Target = Self; fn deref(&self) -> &Self::Target { &self.clone() } }
// impl Deref for PathId     { type Target = Self; fn deref(&self) -> &Self::Target { &self.clone() } }
// impl Deref for SnapshotId { type Target = Self; fn deref(&self) -> &Self::Target { &self.clone() } }

/** ==== Object-ID relationship indication ===================================================== **/
pub trait Identifiable { type Identity: Identity; fn id(&self) -> Self::Identity; }
pub trait Reifiable<T> { fn reify(&self, store: &Database) -> T; }
impl<I, T> Reifiable<Vec<T>> for Vec<I> where I: Reifiable<T> {
    fn reify(&self, store: &Database) -> Vec<T> {
        self.iter().map(|e| e.reify(store)).collect()
    }
}
impl<Ia, Ib, Ta, Tb> Reifiable<(Ta, Tb)> for (Ia, Ib) where Ia: Reifiable<Ta>, Ib: Reifiable<Tb> {
    fn reify(&self, store: &Database) -> (Ta, Tb) {
        (self.0.reify(store), self.1.reify(store))
    }
}
impl<I, T> Reifiable<Option<T>> for Option<I> where I: Reifiable<T> {
    fn reify(&self, store: &Database) -> Option<T> {
        self.as_ref().map(|e| e.reify(store))
    }
}
// impl<I, T> Reified for T where I: Reifiable<T>, T: Identifiable<I> {
//     type From = I;
//     fn reified_from(&self) -> Self::From { self.id() }
// }

/**== Objects ===================================================================================**/
#[derive(Clone, Debug, Serialize, Deserialize)]
pub struct Project {
    pub id: ProjectId,
    pub url: String,
}

impl PartialEq for Project {
    fn eq(&self, other: &Self) -> bool { self.id.eq(&other.id) }
}
impl PartialOrd for Project {
    fn partial_cmp(&self, other: &Self) -> Option<Ordering>{ self.id.partial_cmp(&other.id) }
}
impl Eq for Project {  }
impl Ord for Project {
    fn cmp(&self, other: &Self) -> Ordering { self.id.cmp(&other.id) }
}
impl Hash for Project {
    fn hash<H: Hasher>(&self, state: &mut H) { self.id.hash(state) }
}

impl Identifiable for Project {
    type Identity = ProjectId;
    fn id(&self) -> ProjectId { self.id }
}



impl Project {
    pub fn new              (id: ProjectId, url: String) -> Self                            { Project { id, url }                            }
    pub fn url              (&self)                      -> String                          { self.url.to_string()                           }

    pub fn timestamp        (&self,     _: &Database)    -> Timestamp                       { unimplemented!()  /* waiting for parasite */   }
    pub fn issue_count      (&self, store: &Database)    -> Option<usize>                   { store.project_issues(&self.id)                 }
    pub fn buggy_issue_count(&self, store: &Database)    -> Option<usize>                   { store.project_buggy_issues(&self.id)           }
    pub fn combined_issue_count  (&self, store: &Database)    -> Option<usize> { 
        match (self.issue_count(store), self.buggy_issue_count(store)) {
            (Some(issues), Some(buggy_issues)) => Some(issues + buggy_issues),
            (Some(issues), None) => Some(issues),
            (None, Some(buggy_issues)) => Some(buggy_issues),
            _ => None,
        }
    }
    pub fn is_fork          (&self, store: &Database)    -> Option<bool>                    { store.project_is_fork(&self.id)                }
    pub fn is_archived      (&self, store: &Database)    -> Option<bool>                    { store.project_is_archived(&self.id)            }
    pub fn is_disabled      (&self, store: &Database)    -> Option<bool>                    { store.project_is_disabled(&self.id)            }
    pub fn star_count       (&self, store: &Database)    -> Option<usize>                   { store.project_star_gazer_count(&self.id)       }
    pub fn watcher_count    (&self, store: &Database)    -> Option<usize>                   { store.project_watcher_count(&self.id)          }
    pub fn size             (&self, store: &Database)    -> Option<usize>                   { store.project_size(&self.id)                   }
    pub fn open_issue_count (&self, store: &Database)    -> Option<usize>                   { store.project_open_issue_count(&self.id)       }
    pub fn fork_count       (&self, store: &Database)    -> Option<usize>                   { store.project_fork_count(&self.id)             }
    pub fn subscriber_count (&self, store: &Database)    -> Option<usize>                   { store.project_subscriber_count(&self.id)       }
    pub fn license          (&self, store: &Database)    -> Option<String>                  { store.project_license(&self.id)                }
    pub fn language         (&self, store: &Database)    -> Option<Language>                { store.project_language(&self.id)               }
    pub fn description      (&self, store: &Database)    -> Option<String>                  { store.project_description(&self.id)            }
    pub fn homepage         (&self, store: &Database)    -> Option<String>                  { store.project_homepage(&self.id)               }
    //pub fn head_ids         (&self, store: &Database)    -> Option<Vec<(String, CommitId)>> { store.project_head_ids(&self.id)               }
    pub fn heads            (&self, store: &Database)    -> Option<Vec<Head>>               { store.project_heads(&self.id)                  }
    pub fn head_count       (&self, store: &Database)    -> Option<usize>                   { self.heads(store).map(|v| v.len())             }
    pub fn commit_ids       (&self, store: &Database)    -> Option<Vec<CommitId>>           { store.project_commit_ids(&self.id)             }
    pub fn commits          (&self, store: &Database)    -> Option<Vec<Commit>>             { store.project_commits(&self.id)                }
    pub fn commit_count     (&self, store: &Database)    -> Option<usize>                   { store.project_commit_count(&self.id)           }
    pub fn author_ids       (&self, store: &Database)    -> Option<Vec<UserId>>             { store.project_author_ids(&self.id)             }
    pub fn authors          (&self, store: &Database)    -> Option<Vec<User>>               { store.project_authors(&self.id)                }
    pub fn author_count     (&self, store: &Database)    -> Option<usize>                   { store.project_author_count(&self.id)           }
    pub fn path_ids         (&self, store: &Database)    -> Option<Vec<PathId>>             { store.project_path_ids(&self.id)               }
    pub fn paths            (&self, store: &Database)    -> Option<Vec<Path>>               { store.project_paths(&self.id)                  }
    pub fn path_count       (&self, store: &Database)    -> Option<usize>                   { store.project_path_count(&self.id)             }
    pub fn snapshot_ids     (&self, store: &Database)    -> Option<Vec<SnapshotId>>         { store.project_snapshot_ids(&self.id)           }
    pub fn snapshots        (&self, store: &Database)    -> Option<Vec<Snapshot>>           { store.project_snapshots(&self.id)              }
    pub fn snapshot_count   (&self, store: &Database)    -> Option<usize>                   { store.project_snapshot_count(&self.id)         }
    pub fn committer_ids    (&self, store: &Database)    -> Option<Vec<UserId>>             { store.project_committer_ids(&self.id)          }
    pub fn committers       (&self, store: &Database)    -> Option<Vec<User>>               { store.project_committers(&self.id)             }
    pub fn committer_count  (&self, store: &Database)    -> Option<usize>                   { store.project_committer_count(&self.id)        }
    pub fn user_ids         (&self, store: &Database)    -> Option<Vec<UserId>>             { store.project_user_ids(&self.id)               }
    pub fn users            (&self, store: &Database)    -> Option<Vec<User>>               { store.project_users(&self.id)                  }
    pub fn user_count       (&self, store: &Database)    -> Option<usize>                   { store.project_user_count(&self.id)             }
    pub fn lifetime         (&self, store: &Database)    -> Option<Duration>                { store.project_lifetime(&self.id)               }
    pub fn has_issues       (&self, store: &Database)    -> Option<bool>                    { store.project_has_issues(&self.id)             }
    pub fn has_downloads    (&self, store: &Database)    -> Option<bool>                    { store.project_has_downloads(&self.id)          }
    pub fn has_wiki         (&self, store: &Database)    -> Option<bool>                    { store.project_has_wiki(&self.id)               }
    pub fn has_pages        (&self, store: &Database)    -> Option<bool>                    { store.project_has_pages(&self.id)              }
    pub fn created          (&self, store: &Database)    -> Option<Timestamp>               { store.project_created(&self.id)                }
    pub fn updated          (&self, store: &Database)    -> Option<Timestamp>               { store.project_updated(&self.id)                }
    pub fn pushed           (&self, store: &Database)    -> Option<Timestamp>               { store.project_pushed(&self.id)                 }
    pub fn default_branch   (&self, store: &Database)    -> Option<String>                  { store.project_default_branch(&self.id)                 }
    // TODO project commit frequency

    pub fn change_contributions           (&self, store: &Database) -> Option<Vec<(User, usize)>>   { store.project_change_contributions(&self.id)            }
    pub fn commit_contributions           (&self, store: &Database) -> Option<Vec<(User, usize)>>   { store.project_commit_contributions(&self.id)            }
    pub fn change_contribution_ids        (&self, store: &Database) -> Option<Vec<(UserId, usize)>> { store.project_change_contribution_ids(&self.id)         }
    pub fn commit_contribution_ids        (&self, store: &Database) -> Option<Vec<(UserId, usize)>> { store.project_commit_contribution_ids(&self.id)         }
    pub fn cumulative_change_contributions(&self, store: &Database) -> Option<Vec<Percentage>>      { store.project_cumulative_change_contributions(&self.id) }
    pub fn cumulative_commit_contributions(&self, store: &Database) -> Option<Vec<Percentage>>      { store.project_cumulative_commit_contributions(&self.id) }

    pub fn authors_contributing_commits      (&self, store: &Database, percentage: Percentage) -> Option<Vec<User>>   { store.project_authors_contributing_commits(&self.id, percentage)       }
    pub fn authors_contributing_changes      (&self, store: &Database, percentage: Percentage) -> Option<Vec<User>>   { store.project_authors_contributing_changes(&self.id, percentage)       }
    pub fn author_ids_contributing_commits   (&self, store: &Database, percentage: Percentage) -> Option<Vec<UserId>> { store.project_author_ids_contributing_commits(&self.id, percentage)    }
    pub fn author_ids_contributing_changes   (&self, store: &Database, percentage: Percentage) -> Option<Vec<UserId>> { store.project_author_ids_contributing_changes(&self.id, percentage)    }
    pub fn authors_contributing_commits_count(&self, store: &Database, percentage: Percentage) -> Option<usize>       { store.project_authors_contributing_commits_count(&self.id, percentage) }
    pub fn authors_contributing_changes_count(&self, store: &Database, percentage: Percentage) -> Option<usize>       { store.project_authors_contributing_changes_count(&self.id, percentage) }

    pub fn substore         (&self, store: &Database)    -> Option<Store>                   { store.project_substore(&self.id)                  }
    pub fn unique_files     (&self, store: &Database)    -> Option<usize>                   { store.project_unique_files(&self.id)                  }
    pub fn original_files   (&self, store: &Database)    -> Option<usize>                   { store.project_original_files(&self.id)                  }
    pub fn impact           (&self, store: &Database)    -> Option<usize>                   { store.project_impact(&self.id)     }
    pub fn files            (&self, store: &Database)    -> Option<usize>                   { store.project_files(&self.id)      }
    pub fn languages        (&self, store: &Database)    -> Option<Vec<(Language,usize)>>   { store.project_languages(&self.id)      }
    pub fn languages_count  (&self, store: &Database)    -> Option<usize>                   { store.project_languages_count(&self.id)      }
    pub fn major_language   (&self, store: &Database)    -> Option<Language>                { store.project_major_language(&self.id)      }
    pub fn major_language_ratio (&self, store: &Database) -> Option<f64>                    { store.project_major_language_ratio(&self.id) }
    pub fn major_language_changes (&self, store: &Database) -> Option<usize>                { store.project_major_language_changes(&self.id) }
    pub fn longest_inactivity_streak       (&self, store: &Database)    -> Option<i64>      { store.project_longest_inactivity_streak(&self.id)      }
    pub fn avg_commit_rate      (&self, store: &Database)    -> Option<i64>                 { store.avg_commit_rate(&self.id)                }
    pub fn time_since_last_commit      (&self, store: &Database)    -> Option<i64>          { store.project_time_since_last_commit(&self.id) }
    pub fn time_since_first_commit      (&self, store: &Database)    -> Option<i64>          { store.project_time_since_first_commit(&self.id) }
    pub fn is_abandoned      (&self, store: &Database)    -> Option<bool>                   { store.is_abandoned(&self.id)                   }
    pub fn project_locs      (&self, store: &Database)    -> Option<usize>                  { store.project_locs(&self.id)                  }
    pub fn duplicated_code      (&self, store: &Database)    -> Option<f64>                 { store.duplicated_code(&self.id)                  }
    pub fn is_valid      (&self, store: &Database)    -> Option<bool>                       { store.is_valid(&self.id)                  }
    pub fn all_forks        (&self, store: &Database) -> Option<Vec<ProjectId>>             { store.project_all_forks(&self.id) }
    pub fn all_forks_count  (&self, store: &Database) -> Option<usize>                      { store.project_all_forks_count(&self.id) }
    pub fn project_max_experience  (&self, store: &Database) -> Option<i32>                      { store.project_max_experience(&self.id) }
    pub fn head_trees   (&self, store: &Database) -> Option<Vec<(String, Vec<(PathId, SnapshotId)>)>> {
        store.project_head_trees(&self.id)
    }    
    pub fn head_trees_count (&self, store: &Database) -> Option<usize> {
        store.project_head_trees_count(&self.id)
    }
}

#[derive(Clone, Debug, Serialize, Deserialize)]
pub struct Head {
    pub(crate) name: String,
    pub(crate) commit: CommitId,
}

impl Head {
    pub fn new(name: String, commit: CommitId) -> Self { Head { name, commit } }
    pub fn name(&self) -> String { self.name.to_string() }
    pub fn commit_id(&self) -> CommitId { self.commit.clone() }
    pub fn commit(&self, store: &Database) -> Option<Commit> { store.commit(&self.commit) }
}

impl From<(CommitId, String)> for Head {
    fn from((commit_id, name): (CommitId, String)) -> Self {
        Head::new(name, commit_id)
    }
}

impl From<(String, CommitId)> for Head {
    fn from((name, commit_id): (String, CommitId)) -> Self {
        Head::new(name, commit_id)
    }
}

#[derive(Clone, Debug, Serialize, Deserialize)]
pub struct Change {
    pub(crate) path: PathId,
    //pub(crate) hash: u64, // TODO could change into HeadId
    pub(crate) snapshot: Option<SnapshotId>,
}

impl Change {
    pub fn new(path: PathId, /*hash: u64,*/ snapshot: Option<SnapshotId>) -> Self {
        Change { path, snapshot }
    }
    pub fn snapshot_id(&self) -> Option<SnapshotId> {
        self.snapshot.clone()
    }
    pub fn path_id(&self) -> PathId {
        self.path.clone()
    }
    pub fn snapshot(&self, store: &Database) -> Option<Snapshot> { self.snapshot.map(|id| store.snapshot(&id)).flatten() }
    pub fn path(&self, store: &Database) -> Option<Path> { store.path(&self.path) }
}

#[derive(Clone, Debug, Serialize, Deserialize)]
pub struct User { pub(crate) id: UserId, /*pub(crate) name: String,*/ pub(crate) email: String }
impl User {
    pub fn new                   (id: UserId, email: String) -> Self                  { User { id, email }                                 }
    pub fn email                 (&self)                     -> String                  { self.email.as_str().to_owned()                   }
    pub fn authored_commit_ids   (&self, store: &Database)   -> Option<Vec<CommitId>> { store.user_authored_commit_ids(&self.id)           }
    pub fn authored_commits      (&self, store: &Database)   -> Option<Vec<Commit>>   { store.user_authored_commits(&self.id)              }
    pub fn authored_commit_count (&self, store: &Database)   -> Option<usize>         { store.user_authored_commit_count(&self.id)         }
    pub fn committed_commit_ids  (&self, store: &Database)   -> Option<Vec<CommitId>> { store.user_committed_commit_ids(&self.id)          }
    pub fn committed_commits     (&self, store: &Database)   -> Option<Vec<Commit>>   { store.user_committed_commits(&self.id)             }
    pub fn committed_commit_count(&self, store: &Database)   -> Option<usize>         { store.user_committed_commit_count(&self.id)        }
    pub fn committer_experience  (&self, store: &Database)   -> Option<Duration>      { store.user_committed_experience(&self.id)          }
    pub fn author_experience     (&self, store: &Database)   -> Option<Duration>      { store.user_author_experience(&self.id)             }
    pub fn experience            (&self, store: &Database)   -> Option<Duration>      { store.user_experience(&self.id)                    }
    pub fn developer_experience  (&self, store: &Database)   -> Option<i32>           { store.developer_experience(&self.id)          }
}
impl Identifiable for User {
    type Identity = UserId;
    fn id(&self) -> Self::Identity { self.id }
}
impl Reifiable<User> for UserId {
    fn reify(&self, store: &Database) -> User { store.user(&self).unwrap().clone() }
}
impl PartialEq for User {
    fn eq(&self, other: &Self) -> bool { self.id.eq(&other.id) }
}
impl PartialOrd for User {
    fn partial_cmp(&self, other: &Self) -> Option<Ordering>{ self.id.partial_cmp(&other.id) }
}
impl Eq for User {  }
impl Ord for User {
    fn cmp(&self, other: &Self) -> Ordering { self.id.cmp(&other.id) }
}
impl Hash for User {
    fn hash<H: Hasher>(&self, state: &mut H) { self.id.hash(state) }
}

#[derive(Clone, Debug, Serialize, Deserialize)]
pub struct Commit {
    pub(crate) id: CommitId,
    /*pub(crate) hash: String,*/
    pub(crate) committer: UserId,
    pub(crate) author: UserId,
    pub(crate) parents: Vec<CommitId>,
}

impl Commit {
    pub fn new(id: CommitId, committer: UserId, author: UserId, parents: Vec<CommitId>) -> Self {
        Commit { id, committer, author, parents }
    }
}

impl Commit {
    pub fn committer_id       (&self)                   -> UserId                             {  self.committer               }
    pub fn author_id          (&self)                   -> UserId                             {  self.author                  }
    pub fn parent_ids         (&self)                   -> &Vec<CommitId>                     { &self.parents                 }
    pub fn parent_count       (&self)                   -> usize                              {  self.parents.len()           }

    pub fn committer          (&self, store: &Database) -> Option<User>                       {  store.user(&self.committer) }
    pub fn author             (&self, store: &Database) -> Option<User>                       {  store.user(&self.committer) }
    pub fn parents            (&self, store: &Database) -> Vec<Commit>                        {  self.parents.reify(store)    }

    pub fn hash               (&self, store: &Database) -> Option<String>                     {  store.commit_hash(&self.id)                        }
    pub fn message            (&self, store: &Database) -> Option<String>                     {  store.commit_message(&self.id)                     }
    pub fn message_length     (&self, store: &Database) -> Option<usize>                      {  self.message(store).map(|s| s.len()) }

    pub fn author_timestamp   (&self, store: &Database) -> Option<Timestamp>                        {  store.commit_author_timestamp(&self.id)            }
    pub fn committer_timestamp(&self, store: &Database) -> Option<Timestamp>                        {  store.commit_committer_timestamp(&self.id)         }

    pub fn changes             (&self, store: &Database) -> Option<Vec<Change>>               {  store.commit_changes(&self.id)                     }
    pub fn changed_path_ids    (&self, store: &Database) -> Option<Vec<PathId>>               {  store.commit_changes(&self.id).map(|v| v.into_iter().map(|change| change.path_id()).unique().collect())     }
    pub fn changed_snapshot_ids(&self, store: &Database) -> Option<Vec<SnapshotId>>           {  store.commit_changes(&self.id).map(|v| v.into_iter().flat_map(|change| change.snapshot_id()).unique().collect())     }
    pub fn change_count        (&self, store: &Database) -> Option<usize>                     {  store.commit_change_count(&self.id)                }

    pub fn changed_paths       (&self, store: &Database) -> Option<Vec<Path>>                 {  store.commit_changed_paths(&self.id)               }
    pub fn changed_path_count  (&self, store: &Database) -> Option<usize>                     {  store.commit_changed_path_count(&self.id)          }
    pub fn changed_snapshots   (&self, store: &Database) -> Option<Vec<Snapshot>>             {  self.changed_snapshot_ids(store).reify(store)      }
    pub fn changed_snapshot_count (&self, store: &Database) -> Option<usize>                  {  self.changed_snapshot_ids(store).map(|v| v.len() ) }

    pub fn projects(& self, store: &Database) -> Option<Vec<Project>> {
        store.commit_projects(&self.id)
    } 
    pub fn projects_count(& self, store: &Database) -> Option<usize> {
        store.commit_projects_count(&self.id)
    }
}

impl Identifiable for Commit {
    type Identity = CommitId;
    fn id(&self) -> Self::Identity { self.id }
}
impl Reifiable<Commit> for CommitId {
    fn reify(&self, store: &Database) -> Commit { store.commit(&self).unwrap().clone() }
}
impl PartialEq for Commit {
    fn eq(&self, other: &Self) -> bool { self.id.eq(&other.id) }
}
impl PartialOrd for Commit {
    fn partial_cmp(&self, other: &Self) -> Option<Ordering>{ self.id.partial_cmp(&other.id) }
}
impl Eq for Commit {}
impl Ord for Commit {
    fn cmp(&self, other: &Self) -> Ordering { self.id.cmp(&other.id) }
}
impl Hash for Commit {
    fn hash<H: Hasher>(&self, state: &mut H) { self.id.hash(state) }
}

#[derive(Clone, Debug, Serialize, Deserialize)]
pub struct Path { pub(crate) id: PathId, pub(crate) location: String }
impl Path {
    pub fn new(id: PathId, location: String) -> Self { Path { id, location } }
    pub fn location(&self) -> String { self.location.to_string() }
    pub fn language(&self) -> Option<Language> { Language::from_path(self.location.as_str()) }
}
impl Identifiable for Path {
    type Identity = PathId;
    fn id(&self) -> Self::Identity { self.id }
}
impl Reifiable<Path> for PathId {
    fn reify(&self, store: &Database) -> Path { store.path(&self).unwrap().clone() }
}
impl PartialEq for Path {
    fn eq(&self, other: &Self) -> bool { self.id.eq(&other.id) }
}
impl PartialOrd for Path {
    fn partial_cmp(&self, other: &Self) -> Option<Ordering>{ self.id.partial_cmp(&other.id) }
}
impl Eq for Path {  }
impl Ord for Path {
    fn cmp(&self, other: &Self) -> Ordering { self.id.cmp(&other.id) }
}
impl Hash for Path {
    fn hash<H: Hasher>(&self, state: &mut H) { self.id.hash(state) }
}

#[derive(Clone, Debug, Serialize, Deserialize)]
pub struct Snapshot { pub(crate) id: SnapshotId, pub(crate) contents: Vec<u8> }
impl Snapshot {
    pub fn new(id: SnapshotId, contents: Vec<u8>) -> Self {
        if contents.is_empty() {
            eprintln!("WARNING: constructing snapshot id={} from empty contents", id);
        }
        Snapshot { id, contents }
    }
    pub fn raw_contents(&self) -> &Vec<u8> { &self.contents }
    pub fn raw_contents_owned(&self) -> Vec<u8> { self.contents.clone() }
    //pub fn id(&self) -> SnapshotId { self.id.clone() }
    pub fn contents(&self) -> Cow<str> { self.contents.to_str_lossy() }
    pub fn contents_owned(&self) -> String { self.contents.to_str_lossy().to_string() }
    pub fn contains(&self, needle: &str) -> bool { self.contents().contains(needle) }
    pub fn write_contents_to<'a, S>(&self, path: S) -> Result<(), std::io::Error> where S: Into<PathBuf> {
        let path = path.into();
        let dir = {
            let mut dir = path.clone();
            dir.pop();
            dir
        };
        create_dir_all(dir)?;
        let mut file = File::create(path)?;
        self.write_contents_to_file(&mut file)
    }
    pub fn write_contents_to_file<F>(&self, file: &mut F) -> Result<(), std::io::Error> where F: Write {
        file.write_all(self.contents.as_slice())
    }

    pub fn unique_projects(&self, db : &Database) -> usize {
        db.snapshot_unique_projects(&self.id)
    }

    pub fn original_project(&self, db : &Database) -> ProjectId {
        db.snapshot_original_project(&self.id)
    }

    // FIXME add hashes
    pub fn snapshot_locs      (&self, store: &Database)    -> Option<usize>                   { store.snapshot_locs(&self.id)                   }
}
impl Identifiable for Snapshot {
    type Identity = SnapshotId;
    fn id(&self) -> Self::Identity { self.id }
}
impl Reifiable<Snapshot> for SnapshotId { fn reify(&self, store: &Database) -> Snapshot {
    store.snapshot(&self).unwrap().clone() }
}

pub trait ItemWithoutData where Self: Sized {
    fn attach_data<'a>(self, data: &'a Database) -> ItemWithData<'a, Self>;
}
impl<T> ItemWithoutData for T where T: Sized {
    fn attach_data<'a>(self, data: &'a Database) -> ItemWithData<'a, Self> {
        ItemWithData { data, item: self }
    }
}

pub trait OptionWithoutData<T> where T: ItemWithoutData {
    fn attach_data_to_inner<'a>(self, data: &'a Database) -> Option<ItemWithData<'a, T>>;
}
impl<T> OptionWithoutData<T> for Option<T> where T: ItemWithoutData {
    fn attach_data_to_inner<'a>(self, data: &'a Database) -> Option<ItemWithData<'a, T>> {
        self.map(|inner| inner.attach_data(data) )
    }
}

pub struct ItemWithData<'a, T> { pub data: &'a Database, pub item: T }
impl<'a, T> ItemWithData<'a, T> {
    pub fn new(data: &'a Database, item: T) -> Self {
        ItemWithData { data, item }
    }
    //pub fn as_ref(&self) -> ItemWithData<&T> { Self::new(self.data, self.item) }
    pub fn rewrap<Tb>(&self, object: Tb) -> ItemWithData<Tb> {
        ItemWithData::<Tb>::new(self.data, object)
    }
}
impl<'a, T> Clone for ItemWithData<'a, T> where T: Clone {
    fn clone(&self) -> Self {
        ItemWithData::new(self.data, self.item.clone())
    }
}

impl<'a, T> PartialEq for ItemWithData<'a, T> where T: PartialEq {
    fn eq(&self, other: &Self) -> bool {
        self.item.eq(&other.item)
    }
}

impl<'a, T> Eq for ItemWithData<'a, T> where ItemWithData<'a, T>: PartialEq, T: Eq {}

impl<'a, T> PartialOrd for ItemWithData<'a, T> where T: PartialOrd {
    fn partial_cmp(&self, other: &Self) -> Option<Ordering> {
        self.item.partial_cmp(&other.item)
    }
}

impl<'a, T> Ord for ItemWithData<'a, T> where T: Ord, ItemWithData<'a, T>: Eq {
    fn cmp(&self, other: &Self) -> Ordering {
        self.item.cmp(&other.item)
    }
}

impl<'a, T> Hash for ItemWithData<'a, T> where T: Hash {
    fn hash<H: Hasher>(&self, state: &mut H) {
        self.item.hash(state)
    }
}

impl<'a> Into<Project> for ItemWithData<'a, Project> { fn into(self) -> Project { self.item } }
impl<'a> Into<Commit> for ItemWithData<'a, Commit> { fn into(self) -> Commit { self.item } }
impl<'a> Into<User> for ItemWithData<'a, User> { fn into(self) -> User { self.item } }
impl<'a> Into<Path> for ItemWithData<'a, Path> { fn into(self) -> Path { self.item } }
impl<'a> Into<Snapshot> for ItemWithData<'a, Snapshot> { fn into(self) -> Snapshot { self.item } }
impl<'a> Into<Head> for ItemWithData<'a, Head> { fn into(self) -> Head { self.item } }

impl<'a> Into<ProjectId> for ItemWithData<'a, ProjectId> { fn into(self) -> ProjectId { self.item } }
impl<'a> Into<CommitId> for ItemWithData<'a, CommitId> { fn into(self) -> CommitId { self.item } }
impl<'a> Into<UserId> for ItemWithData<'a, UserId> { fn into(self) -> UserId { self.item } }
impl<'a> Into<PathId> for ItemWithData<'a, PathId> { fn into(self) -> PathId { self.item } }
impl<'a> Into<SnapshotId> for ItemWithData<'a, SnapshotId> { fn into(self) -> SnapshotId { self.item } }

impl<'a> Into<String> for ItemWithData<'a, String> { fn into(self) -> String { self.item } }
impl<'a> Into<u64> for ItemWithData<'a, u64> { fn into(self) -> u64 { self.item } }
impl<'a> Into<u32> for ItemWithData<'a, u32> { fn into(self) -> u32 { self.item } }
impl<'a> Into<i64> for ItemWithData<'a, i64> { fn into(self) -> i64 { self.item } }
impl<'a> Into<i32> for ItemWithData<'a, i32> { fn into(self) -> i32 { self.item } }
impl<'a> Into<f64> for ItemWithData<'a, f64> { fn into(self) -> f64 { self.item } }
impl<'a> Into<f32> for ItemWithData<'a, f32> { fn into(self) -> f32 { self.item } }
impl<'a> Into<usize> for ItemWithData<'a, usize> { fn into(self) -> usize { self.item } }

impl<'a,A,B> Into<(A,B)> for ItemWithData<'a, (A,B)> { fn into(self) -> (A,B) { self.item } }

impl<'a> ItemWithData<'a, Project> {
    pub fn id               (&self)    -> ProjectId                       { self.item.id()                               }
    pub fn url              (&self)    -> String                          { self.item.url().to_string()                  }
    pub fn issue_count      (&self)    -> Option<usize>                   { self.item.issue_count(&self.data)            }
    pub fn buggy_issue_count(&self)    -> Option<usize>                   { self.item.buggy_issue_count(&self.data)      }
    pub fn combined_issue_count(&self) -> Option<usize>                   { self.item.combined_issue_count(&self.data)   }
    pub fn is_fork          (&self)    -> Option<bool>                    { self.item.is_fork(&self.data)                }
    pub fn is_archived      (&self)    -> Option<bool>                    { self.item.is_archived(&self.data)            }
    pub fn is_disabled      (&self)    -> Option<bool>                    { self.item.is_disabled(&self.data)            }
    pub fn star_count       (&self)    -> Option<usize>                   { self.item.star_count(&self.data)             }
    pub fn watcher_count    (&self)    -> Option<usize>                   { self.item.watcher_count(&self.data)          }
    pub fn size             (&self)    -> Option<usize>                   { self.item.size(&self.data)                   }
    pub fn open_issue_count (&self)    -> Option<usize>                   { self.item.open_issue_count(&self.data)       }
    pub fn fork_count       (&self)    -> Option<usize>                   { self.item.fork_count(&self.data)             }
    pub fn subscriber_count (&self)    -> Option<usize>                   { self.item.subscriber_count(&self.data)       }
    pub fn license          (&self)    -> Option<String>                  { self.item.license(&self.data)                }
    pub fn language         (&self)    -> Option<Language>                { self.item.language(&self.data)               }
    pub fn description      (&self)    -> Option<String>                  { self.item.description(&self.data)            }
    pub fn homepage         (&self)    -> Option<String>                  { self.item.homepage(&self.data)               }
    //pub fn head_ids         (&self)    -> Option<Vec<(String, CommitId)>> { self.item.head_ids(&self.data)               }
    pub fn heads            (&self)    -> Option<Vec<Head>>               { self.item.heads(&self.data)                  } // TODO test
    pub fn head_count       (&self)    -> Option<usize>                   { self.item.head_count(&self.data)             }
    pub fn commit_ids       (&self)    -> Option<Vec<CommitId>>           { self.item.commit_ids(&self.data)             } // TODO test
    pub fn commits          (&self)    -> Option<Vec<Commit>>             { self.item.commits(&self.data)                } // TODO test
    pub fn commit_count     (&self)    -> Option<usize>                   { self.item.commit_count(&self.data)           } // TODO test
    pub fn author_ids       (&self)    -> Option<Vec<UserId>>             { self.item.author_ids(&self.data)             } // TODO test
    pub fn authors          (&self)    -> Option<Vec<User>>               { self.item.authors(&self.data)                } // TODO test
    pub fn author_count     (&self)    -> Option<usize>                   { self.item.author_count(&self.data)           } // TODO test
    pub fn path_ids         (&self)    -> Option<Vec<PathId>>             { self.item.path_ids(&self.data)               } // TODO test
    pub fn paths            (&self)    -> Option<Vec<Path>>               { self.item.paths(&self.data)                  } // TODO test
    pub fn path_count       (&self)    -> Option<usize>                   { self.item.path_count(&self.data)             } // TODO test
    pub fn snapshot_ids     (&self)    -> Option<Vec<SnapshotId>>         { self.item.snapshot_ids(&self.data)           } // TODO test
    pub fn snapshots        (&self)    -> Option<Vec<Snapshot>>           { self.item.snapshots(&self.data)              } // TODO test
    pub fn snapshot_count   (&self)    -> Option<usize>                   { self.item.snapshot_count(&self.data)         } // TODO test
    pub fn committer_ids    (&self)    -> Option<Vec<UserId>>             { self.item.committer_ids(&self.data)          } // TODO test
    pub fn committers       (&self)    -> Option<Vec<User>>               { self.item.committers(&self.data)             } // TODO test
    pub fn committer_count  (&self)    -> Option<usize>                   { self.item.committer_count(&self.data)        } // TODO test
    pub fn user_ids         (&self)    -> Option<Vec<UserId>>             { self.item.user_ids(&self.data)               } // TODO test
    pub fn users            (&self)    -> Option<Vec<User>>               { self.item.users(&self.data)                  } // TODO test
    pub fn user_count       (&self)    -> Option<usize>                   { self.item.user_count(&self.data)             } // TODO test
    pub fn lifetime         (&self)    -> Option<Duration>                { self.item.lifetime(&self.data)               } // TODO test
    pub fn has_issues       (&self)    -> Option<bool>                    { self.item.has_issues(&self.data)             }
    pub fn has_downloads    (&self)    -> Option<bool>                    { self.item.has_downloads(&self.data)          }
    pub fn has_wiki         (&self)    -> Option<bool>                    { self.item.has_wiki(&self.data)               }
    pub fn has_pages        (&self)    -> Option<bool>                    { self.item.has_pages(&self.data)              }
<<<<<<< HEAD
    pub fn created          (&self)    -> Option<Timestamp>               { self.item.created(&self.data)                }
    pub fn updated          (&self)    -> Option<Timestamp>               { self.item.updated(&self.data)                }
    pub fn pushed           (&self)    -> Option<Timestamp>               { self.item.pushed(&self.data)                 }
    pub fn default_branch   (&self)    -> Option<String>                  { self.item.default_branch(&self.data)         }

    pub fn change_contributions(&self)            -> Option<Vec<(User, usize)>>   { self.item.change_contributions(self.data)    }
    pub fn commit_contributions(&self)            -> Option<Vec<(User, usize)>>   { self.item.commit_contributions(self.data)    }
    pub fn change_contribution_ids(&self)         -> Option<Vec<(UserId, usize)>> { self.item.change_contribution_ids(self.data) }    
    pub fn commit_contribution_ids(&self)         -> Option<Vec<(UserId, usize)>> { self.item.commit_contribution_ids(self.data) }
    pub fn cumulative_change_contributions(&self) -> Option<Vec<Percentage>>      { self.item.cumulative_change_contributions(self.data) }
    pub fn cumulative_commit_contributions(&self) -> Option<Vec<Percentage>>      { self.item.cumulative_commit_contributions(self.data) }

    pub fn authors_contributing_commits          (&self, percentage: Percentage) -> Option<Vec<User>>   { self.item.authors_contributing_commits(self.data, percentage)       }
    pub fn authors_contributing_changes          (&self, percentage: Percentage) -> Option<Vec<User>>   { self.item.authors_contributing_changes(self.data, percentage)       }
    pub fn author_ids_contributing_commits       (&self, percentage: Percentage) -> Option<Vec<UserId>> { self.item.author_ids_contributing_commits(self.data, percentage)    }
    pub fn author_ids_contributing_changes       (&self, percentage: Percentage) -> Option<Vec<UserId>> { self.item.author_ids_contributing_changes(self.data, percentage)    }
    pub fn authors_contributing_commits_count    (&self, percentage: Percentage) -> Option<usize>       { self.item.authors_contributing_commits_count(self.data, percentage) }
    pub fn authors_contributing_changes_count    (&self, percentage: Percentage) -> Option<usize>       { self.item.authors_contributing_changes_count(self.data, percentage) }

    pub fn authors_contributing_commits_with_data<'b>(&'b self, percentage: Percentage) -> Option<Vec<ItemWithData<'a, User>>> { 
        self.item.authors_contributing_commits(self.data, percentage).attach_data_to_each(self.data)
    }
    pub fn authors_contributing_changes_with_data<'b>(&'b self, percentage: Percentage) -> Option<Vec<ItemWithData<'a, User>>>   { 
        self.item.authors_contributing_changes(self.data, percentage).attach_data_to_each(self.data)
    }
=======
    pub fn created          (&self)    -> Option<Timestamp>                     { self.item.created(&self.data)             }
    pub fn updated          (&self)    -> Option<Timestamp>                     { self.item.updated(&self.data)             }
    pub fn pushed           (&self)    -> Option<Timestamp>                     { self.item.pushed(&self.data)              }
    pub fn default_branch   (&self)    -> Option<String>                  { self.item.default_branch(&self.data)            }
    pub fn longest_inactivity_streak (&self) -> Option<i64>               { self.item.longest_inactivity_streak(&self.data) }
    pub fn avg_commit_rate (&self)      -> Option<i64>                    { self.item.avg_commit_rate(&self.data) }
    pub fn time_since_last_commit (&self) -> Option<i64>                  { self.item.time_since_last_commit(&self.data) }
    pub fn time_since_first_commit (&self) -> Option<i64>                  { self.item.time_since_first_commit(&self.data) }
    pub fn is_abandoned (&self)        -> Option<bool>                    { self.item.is_abandoned(&self.data) }
    pub fn project_locs (&self)        -> Option<usize>                    { self.item.project_locs(&self.data) }
    pub fn duplicated_code (&self)        -> Option<f64>                    { self.item.duplicated_code(&self.data) }
    pub fn substore   (&self)    -> Option<Store>                         { self.item.substore(&self.data)     }
    pub fn is_valid   (&self)    -> Option<bool>                         { self.item.is_valid(&self.data)     }
    pub fn project_max_experience   (&self)    -> Option<i32>             { self.item.project_max_experience(&self.data)     }
    pub fn change_contributions(&self)    -> Option<Vec<(User, usize)>>   { self.item.change_contributions(self.data)    }
    pub fn commit_contributions(&self)    -> Option<Vec<(User, usize)>>   { self.item.commit_contributions(self.data)    }
    pub fn change_contribution_ids(&self) -> Option<Vec<(UserId, usize)>> { self.item.change_contribution_ids(self.data) }
    pub fn commit_contribution_ids(&self) -> Option<Vec<(UserId, usize)>> { self.item.commit_contribution_ids(self.data) }
>>>>>>> 4298ffd6


    pub fn commits_with_data<'b>(&'b self) -> Option<Vec<ItemWithData<'a, Commit>>> {
        self.item.commits(&self.data).attach_data_to_each(self.data)
    }
    pub fn authors_with_data<'b>(&'b self) -> Option<Vec<ItemWithData<'a, User>>> {
        self.item.authors(&self.data).attach_data_to_each(self.data)
    }
    pub fn committers_with_data<'b>(&'b self) -> Option<Vec<ItemWithData<'a, User>>> {
        self.item.committers(&self.data).attach_data_to_each(self.data)
    }
    pub fn users_with_data<'b>(&'b self) -> Option<Vec<ItemWithData<'a, User>>> {
        self.item.users(&self.data).attach_data_to_each(self.data)
    }
    pub fn snapshots_with_data<'b>(&'b self) -> Option<Vec<ItemWithData<'a, Snapshot>>> {
        self.item.snapshots(&self.data).attach_data_to_each(self.data)
    }
    pub fn heads_with_data<'b>(&'b self) -> Option<Vec<ItemWithData<'a, Head>>> {
        self.item.heads(&self.data).attach_data_to_each(self.data)
    }
    pub fn paths_with_data<'b>(&'b self) -> Option<Vec<ItemWithData<'a, Path>>> {
        self.item.paths(&self.data).attach_data_to_each(self.data)
    }
    pub fn unique_files(&self) -> Option<usize>    {
        self.item.unique_files(&self.data)
    }
    pub fn original_files(&self) -> Option<usize>    {
        self.item.original_files(&self.data)
    }
    pub fn impact(&self) -> Option<usize>    {
        self.item.impact(&self.data)
    }
    pub fn files(&self) -> Option<usize> {
        self.item.files(&self.data)
    }
    pub fn languages(&self) -> Option<Vec<(Language,usize)>> {
        self.item.languages(&self.data)
    }
    pub fn languages_count(&self) -> Option<usize> {
        self.item.languages_count(&self.data)
    }
    pub fn major_language(&self) -> Option<Language> {
        self.item.major_language(&self.data)
    }
    pub fn major_language_ratio(&self) -> Option<f64> {
        self.item.major_language_ratio(&self.data)
    }
    pub fn major_language_changes(&self) -> Option<usize> {
        self.item.major_language_changes(&self.data)
    }
    pub fn all_forks(&self) -> Option<Vec<ProjectId>> {
        self.item.all_forks(&self.data)
    }
    pub fn all_forks_count(&self) -> Option<usize> {
        self.item.all_forks_count(&self.data)
    }
    pub fn head_trees(&self) -> Option<Vec<(String, Vec<(PathId, SnapshotId)>)>> {
        self.item.head_trees(&self.data)
    }
    pub fn head_trees_count(&self) -> Option<usize> {
        self.item.head_trees_count(&self.data)
    }
}
impl<'a> ItemWithData<'a, Snapshot> {
    pub fn raw_contents(&self) -> &Vec<u8> { self.item.raw_contents() }
    pub fn raw_contents_owned(&self) -> Vec<u8> { self.item.raw_contents_owned() }
    pub fn id(&self) -> SnapshotId { self.item.id() }
    pub fn contents(&self) -> Cow<str> { self.item.contents() }
    pub fn contents_owned(&self) -> String { self.item.contents_owned() }
    pub fn contains(&self, needle: &str) -> bool { self.item.contains(needle) }
    pub fn snapshot_locs (&self)        -> Option<usize>                    { self.item.snapshot_locs(&self.data) }
    pub fn unique_projects(&self) -> usize { self.item.unique_projects(&self.data) }
    pub fn original_project(&self) -> ProjectId { self.item.original_project(&self.data) }
}

impl<'a> ItemWithData<'a, User> {
    pub fn id                    (&self)   -> UserId                { self.item.id()    }
    pub fn email                 (&self)   -> String                { self.item.email() }
    pub fn authored_commit_ids   (&self)   -> Option<Vec<CommitId>> { self.item.authored_commit_ids(&self.data)    }
    pub fn authored_commits      (&self)   -> Option<Vec<Commit>>   { self.item.authored_commits(&self.data)       }
    pub fn authored_commit_count (&self)   -> Option<usize>         { self.item.authored_commit_count(&self.data)  }
    pub fn committed_commit_ids  (&self)   -> Option<Vec<CommitId>> { self.item.committed_commit_ids(&self.data)   }
    pub fn committed_commits     (&self)   -> Option<Vec<Commit>>   { self.item.committed_commits(&self.data)      }
    pub fn committed_commit_count(&self)   -> Option<usize>         { self.item.committed_commit_count(&self.data) }
    pub fn committer_experience  (&self)   -> Option<Duration>      { self.item.committer_experience(&self.data)   }
    pub fn author_experience     (&self)   -> Option<Duration>      { self.item.author_experience(&self.data)      }
    pub fn experience            (&self)   -> Option<Duration>      { self.item.experience(&self.data)             }
    pub fn developer_experience  (&self)   -> Option<i32>           { self.item.developer_experience(&self.data)   }

    pub fn authored_commits_with_data<'b>(&'b self) -> Option<Vec<ItemWithData<'a, Commit>>> {
        self.item.authored_commits(&self.data).attach_data_to_each(self.data)
    }

    pub fn committed_commits_with_data<'b>(&'b self) -> Option<Vec<ItemWithData<'a, Commit>>> {
        self.item.committed_commits(&self.data).attach_data_to_each(self.data)
    }
}

impl<'a> ItemWithData<'a, Commit> {
    pub fn id                 (&self) -> CommitId                           { self.item.id()           }
    pub fn committer_id       (&self) -> UserId                             { self.item.committer_id() }
    pub fn author_id          (&self) -> UserId                             { self.item.author_id()    }
    pub fn parent_ids         (&self) -> Vec<CommitId>                      { self.item.parent_ids().clone() }
    pub fn parent_count       (&self) -> usize                              { self.item.parent_count() }
    pub fn committer          (&self) -> Option<User>                       { self.item.committer(&self.data)            }
    pub fn author             (&self) -> Option<User>                       { self.item.author(self.data)                }
    pub fn parents            (&self) -> Vec<Commit>                        { self.item.parents(self.data)               }
    pub fn hash               (&self) -> Option<String>                     { self.item.hash(&self.data)                 }
    pub fn message            (&self) -> Option<String>                     { self.item.message(&self.data)              }
    pub fn message_length     (&self) -> Option<usize>                      { self.item.message_length(&self.data)       }
    pub fn author_timestamp   (&self) -> Option<Timestamp>                  { self.item.author_timestamp(&self.data)     }
    pub fn committer_timestamp(&self) -> Option<Timestamp>                  { self.item.committer_timestamp(&self.data)  }
    pub fn changes            (&self) -> Option<Vec<Change>>                { self.item.changes(&self.data)              }
    pub fn change_count       (&self) -> Option<usize>                      { self.item.change_count(&self.data)         }
    pub fn changed_path_ids    (&self) -> Option<Vec<PathId>>               { self.item.changed_path_ids(&self.data)     }
    pub fn changed_snapshot_ids(&self) -> Option<Vec<SnapshotId>>           { self.item.changed_snapshot_ids(&self.data) }
    pub fn changed_paths       (&self) -> Option<Vec<Path>>                 { self.item.changed_paths(&self.data)        }
    pub fn changed_path_count  (&self) -> Option<usize>                     { self.item.changed_path_count(&self.data)   }
    pub fn changed_snapshots   (&self) -> Option<Vec<Snapshot>>             { self.item.changed_snapshots(&self.data)    }
    pub fn changed_snapshot_count (&self) -> Option<usize>                  { self.item.changed_snapshot_count(&self.data) }

    pub fn author_with_data<'b>(&'b self) -> Option<ItemWithData<'a, User>> {
        self.item.author(self.data).attach_data_to_inner(self.data)
    }
    pub fn committer_with_data<'b>(&'b self) -> Option<ItemWithData<'a, User>> {
        self.item.committer(self.data).attach_data_to_inner(self.data)
    }
    pub fn parents_with_data<'b>(&'b self) -> Vec<ItemWithData<'a, Commit>> {
        self.item.parents(self.data).attach_data_to_each(self.data)
    }
    pub fn changes_with_data<'b>(&'b self) -> Option<Vec<ItemWithData<'a, Change>>> {
        self.item.changes(self.data).attach_data_to_each(self.data)
    }
    pub fn changed_paths_with_data<'b>(&'b self) -> Option<Vec<ItemWithData<'a, Path>>> {
        self.item.changed_paths(self.data).attach_data_to_each(self.data)
    }
    pub fn changed_snapshots_with_data<'b>(&'b self) -> Option<Vec<ItemWithData<'a, Snapshot>>> {
        self.item.changed_snapshots(self.data).attach_data_to_each(self.data)
    }
    pub fn projects(&self) -> Option<Vec<Project>> { self.item.projects(&self.data) }
    pub fn projects_count(& self) -> Option<usize> { self.item.projects_count(& self.data) }

}
impl<'a> ItemWithData<'a, Path> {
    pub fn id      (&self) -> PathId           { self.item.id()       }
    pub fn location(&self) -> String           { self.item.location() }
    pub fn language(&self) -> Option<Language> { self.item.language() }
}

impl<'a> ItemWithData<'a, Head> {
    pub fn name(&self) -> String { self.item.name() }
    pub fn commit_id(&self) -> CommitId { self.item.commit_id() }
    pub fn commit(&self) -> Option<Commit> { self.item.commit(&self.data) }

    pub fn commit_with_data<'b> (&'b self) -> Option<ItemWithData<'a, Commit>> {
        self.item.commit(self.data).attach_data_to_inner(self.data)
    }
}


impl<'a> ItemWithData<'a, Change> {
    pub fn path_id(&self) -> PathId { self.item.path_id() }
    pub fn snapshot_id(&self) -> Option<SnapshotId> { self.item.snapshot_id() }
    pub fn path(&self) -> Option<Path> { self.item.path(&self.data) }
    pub fn snapshot(&self) -> Option<Snapshot> { self.item.snapshot(&self.data) }

    pub fn path_with_data<'b> (&'b self) -> Option<ItemWithData<'a, Path>> {
        self.item.path(self.data).attach_data_to_inner(self.data)
    }
    pub fn snapshot_with_data<'b> (&'b self) -> Option<ItemWithData<'a, Snapshot>> {
        self.item.snapshot(self.data).attach_data_to_inner(self.data)
    }
}<|MERGE_RESOLUTION|>--- conflicted
+++ resolved
@@ -815,33 +815,6 @@
     pub fn has_downloads    (&self)    -> Option<bool>                    { self.item.has_downloads(&self.data)          }
     pub fn has_wiki         (&self)    -> Option<bool>                    { self.item.has_wiki(&self.data)               }
     pub fn has_pages        (&self)    -> Option<bool>                    { self.item.has_pages(&self.data)              }
-<<<<<<< HEAD
-    pub fn created          (&self)    -> Option<Timestamp>               { self.item.created(&self.data)                }
-    pub fn updated          (&self)    -> Option<Timestamp>               { self.item.updated(&self.data)                }
-    pub fn pushed           (&self)    -> Option<Timestamp>               { self.item.pushed(&self.data)                 }
-    pub fn default_branch   (&self)    -> Option<String>                  { self.item.default_branch(&self.data)         }
-
-    pub fn change_contributions(&self)            -> Option<Vec<(User, usize)>>   { self.item.change_contributions(self.data)    }
-    pub fn commit_contributions(&self)            -> Option<Vec<(User, usize)>>   { self.item.commit_contributions(self.data)    }
-    pub fn change_contribution_ids(&self)         -> Option<Vec<(UserId, usize)>> { self.item.change_contribution_ids(self.data) }    
-    pub fn commit_contribution_ids(&self)         -> Option<Vec<(UserId, usize)>> { self.item.commit_contribution_ids(self.data) }
-    pub fn cumulative_change_contributions(&self) -> Option<Vec<Percentage>>      { self.item.cumulative_change_contributions(self.data) }
-    pub fn cumulative_commit_contributions(&self) -> Option<Vec<Percentage>>      { self.item.cumulative_commit_contributions(self.data) }
-
-    pub fn authors_contributing_commits          (&self, percentage: Percentage) -> Option<Vec<User>>   { self.item.authors_contributing_commits(self.data, percentage)       }
-    pub fn authors_contributing_changes          (&self, percentage: Percentage) -> Option<Vec<User>>   { self.item.authors_contributing_changes(self.data, percentage)       }
-    pub fn author_ids_contributing_commits       (&self, percentage: Percentage) -> Option<Vec<UserId>> { self.item.author_ids_contributing_commits(self.data, percentage)    }
-    pub fn author_ids_contributing_changes       (&self, percentage: Percentage) -> Option<Vec<UserId>> { self.item.author_ids_contributing_changes(self.data, percentage)    }
-    pub fn authors_contributing_commits_count    (&self, percentage: Percentage) -> Option<usize>       { self.item.authors_contributing_commits_count(self.data, percentage) }
-    pub fn authors_contributing_changes_count    (&self, percentage: Percentage) -> Option<usize>       { self.item.authors_contributing_changes_count(self.data, percentage) }
-
-    pub fn authors_contributing_commits_with_data<'b>(&'b self, percentage: Percentage) -> Option<Vec<ItemWithData<'a, User>>> { 
-        self.item.authors_contributing_commits(self.data, percentage).attach_data_to_each(self.data)
-    }
-    pub fn authors_contributing_changes_with_data<'b>(&'b self, percentage: Percentage) -> Option<Vec<ItemWithData<'a, User>>>   { 
-        self.item.authors_contributing_changes(self.data, percentage).attach_data_to_each(self.data)
-    }
-=======
     pub fn created          (&self)    -> Option<Timestamp>                     { self.item.created(&self.data)             }
     pub fn updated          (&self)    -> Option<Timestamp>                     { self.item.updated(&self.data)             }
     pub fn pushed           (&self)    -> Option<Timestamp>                     { self.item.pushed(&self.data)              }
@@ -856,12 +829,27 @@
     pub fn substore   (&self)    -> Option<Store>                         { self.item.substore(&self.data)     }
     pub fn is_valid   (&self)    -> Option<bool>                         { self.item.is_valid(&self.data)     }
     pub fn project_max_experience   (&self)    -> Option<i32>             { self.item.project_max_experience(&self.data)     }
-    pub fn change_contributions(&self)    -> Option<Vec<(User, usize)>>   { self.item.change_contributions(self.data)    }
-    pub fn commit_contributions(&self)    -> Option<Vec<(User, usize)>>   { self.item.commit_contributions(self.data)    }
-    pub fn change_contribution_ids(&self) -> Option<Vec<(UserId, usize)>> { self.item.change_contribution_ids(self.data) }
-    pub fn commit_contribution_ids(&self) -> Option<Vec<(UserId, usize)>> { self.item.commit_contribution_ids(self.data) }
->>>>>>> 4298ffd6
-
+
+    pub fn change_contributions(&self)            -> Option<Vec<(User, usize)>>   { self.item.change_contributions(self.data)    }
+    pub fn commit_contributions(&self)            -> Option<Vec<(User, usize)>>   { self.item.commit_contributions(self.data)    }
+    pub fn change_contribution_ids(&self)         -> Option<Vec<(UserId, usize)>> { self.item.change_contribution_ids(self.data) }    
+    pub fn commit_contribution_ids(&self)         -> Option<Vec<(UserId, usize)>> { self.item.commit_contribution_ids(self.data) }
+    pub fn cumulative_change_contributions(&self) -> Option<Vec<Percentage>>      { self.item.cumulative_change_contributions(self.data) }
+    pub fn cumulative_commit_contributions(&self) -> Option<Vec<Percentage>>      { self.item.cumulative_commit_contributions(self.data) }
+
+    pub fn authors_contributing_commits          (&self, percentage: Percentage) -> Option<Vec<User>>   { self.item.authors_contributing_commits(self.data, percentage)       }
+    pub fn authors_contributing_changes          (&self, percentage: Percentage) -> Option<Vec<User>>   { self.item.authors_contributing_changes(self.data, percentage)       }
+    pub fn author_ids_contributing_commits       (&self, percentage: Percentage) -> Option<Vec<UserId>> { self.item.author_ids_contributing_commits(self.data, percentage)    }
+    pub fn author_ids_contributing_changes       (&self, percentage: Percentage) -> Option<Vec<UserId>> { self.item.author_ids_contributing_changes(self.data, percentage)    }
+    pub fn authors_contributing_commits_count    (&self, percentage: Percentage) -> Option<usize>       { self.item.authors_contributing_commits_count(self.data, percentage) }
+    pub fn authors_contributing_changes_count    (&self, percentage: Percentage) -> Option<usize>       { self.item.authors_contributing_changes_count(self.data, percentage) }
+
+    pub fn authors_contributing_commits_with_data<'b>(&'b self, percentage: Percentage) -> Option<Vec<ItemWithData<'a, User>>> { 
+        self.item.authors_contributing_commits(self.data, percentage).attach_data_to_each(self.data)
+    }
+    pub fn authors_contributing_changes_with_data<'b>(&'b self, percentage: Percentage) -> Option<Vec<ItemWithData<'a, User>>>   { 
+        self.item.authors_contributing_changes(self.data, percentage).attach_data_to_each(self.data)
+    }
 
     pub fn commits_with_data<'b>(&'b self) -> Option<Vec<ItemWithData<'a, Commit>>> {
         self.item.commits(&self.data).attach_data_to_each(self.data)
