use std::collections::BTreeMap;
use std::fmt::{Display, Formatter};
use std::hash::{Hash, Hasher};
use std::cmp::Ordering;
use std::borrow::Cow;
use std::io::Write;
use std::fs::{File, create_dir_all};
use std::path::PathBuf;

use bstr::ByteSlice;
use itertools::Itertools;
use serde::{Serialize, Deserialize};
use delegate::delegate;

use crate::database::Database;
use crate::time::Duration;
use crate::iterators::*;
use crate::weights_and_measures::Weighed;
use crate::{Timestamp, Store, Percentage};

#[derive(Clone, Copy, Hash, Eq, PartialEq, PartialOrd, Ord, Serialize, Deserialize, Debug)]
pub enum Language {
    ASM, ASP, ActionScript, C, Cpp, CSharp, CoffeeScript, Lisp, Cobol, CSS, Clojure, D, Eiffel,
    Elixir, Elm, Erlang, FSharp, Fortran, Go, Groovy, HTML, Haskell, Java, JavaScript, Julia,
    Kotlin, Lua, ObjectiveC, OCaml, PHP, Pascal, Python, Perl, /*Prolog,*/ R, Racket, Ruby, Rust,
    Scala, SQL, Scheme, Swift, TypeScript, VisualBasic,
    // special category for languages we do not yet recognize and anything we do not know
    Other
}

// HTML, CSS, Jupyter Notebook, Shell, Rich Text Format, Dart, R, Makefile, Vue, TeX, Vim script, Meson, Roff, CMake, Smarty, MATLAB, Elixir, Julia, F#,
impl Language {
    pub fn from_str(string: &str) -> Option<Self> {
        match string.to_lowercase().as_str() {
            "asm" | "assembly" => Some(Language::ASM),
            "asp" | "classic asp" => Some(Language::ASP),
            "actionscript" => Some(Language::ActionScript),
            "c"   => Some(Language::C),
            "c++" => Some(Language::Cpp),
            "c#" => Some(Language::CSharp),
            "coffeescript" => Some(Language::CoffeeScript),
            "common lisp" | "lisp" => Some(Language::Lisp),
            "cobol" => Some(Language::Cobol),
            "css" => Some(Language::CSS),
            "clojure" => Some(Language::Clojure),
            "d" => Some(Language::D),
            "eiffel" => Some(Language::Eiffel),
            "elixir" => Some(Language::Elixir),
            "elm" => Some(Language::Elm),
            "erlang" => Some(Language::Erlang),
            "f#" => Some(Language::FSharp),
            "fortran" => Some(Language::Fortran),
            "go" => Some(Language::Go),
            "groovy" => Some(Language::Groovy),
            "html" => Some(Language::HTML),
            "haskell" => Some(Language::Haskell),
            "java" => Some(Language::Java),
            "javascript" => Some(Language::JavaScript),
            "julia" => Some(Language::Julia),
            "kotlin" => Some(Language::Kotlin),
            "lua" => Some(Language::Lua),
            "objective-c" | "objective c" | "objectivec" => Some(Language::ObjectiveC),
            "ocaml" => Some(Language::OCaml),
            "php" => Some(Language::PHP),
            "pascal" => Some(Language::Pascal),
            "python" => Some(Language::Python),
            "perl" | "perl 6" | "perl6" => Some(Language::Perl),
            //"prolog" => Some(Language::Prolog),
            "r" => Some(Language::R),
            "racket" => Some(Language::Racket),
            "ruby" => Some(Language::Ruby),
            "rust" => Some(Language::Rust),
            "scala" => Some(Language::Scala),
            "sql" | "sqlpl" => Some(Language::SQL),
            "scheme" => Some(Language::Scheme),
            "swift" => Some(Language::Swift),
            "typescript" => Some(Language::TypeScript),
            "visual basic" | "visual basic .net" => Some(Language::VisualBasic),
            _ => None,
        }
    }

    fn from_path(path: &str) -> Option<Self> {
        std::path::Path::new(path).extension().map(|extension| {
            extension.to_str().map(|extension| Language::from_extension(extension))
        }).flatten().flatten()
    }

    /** Returns the language associated with given extension. 
     
        If the extension is *not* recognized, returns Language::Other. If the extension is recognized as not belonging to a source code file (say images, etc.) should return None. 

        TODO implement the above?
     */
    fn from_extension(extension: &str) -> Option<Self> {
        match extension {
            "c" | "h"                                               => Some(Language::C),
            "C" | "cc" | "cpp" | "cxx" | "c++" | "hpp"              => Some(Language::Cpp),
            "m" | "mm" | "M"                                        => Some(Language::ObjectiveC),
            "go"                                                    => Some(Language::Go),
            "java"                                                  => Some(Language::Java),
            "coffee" | "litcoffee"                                  => Some(Language::CoffeeScript),
            "js" | "mjs"                                            => Some(Language::JavaScript),
            "ts" | "tsx"                                            => Some(Language::TypeScript),
            "rb"                                                    => Some(Language::Ruby),
            "rs"                                                    => Some(Language::Rust),
            "py" | "pyi" | "pyc" | "pyd" | "pyo" | "pyw" | "pyz"    => Some(Language::Python),
            "plx" | "pl" | "pm" | "xs" | "t" | "pod"                => Some(Language::Perl),
            "clj" | "cljs" | "cljc" | "edn"                         => Some(Language::Clojure),
            "erl" | "hrl"                                           => Some(Language::Erlang),
            "hs" | "lhs"                                            => Some(Language::Haskell),
            "scala" | "sc"                                          => Some(Language::Scala),
            "r" | "rscript"                                         => Some(Language::R),
            "php" | "phtml" | "php3" | "php4" | "php5" |
            "php7" | "phps" | "php-s" | "pht" | "phar"              => Some(Language::PHP),
            "vb"                                                    => Some(Language::VisualBasic),
            // also: bas, cls, ctl, ctx, dca, ddf,dep, dob, dox, dsr, dsx, dws, frm, frx, log, oca,
            //       pag, pgx, res, tbl, vbg, vbl, vbp, vbr, vbw, vbz, wct, apparently
            "swift"                                                 => Some(Language::Swift),
            "scm" | "ss" | "sls" | "sps" | "sld"                    => Some(Language::Scheme),
            "rkt"                                                   => Some(Language::Racket),
            "sql" | "pls" | "pks"                                   => Some(Language::SQL),
            //"pl" | "pro"                                            => Some(Language::Prolog), // conflict
            "pp" | "pas" | "inc"                                    => Some(Language::Pascal),
            "ml" | "mli"                                            => Some(Language::OCaml),
            "lua"                                                   => Some(Language::Lua),
            "kt" | "kts"                                            => Some(Language::Kotlin),
            "jl"                                                    => Some(Language::Julia),
            "html" | "htm"                                          => Some(Language::HTML),
            "groovy" | "gvy" | "gy" | "gsh"                         => Some(Language::Groovy),
            "f90" | "for" | "f"                                     => Some(Language::Fortran),
            "fs" | "fsi"                                            => Some(Language::FSharp),
            "elm"                                                   => Some(Language::Elm),
            "ex" | "exs"                                            => Some(Language::Elixir),
            "e"                                                     => Some(Language::Eiffel),
            "d"                                                     => Some(Language::D),
            "css"                                                   => Some(Language::CSS),
            "cbl" | "cob" | "cpy"                                   => Some(Language::Cobol),
            "lisp" | "lsp" | "l" | "cl" | "fasl"                    => Some(Language::Lisp),
            "cs"                                                    => Some(Language::CSharp),
            "as" | "swf"                                            => Some(Language::ActionScript),
            "asp"                                                   => Some(Language::ASP),
            "asm" | "s"                                             => Some(Language::ASM),
            _                                                       => Some(Language::Other),
        }
    }
}

impl Display for Language {
    fn fmt(&self, f: &mut Formatter<'_>) -> std::fmt::Result {
        let string = match self {
            Language::ASM => "Assembly",
            Language::C => "C",
            Language::Cpp => "C++",
            Language::ObjectiveC => "Objective-C",
            Language::Go => "Go",
            Language::Java => "Java",
            Language::CoffeeScript => "CoffeeScript",
            Language::JavaScript => "JavaScript",
            Language::TypeScript => "TypeScript",
            Language::Ruby => "Ruby",
            Language::Rust => "Rust",
            Language::PHP => "PHP",
            Language::Python => "Python",
            Language::Perl => "Perl",
            Language::Clojure => "Clojure",
            Language::Erlang => "Erlang",
            Language::Haskell => "Haskell",
            Language::Scala => "Scala",
            //Language::Other(language) => language,
            Language::ASP => "ASP",
            Language::ActionScript => "ActionScript",
            Language::CSharp => "C#",
            Language::Lisp => "LISP",
            Language::Cobol => "Cobol",
            Language::CSS => "CSS",
            Language::D => "D",
            Language::Eiffel => "Eiffel",
            Language::Elixir => "Elixir",
            Language::Elm => "Elm",
            Language::FSharp => "F#",
            Language::Fortran => "Fortran",
            Language::Groovy => "Groovy",
            Language::HTML => "HTML",
            Language::Julia => "Julia",
            Language::Kotlin => "Kotlin",
            Language::Lua => "Lua",
            Language::OCaml => "OCaml",
            Language::Pascal => "Pascal",
            //Language::Prolog => "Prolog",
            Language::R => "R",
            Language::Racket => "Racket",
            Language::SQL => "SQL",
            Language::Scheme => "Scheme",
            Language::Swift => "Swift",
            Language::VisualBasic => "Visual Basic",
            Language::Other => "Other"
        };
        f.write_str(string)
    }
}

/**== Object IDs ================================================================================**/
#[derive(Clone, Copy, Hash, Eq, PartialEq, PartialOrd, Ord, Serialize, Deserialize, Debug)] pub struct ProjectId(pub u64);
#[derive(Clone, Copy, Hash, Eq, PartialEq, PartialOrd, Ord, Serialize, Deserialize, Debug)] pub struct CommitId(pub u64);
#[derive(Clone, Copy, Hash, Eq, PartialEq, PartialOrd, Ord, Serialize, Deserialize, Debug)] pub struct UserId(pub u64);
#[derive(Clone, Copy, Hash, Eq, PartialEq, PartialOrd, Ord, Serialize, Deserialize, Debug)] pub struct PathId(pub u64);
#[derive(Clone, Copy, Hash, Eq, PartialEq, PartialOrd, Ord, Serialize, Deserialize, Debug)] pub struct SnapshotId(pub u64);

/**== Object IDs convenience ====================================================================**/
impl ProjectId  { pub fn to_string(&self) -> String { self.0.to_string() } }
impl CommitId   { pub fn to_string(&self) -> String { self.0.to_string() } }
impl UserId     { pub fn to_string(&self) -> String { self.0.to_string() } }
impl PathId     { pub fn to_string(&self) -> String { self.0.to_string() } }
impl SnapshotId { pub fn to_string(&self) -> String { self.0.to_string() } }

impl Into<String> for ProjectId  { fn into(self) -> String { self.0.to_string() } }
impl Into<String> for CommitId   { fn into(self) -> String { self.0.to_string() } }
impl Into<String> for UserId     { fn into(self) -> String { self.0.to_string() } }
impl Into<String> for PathId     { fn into(self) -> String { self.0.to_string() } }
impl Into<String> for SnapshotId { fn into(self) -> String { self.0.to_string() } }

//impl Into<usize> for ProjectId  { fn into(self) -> usize { self.0 as usize } }
impl Into<usize> for CommitId   { fn into(self) -> usize { self.0 as usize } }
impl Into<usize> for UserId     { fn into(self) -> usize { self.0 as usize } }
impl Into<usize> for PathId     { fn into(self) -> usize { self.0 as usize } }
impl Into<usize> for SnapshotId { fn into(self) -> usize { self.0 as usize } }

impl Into<usize> for &ProjectId  { fn into(self) -> usize { self.0 as usize } }
impl Into<usize> for &CommitId   { fn into(self) -> usize { self.0 as usize } }
impl Into<usize> for &UserId     { fn into(self) -> usize { self.0 as usize } }
impl Into<usize> for &PathId     { fn into(self) -> usize { self.0 as usize } }
impl Into<usize> for &SnapshotId { fn into(self) -> usize { self.0 as usize } }

impl Into<u64>   for ProjectId  { fn into(self) -> u64 { self.0 } }
impl Into<u64>   for CommitId   { fn into(self) -> u64 { self.0 } }
impl Into<u64>   for UserId     { fn into(self) -> u64 { self.0 } }
impl Into<u64>   for PathId     { fn into(self) -> u64 { self.0 } }
impl Into<u64>   for SnapshotId { fn into(self) -> u64 { self.0 } }

impl Into<u64>   for &ProjectId  { fn into(self) -> u64 { self.0 } }
impl Into<u64>   for &CommitId   { fn into(self) -> u64 { self.0 } }
impl Into<u64>   for &UserId     { fn into(self) -> u64 { self.0 } }
impl Into<u64>   for &PathId     { fn into(self) -> u64 { self.0 } }
impl Into<u64>   for &SnapshotId { fn into(self) -> u64 { self.0 } }

impl From<usize> for ProjectId  { fn from(n: usize) -> Self { ProjectId(n as u64)  } }
impl From<usize> for CommitId   { fn from(n: usize) -> Self { CommitId(n as u64)   } }
impl From<usize> for UserId     { fn from(n: usize) -> Self { UserId(n as u64)     } }
impl From<usize> for PathId     { fn from(n: usize) -> Self { PathId(n as u64)     } }
impl From<usize> for SnapshotId { fn from(n: usize) -> Self { SnapshotId(n as u64) } }

impl From<&usize> for ProjectId  { fn from(n: &usize) -> Self { ProjectId(*n as u64)  } }
impl From<&usize> for CommitId   { fn from(n: &usize) -> Self { CommitId(*n as u64)   } }
impl From<&usize> for UserId     { fn from(n: &usize) -> Self { UserId(*n as u64)     } }
impl From<&usize> for PathId     { fn from(n: &usize) -> Self { PathId(*n as u64)     } }
impl From<&usize> for SnapshotId { fn from(n: &usize) -> Self { SnapshotId(*n as u64) } }

impl From<u64>   for ProjectId  { fn from(n: u64) -> Self { ProjectId(n)  } }
impl From<u64>   for CommitId   { fn from(n: u64) -> Self { CommitId(n)   } }
impl From<u64>   for UserId     { fn from(n: u64) -> Self { UserId(n)     } }
impl From<u64>   for PathId     { fn from(n: u64) -> Self { PathId(n)     } }
impl From<u64>   for SnapshotId { fn from(n: u64) -> Self { SnapshotId(n) } }

impl From<&u64>   for ProjectId  { fn from(n: &u64) -> Self { ProjectId(*n)  } }
impl From<&u64>   for CommitId   { fn from(n: &u64) -> Self { CommitId(*n)   } }
impl From<&u64>   for UserId     { fn from(n: &u64) -> Self { UserId(*n)     } }
impl From<&u64>   for PathId     { fn from(n: &u64) -> Self { PathId(*n)     } }
impl From<&u64>   for SnapshotId { fn from(n: &u64) -> Self { SnapshotId(*n) } }

impl From<parasite::ProjectId> for ProjectId { fn from(id: parasite::ProjectId) -> Self { ProjectId(id.into()) } }
impl From<parasite::CommitId> for CommitId { fn from(id: parasite::CommitId) -> Self { CommitId(id.into()) } }
impl From<parasite::UserId> for UserId { fn from(id: parasite::UserId) -> Self { UserId(id.into()) } }
impl From<parasite::PathId> for PathId { fn from(id: parasite::PathId) -> Self { PathId(id.into()) } }
//impl From<parasite::Id> for SnapshotId { fn from(id: parasite::Id) -> Self { SnapshotId(id.into()) } }

impl Display for ProjectId {
    fn fmt(&self, f: &mut Formatter<'_>) -> std::fmt::Result { write!(f, "{}", self.0) }
}
impl Display for CommitId {
    fn fmt(&self, f: &mut Formatter<'_>) -> std::fmt::Result { write!(f, "{}", self.0) }
}
impl Display for UserId {
    fn fmt(&self, f: &mut Formatter<'_>) -> std::fmt::Result { write!(f, "{}", self.0) }
}
impl Display for PathId {
    fn fmt(&self, f: &mut Formatter<'_>) -> std::fmt::Result { write!(f, "{}", self.0) }
}
impl Display for SnapshotId {
    fn fmt(&self, f: &mut Formatter<'_>) -> std::fmt::Result { write!(f, "{}", self.0) }
}

pub trait Identity: Copy + Clone + Hash + Eq + PartialEq + Ord + PartialOrd + Display + Serialize + Weighed /*+ WithNames*/ {}
impl Identity for ProjectId  {}
impl Identity for UserId     {}
impl Identity for CommitId   {}
impl Identity for PathId     {}
impl Identity for SnapshotId {}

//impl Deref for ProjectId  { type Target = ProjectId; fn deref(&self) -> &Self::Target { &self.clone() } }
// impl Deref for CommitId   { type Target = Self; fn deref(&self) -> &Self::Target { &self.clone() } }
// impl Deref for UserId     { type Target = Self; fn deref(&self) -> &Self::Target { &self.clone() } }
// impl Deref for PathId     { type Target = Self; fn deref(&self) -> &Self::Target { &self.clone() } }
// impl Deref for SnapshotId { type Target = Self; fn deref(&self) -> &Self::Target { &self.clone() } }

/** ==== Object-ID relationship indication ===================================================== **/
pub trait Identifiable { type Identity: Identity; fn id(&self) -> Self::Identity; }
pub trait Reifiable<T> { fn reify(&self, store: &Database) -> T; }
impl<I, T> Reifiable<Vec<T>> for Vec<I> where I: Reifiable<T> {
    fn reify(&self, store: &Database) -> Vec<T> {
        self.iter().map(|e| e.reify(store)).collect()
    }
}
impl<Ia, Ib, Ta, Tb> Reifiable<(Ta, Tb)> for (Ia, Ib) where Ia: Reifiable<Ta>, Ib: Reifiable<Tb> {
    fn reify(&self, store: &Database) -> (Ta, Tb) {
        (self.0.reify(store), self.1.reify(store))
    }
}
impl<I, T> Reifiable<Option<T>> for Option<I> where I: Reifiable<T> {
    fn reify(&self, store: &Database) -> Option<T> {
        self.as_ref().map(|e| e.reify(store))
    }
}
// impl<I, T> Reified for T where I: Reifiable<T>, T: Identifiable<I> {
//     type From = I;
//     fn reified_from(&self) -> Self::From { self.id() }
// }

/**== Objects ===================================================================================**/
#[derive(Clone, Debug, Serialize, Deserialize)]
pub struct Project {
    pub id: ProjectId,
    pub url: String,
}

impl PartialEq for Project {
    fn eq(&self, other: &Self) -> bool { self.id.eq(&other.id) }
}
impl PartialOrd for Project {
    fn partial_cmp(&self, other: &Self) -> Option<Ordering>{ self.id.partial_cmp(&other.id) }
}
impl Eq for Project {  }
impl Ord for Project {
    fn cmp(&self, other: &Self) -> Ordering { self.id.cmp(&other.id) }
}
impl Hash for Project {
    fn hash<H: Hasher>(&self, state: &mut H) { self.id.hash(state) }
}

impl Identifiable for Project {
    type Identity = ProjectId;
    fn id(&self) -> ProjectId { self.id }
}

impl Project {
    pub fn new              (id: ProjectId, url: String) -> Self                            { Project { id, url }                            }
    pub fn url              (&self)                      -> String                          { self.url.to_string()                           }

    pub fn timestamp        (&self,     _: &Database)    -> Timestamp                       { unimplemented!()  /* waiting for parasite */   }
    pub fn issue_count      (&self, store: &Database)    -> Option<usize>                   { store.project_issues(&self.id)                 }
    pub fn buggy_issue_count(&self, store: &Database)    -> Option<usize>                   { store.project_buggy_issues(&self.id)           }
    pub fn combined_issue_count  (&self, store: &Database)    -> Option<usize> { 
        match (self.issue_count(store), self.buggy_issue_count(store)) {
            (Some(issues), Some(buggy_issues)) => Some(issues + buggy_issues),
            (Some(issues), None) => Some(issues),
            (None, Some(buggy_issues)) => Some(buggy_issues),
            _ => None,
        }
    }
    pub fn is_fork          (&self, store: &Database)    -> Option<bool>                    { store.project_is_fork(&self.id)                }
    pub fn is_archived      (&self, store: &Database)    -> Option<bool>                    { store.project_is_archived(&self.id)            }
    pub fn is_disabled      (&self, store: &Database)    -> Option<bool>                    { store.project_is_disabled(&self.id)            }
    pub fn star_count       (&self, store: &Database)    -> Option<usize>                   { store.project_star_gazer_count(&self.id)       }
    pub fn watcher_count    (&self, store: &Database)    -> Option<usize>                   { store.project_watcher_count(&self.id)          }
    pub fn size             (&self, store: &Database)    -> Option<usize>                   { store.project_size(&self.id)                   }
    pub fn open_issue_count (&self, store: &Database)    -> Option<usize>                   { store.project_open_issue_count(&self.id)       }
    pub fn fork_count       (&self, store: &Database)    -> Option<usize>                   { store.project_fork_count(&self.id)             }
    pub fn subscriber_count (&self, store: &Database)    -> Option<usize>                   { store.project_subscriber_count(&self.id)       }
    pub fn license          (&self, store: &Database)    -> Option<String>                  { store.project_license(&self.id)                }
    pub fn language         (&self, store: &Database)    -> Option<Language>                { store.project_language(&self.id)               }
    pub fn description      (&self, store: &Database)    -> Option<String>                  { store.project_description(&self.id)            }
    pub fn homepage         (&self, store: &Database)    -> Option<String>                  { store.project_homepage(&self.id)               }
    //pub fn head_ids         (&self, store: &Database)    -> Option<Vec<(String, CommitId)>> { store.project_head_ids(&self.id)               }
    pub fn heads            (&self, store: &Database)    -> Option<Vec<Head>>               { store.project_heads(&self.id)                  }
    pub fn head_count       (&self, store: &Database)    -> Option<usize>                   { self.heads(store).map(|v| v.len())             }
    pub fn commit_ids       (&self, store: &Database)    -> Option<Vec<CommitId>>           { store.project_commit_ids(&self.id)             }
    pub fn commits          (&self, store: &Database)    -> Option<Vec<Commit>>             { store.project_commits(&self.id)                }
    pub fn commit_count     (&self, store: &Database)    -> Option<usize>                   { store.project_commit_count(&self.id)           }
    pub fn author_ids       (&self, store: &Database)    -> Option<Vec<UserId>>             { store.project_author_ids(&self.id)             }
    pub fn authors          (&self, store: &Database)    -> Option<Vec<User>>               { store.project_authors(&self.id)                }
    pub fn author_count     (&self, store: &Database)    -> Option<usize>                   { store.project_author_count(&self.id)           }
    pub fn path_ids         (&self, store: &Database)    -> Option<Vec<PathId>>             { store.project_path_ids(&self.id)               }
    pub fn paths            (&self, store: &Database)    -> Option<Vec<Path>>               { store.project_paths(&self.id)                  }
    pub fn path_count       (&self, store: &Database)    -> Option<usize>                   { store.project_path_count(&self.id)             }
    pub fn snapshot_ids     (&self, store: &Database)    -> Option<Vec<SnapshotId>>         { store.project_snapshot_ids(&self.id)           }
    pub fn snapshots        (&self, store: &Database)    -> Option<Vec<Snapshot>>           { store.project_snapshots(&self.id)              }
    pub fn snapshot_count   (&self, store: &Database)    -> Option<usize>                   { store.project_snapshot_count(&self.id)         }
    pub fn committer_ids    (&self, store: &Database)    -> Option<Vec<UserId>>             { store.project_committer_ids(&self.id)          }
    pub fn committers       (&self, store: &Database)    -> Option<Vec<User>>               { store.project_committers(&self.id)             }
    pub fn committer_count  (&self, store: &Database)    -> Option<usize>                   { store.project_committer_count(&self.id)        }
    pub fn user_ids         (&self, store: &Database)    -> Option<Vec<UserId>>             { store.project_user_ids(&self.id)               }
    pub fn users            (&self, store: &Database)    -> Option<Vec<User>>               { store.project_users(&self.id)                  }
    pub fn user_count       (&self, store: &Database)    -> Option<usize>                   { store.project_user_count(&self.id)             }
    pub fn lifetime         (&self, store: &Database)    -> Option<Duration>                { store.project_lifetime(&self.id)               }
    pub fn has_issues       (&self, store: &Database)    -> Option<bool>                    { store.project_has_issues(&self.id)             }
    pub fn has_downloads    (&self, store: &Database)    -> Option<bool>                    { store.project_has_downloads(&self.id)          }
    pub fn has_wiki         (&self, store: &Database)    -> Option<bool>                    { store.project_has_wiki(&self.id)               }
    pub fn has_pages        (&self, store: &Database)    -> Option<bool>                    { store.project_has_pages(&self.id)              }
    pub fn created          (&self, store: &Database)    -> Option<Timestamp>               { store.project_created(&self.id)                }
    pub fn updated          (&self, store: &Database)    -> Option<Timestamp>               { store.project_updated(&self.id)                }
    pub fn pushed           (&self, store: &Database)    -> Option<Timestamp>               { store.project_pushed(&self.id)                 }
    pub fn default_branch   (&self, store: &Database)    -> Option<String>                  { store.project_default_branch(&self.id)                 }
    // TODO project commit frequency

    pub fn change_contributions           (&self, store: &Database) -> Option<Vec<(User, usize)>>   { store.project_change_contributions(&self.id)            }
    pub fn commit_contributions           (&self, store: &Database) -> Option<Vec<(User, usize)>>   { store.project_commit_contributions(&self.id)            }
    pub fn change_contribution_ids        (&self, store: &Database) -> Option<Vec<(UserId, usize)>> { store.project_change_contribution_ids(&self.id)         }
    pub fn commit_contribution_ids        (&self, store: &Database) -> Option<Vec<(UserId, usize)>> { store.project_commit_contribution_ids(&self.id)         }
    pub fn cumulative_change_contributions(&self, store: &Database) -> Option<Vec<Percentage>>      { store.project_cumulative_change_contributions(&self.id) }
    pub fn cumulative_commit_contributions(&self, store: &Database) -> Option<Vec<Percentage>>      { store.project_cumulative_commit_contributions(&self.id) }

    pub fn authors_contributing_commits      (&self, store: &Database, percentage: Percentage) -> Option<Vec<User>>   { store.project_authors_contributing_commits(&self.id, percentage)       }
    pub fn authors_contributing_changes      (&self, store: &Database, percentage: Percentage) -> Option<Vec<User>>   { store.project_authors_contributing_changes(&self.id, percentage)       }
    pub fn author_ids_contributing_commits   (&self, store: &Database, percentage: Percentage) -> Option<Vec<UserId>> { store.project_author_ids_contributing_commits(&self.id, percentage)    }
    pub fn author_ids_contributing_changes   (&self, store: &Database, percentage: Percentage) -> Option<Vec<UserId>> { store.project_author_ids_contributing_changes(&self.id, percentage)    }
    pub fn authors_contributing_commits_count(&self, store: &Database, percentage: Percentage) -> Option<usize>       { store.project_authors_contributing_commits_count(&self.id, percentage) }
    pub fn authors_contributing_changes_count(&self, store: &Database, percentage: Percentage) -> Option<usize>       { store.project_authors_contributing_changes_count(&self.id, percentage) }

    pub fn substore         (&self, store: &Database)    -> Option<Store>                   { store.project_substore(&self.id)                }
    pub fn unique_files     (&self, store: &Database)    -> Option<usize>                   { store.project_unique_files(&self.id)            }
    pub fn original_files   (&self, store: &Database)    -> Option<usize>                   { store.project_original_files(&self.id)          }
    pub fn impact           (&self, store: &Database)    -> Option<usize>                   { store.project_impact(&self.id)                  }
    pub fn files            (&self, store: &Database)    -> Option<usize>                   { store.project_files(&self.id)                   }
    pub fn languages        (&self, store: &Database)    -> Option<Vec<Language>>           { store.project_languages(&self.id)               }
    pub fn language_composition(&self, store: &Database)    -> Option<Vec<(Language,usize)>>{ store.project_language_composition(&self.id)    }
    pub fn languages_count  (&self, store: &Database)    -> Option<usize>                   { store.project_languages_count(&self.id)         }
    pub fn major_language   (&self, store: &Database)    -> Option<Language>                { store.project_major_language(&self.id)          }
    pub fn major_language_ratio (&self, store: &Database) -> Option<f64>                    { store.project_major_language_ratio(&self.id)    }
    pub fn major_language_changes (&self, store: &Database) -> Option<usize>                { store.project_major_language_changes(&self.id)  }
    pub fn max_commit_delta      (&self, store: &Database)    -> Option<i64>                { store.project_max_commit_delta(&self.id)}
    pub fn project_experience(&self, store: &Database)    -> Option<f64>      { store.project_experience(&self.id)              }
    pub fn avg_commit_delta    (&self, store: &Database)    -> Option<i64>                 { store.project_avg_commit_delta(&self.id)                 }
    pub fn time_since_last_commit      (&self, store: &Database)    -> Option<i64>          { store.project_time_since_last_commit(&self.id)  }
    pub fn time_since_first_commit      (&self, store: &Database)    -> Option<i64>          { store.project_time_since_first_commit(&self.id)}
    pub fn is_abandoned      (&self, store: &Database)    -> Option<bool>                   { store.project_is_abandoned(&self.id)                    }
    pub fn project_locs      (&self, store: &Database)    -> Option<usize>                  { store.project_locs(&self.id)                    }
    pub fn duplicated_code      (&self, store: &Database)    -> Option<f64>                 { store.project_duplicated_code(&self.id)                 }
    pub fn is_valid      (&self, store: &Database)    -> Option<bool>                       { store.project_is_valid(&self.id)                        }
    pub fn all_forks        (&self, store: &Database) -> Option<Vec<ProjectId>>             { store.project_all_forks(&self.id)               }
    pub fn all_forks_count  (&self, store: &Database) -> Option<usize>                      { store.project_all_forks_count(&self.id)         }
    pub fn project_max_experience  (&self, store: &Database) -> Option<i32>                      { store.project_max_experience(&self.id)     }
    pub fn head_trees   (&self, store: &Database) -> Option<Vec<(String, Vec<(PathId, SnapshotId)>)>> {
        store.project_head_trees(&self.id)
    }    
    pub fn head_trees_count (&self, store: &Database) -> Option<usize> {
        store.project_head_trees_count(&self.id)
    }
}

#[derive(Clone, Debug, Serialize, Deserialize)]
pub struct Head {
    pub(crate) name: String,
    pub(crate) commit: CommitId,
}

impl Head {
    pub fn new(name: String, commit: CommitId) -> Self { Head { name, commit } }
    pub fn name(&self) -> String { self.name.to_string() }
    pub fn commit_id(&self) -> CommitId { self.commit.clone() }
    pub fn commit(&self, store: &Database) -> Option<Commit> { store.commit(&self.commit) }
}

impl From<(CommitId, String)> for Head {
    fn from((commit_id, name): (CommitId, String)) -> Self {
        Head::new(name, commit_id)
    }
}

impl From<(String, CommitId)> for Head {
    fn from((name, commit_id): (String, CommitId)) -> Self {
        Head::new(name, commit_id)
    }
}

/** Contains the path id and snapshot id of the change.
 
    If the file has been deleted as part of the change, snapshot is None. Otherwise snapshot is the snapshot id. 
 */
#[derive(Clone, Debug, Serialize, Deserialize)]
pub struct Change {
    pub(crate) path: PathId,
    //pub(crate) hash: u64, // TODO could change into HeadId
    pub(crate) snapshot: Option<SnapshotId>,
}

impl Change {
    pub fn new(path: PathId, /*hash: u64,*/ snapshot: Option<SnapshotId>) -> Self {
        Change { path, snapshot }
    }
    pub fn snapshot_id(&self) -> Option<SnapshotId> {
        self.snapshot.clone()
    }
    pub fn path_id(&self) -> PathId {
        self.path.clone()
    }
    pub fn snapshot(&self, store: &Database) -> Option<Snapshot> { self.snapshot.map(|id| store.snapshot(&id)).flatten() }
    pub fn path(&self, store: &Database) -> Option<Path> { store.path(&self.path) }
}

#[derive(Clone, Debug, Serialize, Deserialize)]
pub struct User { pub(crate) id: UserId, /*pub(crate) name: String,*/ pub(crate) email: String }
impl User {
    pub fn new                   (id: UserId, email: String) -> Self                  { User { id, email }                                 }
    pub fn email                 (&self)                     -> String                  { self.email.as_str().to_owned()                   }
    pub fn authored_commit_ids   (&self, store: &Database)   -> Option<Vec<CommitId>> { store.user_authored_commit_ids(&self.id)           }
    pub fn authored_commits      (&self, store: &Database)   -> Option<Vec<Commit>>   { store.user_authored_commits(&self.id)              }
    pub fn authored_commit_count (&self, store: &Database)   -> Option<usize>         { store.user_authored_commit_count(&self.id)         }
    pub fn committed_commit_ids  (&self, store: &Database)   -> Option<Vec<CommitId>> { store.user_committed_commit_ids(&self.id)          }
    pub fn committed_commits     (&self, store: &Database)   -> Option<Vec<Commit>>   { store.user_committed_commits(&self.id)             }
    pub fn committed_commit_count(&self, store: &Database)   -> Option<usize>         { store.user_committed_commit_count(&self.id)        }
    pub fn committer_experience  (&self, store: &Database)   -> Option<Duration>      { store.user_committed_experience(&self.id)          }
    pub fn author_experience     (&self, store: &Database)   -> Option<Duration>      { store.user_author_experience(&self.id)             }
    pub fn experience            (&self, store: &Database)   -> Option<Duration>      { store.user_experience(&self.id)                    }
    pub fn developer_experience  (&self, store: &Database)   -> Option<i32>           { store.developer_experience(&self.id)          }
}
impl Identifiable for User {
    type Identity = UserId;
    fn id(&self) -> Self::Identity { self.id }
}
impl Reifiable<User> for UserId {
    fn reify(&self, store: &Database) -> User { store.user(&self).unwrap().clone() }
}
impl PartialEq for User {
    fn eq(&self, other: &Self) -> bool { self.id.eq(&other.id) }
}
impl PartialOrd for User {
    fn partial_cmp(&self, other: &Self) -> Option<Ordering>{ self.id.partial_cmp(&other.id) }
}
impl Eq for User {  }
impl Ord for User {
    fn cmp(&self, other: &Self) -> Ordering { self.id.cmp(&other.id) }
}
impl Hash for User {
    fn hash<H: Hasher>(&self, state: &mut H) { self.id.hash(state) }
}

#[derive(Clone, Debug, Serialize, Deserialize)]
pub struct Commit {
    pub(crate) id: CommitId,
    /*pub(crate) hash: String,*/
    pub(crate) committer: UserId,
    pub(crate) author: UserId,
    pub(crate) parents: Vec<CommitId>,
}

impl Commit {
    pub fn new(id: CommitId, committer: UserId, author: UserId, parents: Vec<CommitId>) -> Self {
        Commit { id, committer, author, parents }
    }
}

impl Commit {
    pub fn committer_id       (&self)                   -> UserId                             {  self.committer               }
    pub fn author_id          (&self)                   -> UserId                             {  self.author                  }
    pub fn parent_ids         (&self)                   -> &Vec<CommitId>                     { &self.parents                 }
    pub fn parent_count       (&self)                   -> usize                              {  self.parents.len()           }

    pub fn committer          (&self, store: &Database) -> Option<User>                       {  store.user(&self.committer) }
    pub fn author             (&self, store: &Database) -> Option<User>                       {  store.user(&self.committer) }
    pub fn parents            (&self, store: &Database) -> Vec<Commit>                        {  self.parents.reify(store)    }

    pub fn hash               (&self, store: &Database) -> Option<String>                     {  store.commit_hash(&self.id)                        }
    pub fn message            (&self, store: &Database) -> Option<String>                     {  store.commit_message(&self.id)                     }
    pub fn message_length     (&self, store: &Database) -> Option<usize>                      {  self.message(store).map(|s| s.len()) }

    pub fn author_timestamp   (&self, store: &Database) -> Option<Timestamp>                        {  store.commit_author_timestamp(&self.id)            }
    pub fn committer_timestamp(&self, store: &Database) -> Option<Timestamp>                        {  store.commit_committer_timestamp(&self.id)         }

    pub fn changes             (&self, store: &Database) -> Option<Vec<Change>>               {  store.commit_changes(&self.id)                     }
    pub fn changed_path_ids    (&self, store: &Database) -> Option<Vec<PathId>>               {  store.commit_changes(&self.id).map(|v| v.into_iter().map(|change| change.path_id()).unique().collect())     }
    pub fn changed_snapshot_ids(&self, store: &Database) -> Option<Vec<SnapshotId>>           {  store.commit_changes(&self.id).map(|v| v.into_iter().flat_map(|change| change.snapshot_id()).unique().collect())     }
    pub fn change_count        (&self, store: &Database) -> Option<usize>                     {  store.commit_change_count(&self.id)                }

    pub fn changes_with_contents(&self, store: &Database) -> Option<Vec<Change>>               {  store.commit_changes_with_contents(&self.id)                     }
    pub fn change_with_contents_count        (&self, store: &Database) -> Option<usize>                     {  store.commit_change_with_contents_count(&self.id)                }


    pub fn changed_paths       (&self, store: &Database) -> Option<Vec<Path>>                 {  store.commit_changed_paths(&self.id)               }
    pub fn changed_path_count  (&self, store: &Database) -> Option<usize>                     {  store.commit_changed_path_count(&self.id)          }
    pub fn changed_snapshots   (&self, store: &Database) -> Option<Vec<Snapshot>>             {  self.changed_snapshot_ids(store).reify(store)      }
    pub fn changed_snapshot_count (&self, store: &Database) -> Option<usize>                  {  self.changed_snapshot_ids(store).map(|v| v.len() ) }

    pub fn projects(& self, store: &Database) -> Option<Vec<Project>> {
        store.commit_projects(&self.id)
    } 
    pub fn projects_count(& self, store: &Database) -> Option<usize> {
        store.commit_projects_count(&self.id)
    }
    pub fn languages(& self, store: &Database) -> Option<Vec<Language>> {
        store.commit_languages(&self.id)
    } 
    pub fn languages_count(& self, store: &Database) -> Option<usize> {
        store.commit_languages_count(&self.id)
    }
    pub fn tree(&self, store: &Database) -> Tree {
        store.commit_trees(&self.id)
    }
}

impl Identifiable for Commit {
    type Identity = CommitId;
    fn id(&self) -> Self::Identity { self.id }
}
impl Reifiable<Commit> for CommitId {
    fn reify(&self, store: &Database) -> Commit { store.commit(&self).unwrap().clone() }
}
impl PartialEq for Commit {
    fn eq(&self, other: &Self) -> bool { self.id.eq(&other.id) }
}
impl PartialOrd for Commit {
    fn partial_cmp(&self, other: &Self) -> Option<Ordering>{ self.id.partial_cmp(&other.id) }
}
impl Eq for Commit {}
impl Ord for Commit {
    fn cmp(&self, other: &Self) -> Ordering { self.id.cmp(&other.id) }
}
impl Hash for Commit {
    fn hash<H: Hasher>(&self, state: &mut H) { self.id.hash(state) }
}

#[derive(Clone, Debug, Serialize, Deserialize)]
pub struct Path { pub(crate) id: PathId, pub(crate) location: String }
impl Path {
    pub fn new(id: PathId, location: String) -> Self { Path { id, location } }
    pub fn location(&self) -> String { self.location.clone() }
    pub fn language(&self) -> Option<Language> { Language::from_path(self.location.as_str()) }
    pub fn location_as_file_path(&self) -> PathBuf {
        PathBuf::from(&self.location)
    }
}
impl Identifiable for Path {
    type Identity = PathId;
    fn id(&self) -> Self::Identity { self.id }
}
impl Reifiable<Path> for PathId {
    fn reify(&self, store: &Database) -> Path { store.path(&self).unwrap().clone() }
}
impl PartialEq for Path {
    fn eq(&self, other: &Self) -> bool { self.id.eq(&other.id) }
}
impl PartialOrd for Path {
    fn partial_cmp(&self, other: &Self) -> Option<Ordering>{ self.id.partial_cmp(&other.id) }
}
impl Eq for Path {  }
impl Ord for Path {
    fn cmp(&self, other: &Self) -> Ordering { self.id.cmp(&other.id) }
}
impl Hash for Path {
    fn hash<H: Hasher>(&self, state: &mut H) { self.id.hash(state) }
}

#[derive(Clone, Debug, Serialize, Deserialize)]
pub struct Snapshot { pub(crate) id: SnapshotId, pub(crate) contents: Vec<u8> }
impl Snapshot {
    pub fn new(id: SnapshotId, contents: Vec<u8>) -> Self {
        if contents.is_empty() {
            eprintln!("WARNING: constructing snapshot id={} from empty contents", id);
        }
        Snapshot { id, contents }
    }
    pub fn raw_contents(&self) -> &Vec<u8> { &self.contents }
    pub fn raw_contents_owned(&self) -> Vec<u8> { self.contents.clone() }
    //pub fn id(&self) -> SnapshotId { self.id.clone() }
    pub fn contents(&self) -> Cow<str> { self.contents.to_str_lossy() }
    pub fn contents_owned(&self) -> String { self.contents.to_str_lossy().to_string() }
    pub fn contains(&self, needle: &str) -> bool { self.contents().contains(needle) }
    pub fn write_contents_to<'a, S>(&self, path: S) -> Result<(), std::io::Error> where S: Into<PathBuf> {
        let path = path.into();
        let dir = {
            let mut dir = path.clone();
            dir.pop();
            dir
        };
        create_dir_all(dir)?;
        let mut file = File::create(path)?;
        self.write_contents_to_file(&mut file)
    }
    pub fn write_contents_to_file<F>(&self, file: &mut F) -> Result<(), std::io::Error> where F: Write {
        file.write_all(self.contents.as_slice())
    }

    pub fn unique_projects(&self, db : &Database) -> usize {
        db.snapshot_unique_projects(&self.id)
    }

    pub fn original_project(&self, db : &Database) -> ProjectId {
        db.snapshot_original_project(&self.id)
    }

    // FIXME add hashes
<<<<<<< HEAD
    pub fn snapshot_locs(&self, store: &Database) -> Option<usize> { 
        store.snapshot_locs(&self.id)
=======
    pub fn snapshot_locs      (&self, store: &Database)    -> Option<usize>                   { store.snapshot_locs(&self.id)                   }

    pub fn snapshot_has_contents(&self, store: &Database) -> bool {
        store.snapshot_has_contents(&self.id)
>>>>>>> d9e709aa
    }
}
impl Identifiable for Snapshot {
    type Identity = SnapshotId;
    fn id(&self) -> Self::Identity { self.id }
}
impl Reifiable<Snapshot> for SnapshotId { fn reify(&self, store: &Database) -> Snapshot {
    store.snapshot(&self).unwrap().clone() }
}

#[derive(Clone, Debug, Serialize, Deserialize)]
pub struct Tree { 
    commit_id: CommitId, 
    files: BTreeMap<PathId, Option<SnapshotId>> 
}
impl Tree {
    pub fn new(commit_id: CommitId, files: BTreeMap<PathId, Option<SnapshotId>>) -> Self {
        Tree { commit_id, files }
    }
    pub fn commit_id(&self) -> CommitId {
        self.commit_id.clone()
    }
    pub fn commit(&self, store: &Database) -> Option<Commit> {
        store.commit(&self.commit_id)
    }
    pub fn path_ids(&self) -> Vec<PathId> { 
        self.files.keys().unique().map(|path_id| *path_id).collect() 
    }
    pub fn paths(&self, store: &Database) -> Vec<Path> { 
        self.path_ids().reify(store) 
    }
    // pub fn paths_with_data<'a>(&self, store: &'a Database) -> Vec<ItemWithData<'a, Path>> { 
    //     self.paths(store).attach_data_to_each(store) 
    // }
    pub fn path_count(&self) -> usize { self.files.keys().count() }
    pub fn snapshot_ids(&self) -> Vec<SnapshotId> { 
        self.files.values().unique().flat_map(|snapshot_id| snapshot_id.clone()).collect() 
    }
    pub fn snapshots(&self, store: &Database) -> Vec<Snapshot> { 
        self.snapshot_ids().reify(store) 
    }
    // pub fn snapshots_with_data<'a>(&self, store: &'a Database) -> Vec<ItemWithData<'a, Snapshot>> { 
    //     self.snapshots(store).attach_data_to_each(store) 
    // }
    pub fn snapshot_count(&self) -> usize { self.files.values().count() }
    pub fn changes(&self) -> Vec<Change> { 
        self.files.iter().map(|(path_id, snapshot_id)| Change { path: *path_id, snapshot: *snapshot_id }).collect()
    }
    // pub fn changes_with_data<'a>(&self, store: &'a Database) -> Vec<ItemWithData<'a, Change>> { 
    //     self.changes().attach_data_to_each(store)
    // }
    pub fn change_count(&self) -> usize { 
        self.files.len()
    }
}

impl<'a> ItemWithData<'a, Tree> {
    delegate! {
        to self.item {
                                        pub fn path_ids(&self) -> Vec<PathId>;
                                        pub fn snapshot_ids(&self) -> Vec<SnapshotId>;
                                        pub fn commit_id(&self) -> CommitId;

            #[append_args(&self.data)]  pub fn commit(&self) -> Option<Commit>;
            #[append_args(&self.data)]  pub fn paths(&self) -> Vec<Path>;
            #[append_args(&self.data)]  pub fn snapshots(&self) -> Vec<Snapshot>;
                                        pub fn changes(&self) -> Vec<Change>;

                                        pub fn path_count(&self) -> usize;
                                        pub fn snapshot_count(&self) -> usize;
                                        pub fn change_count(&self) -> usize;
        }
    }

    pub fn commit_with_data<'b>(&'b self) -> Option<ItemWithData<'a, Commit>> {
        self.commit().attach_data_to_inner(self.data)
    }

    pub fn paths_with_data<'b>(&'b self) -> Vec<ItemWithData<'a, Path>> {
        self.paths().attach_data_to_each(self.data)
    }

    pub fn snapshots_with_data<'b>(&'b self)-> Vec<ItemWithData<'a, Snapshot>> {
        self.snapshots().attach_data_to_each(self.data)
    }

    pub fn changes_with_data<'b>(&'b self) -> Vec<ItemWithData<'a, Change>> {
        self.changes().attach_data_to_each(self.data)
    }

    pub fn path_list(&self) -> Vec<String> {
        self.changes().into_iter()
            .map(|change| change.path)
            .flat_map(|path_id| self.data.path(&path_id))
            .map(|path| path.location)
            .sorted()
            .collect()
    }
}

pub trait ItemWithoutData where Self: Sized {
    fn attach_data<'a>(self, data: &'a Database) -> ItemWithData<'a, Self>;
}
impl<T> ItemWithoutData for T where T: Sized {
    fn attach_data<'a>(self, data: &'a Database) -> ItemWithData<'a, Self> {
        ItemWithData { data, item: self }
    }
}

pub trait OptionWithoutData<T> where T: ItemWithoutData {
    fn attach_data_to_inner<'a>(self, data: &'a Database) -> Option<ItemWithData<'a, T>>;
}
impl<T> OptionWithoutData<T> for Option<T> where T: ItemWithoutData {
    fn attach_data_to_inner<'a>(self, data: &'a Database) -> Option<ItemWithData<'a, T>> {
        self.map(|inner| inner.attach_data(data) )
    }
}

pub struct ItemWithData<'a, T> { pub data: &'a Database, pub item: T }

impl<'a, T> ItemWithData<'a, T> {
    pub fn new(data: &'a Database, item: T) -> Self {
        ItemWithData { data, item }
    }
    //pub fn as_ref(&self) -> ItemWithData<&T> { Self::new(self.data, self.item) }
    pub fn rewrap<Tb>(&self, object: Tb) -> ItemWithData<Tb> {
        ItemWithData::<Tb>::new(self.data, object)
    }
}
impl<'a, T> Clone for ItemWithData<'a, T> where T: Clone {
    fn clone(&self) -> Self {
        ItemWithData::new(self.data, self.item.clone())
    }
}

impl<'a, T> PartialEq for ItemWithData<'a, T> where T: PartialEq {
    fn eq(&self, other: &Self) -> bool {
        self.item.eq(&other.item)
    }
}

impl<'a, T> Eq for ItemWithData<'a, T> where ItemWithData<'a, T>: PartialEq, T: Eq {}

impl<'a, T> PartialOrd for ItemWithData<'a, T> where T: PartialOrd {
    fn partial_cmp(&self, other: &Self) -> Option<Ordering> {
        self.item.partial_cmp(&other.item)
    }
}

impl<'a, T> Ord for ItemWithData<'a, T> where T: Ord, ItemWithData<'a, T>: Eq {
    fn cmp(&self, other: &Self) -> Ordering {
        self.item.cmp(&other.item)
    }
}

impl<'a, T> Hash for ItemWithData<'a, T> where T: Hash {
    fn hash<H: Hasher>(&self, state: &mut H) {
        self.item.hash(state)
    }
}

impl<'a, T> Identifiable for ItemWithData<'a, T> where T: Identifiable {
    type Identity = <T as Identifiable>::Identity;
    fn id(&self) -> Self::Identity { self.item.id() }
}

impl<'a> Into<Project> for ItemWithData<'a, Project> { fn into(self) -> Project { self.item } }
impl<'a> Into<Commit> for ItemWithData<'a, Commit> { fn into(self) -> Commit { self.item } }
impl<'a> Into<User> for ItemWithData<'a, User> { fn into(self) -> User { self.item } }
impl<'a> Into<Path> for ItemWithData<'a, Path> { fn into(self) -> Path { self.item } }
impl<'a> Into<Snapshot> for ItemWithData<'a, Snapshot> { fn into(self) -> Snapshot { self.item } }
impl<'a> Into<Head> for ItemWithData<'a, Head> { fn into(self) -> Head { self.item } }

impl<'a> Into<ProjectId> for ItemWithData<'a, ProjectId> { fn into(self) -> ProjectId { self.item } }
impl<'a> Into<CommitId> for ItemWithData<'a, CommitId> { fn into(self) -> CommitId { self.item } }
impl<'a> Into<UserId> for ItemWithData<'a, UserId> { fn into(self) -> UserId { self.item } }
impl<'a> Into<PathId> for ItemWithData<'a, PathId> { fn into(self) -> PathId { self.item } }
impl<'a> Into<SnapshotId> for ItemWithData<'a, SnapshotId> { fn into(self) -> SnapshotId { self.item } }

impl<'a> Into<String> for ItemWithData<'a, String> { fn into(self) -> String { self.item } }
impl<'a> Into<u64> for ItemWithData<'a, u64> { fn into(self) -> u64 { self.item } }
impl<'a> Into<u32> for ItemWithData<'a, u32> { fn into(self) -> u32 { self.item } }
impl<'a> Into<i64> for ItemWithData<'a, i64> { fn into(self) -> i64 { self.item } }
impl<'a> Into<i32> for ItemWithData<'a, i32> { fn into(self) -> i32 { self.item } }
impl<'a> Into<f64> for ItemWithData<'a, f64> { fn into(self) -> f64 { self.item } }
impl<'a> Into<f32> for ItemWithData<'a, f32> { fn into(self) -> f32 { self.item } }
impl<'a> Into<usize> for ItemWithData<'a, usize> { fn into(self) -> usize { self.item } }

impl<'a,A,B> Into<(A,B)> for ItemWithData<'a, (A,B)> { fn into(self) -> (A,B) { self.item } }

impl<'a> ItemWithData<'a, Project> {
    pub fn id               (&self)    -> ProjectId                       { self.item.id()                               }
    pub fn url              (&self)    -> String                          { self.item.url().to_string()                  }
    pub fn issue_count      (&self)    -> Option<usize>                   { self.item.issue_count(&self.data)            }
    pub fn buggy_issue_count(&self)    -> Option<usize>                   { self.item.buggy_issue_count(&self.data)      }
    pub fn combined_issue_count(&self) -> Option<usize>                   { self.item.combined_issue_count(&self.data)   }
    pub fn is_fork          (&self)    -> Option<bool>                    { self.item.is_fork(&self.data)                }
    pub fn is_archived      (&self)    -> Option<bool>                    { self.item.is_archived(&self.data)            }
    pub fn is_disabled      (&self)    -> Option<bool>                    { self.item.is_disabled(&self.data)            }
    pub fn star_count       (&self)    -> Option<usize>                   { self.item.star_count(&self.data)             }
    pub fn watcher_count    (&self)    -> Option<usize>                   { self.item.watcher_count(&self.data)          }
    pub fn size             (&self)    -> Option<usize>                   { self.item.size(&self.data)                   }
    pub fn open_issue_count (&self)    -> Option<usize>                   { self.item.open_issue_count(&self.data)       }
    pub fn fork_count       (&self)    -> Option<usize>                   { self.item.fork_count(&self.data)             }
    pub fn subscriber_count (&self)    -> Option<usize>                   { self.item.subscriber_count(&self.data)       }
    pub fn license          (&self)    -> Option<String>                  { self.item.license(&self.data)                }
    pub fn language         (&self)    -> Option<Language>                { self.item.language(&self.data)               }
    pub fn description      (&self)    -> Option<String>                  { self.item.description(&self.data)            }
    pub fn homepage         (&self)    -> Option<String>                  { self.item.homepage(&self.data)               }
    //pub fn head_ids         (&self)    -> Option<Vec<(String, CommitId)>> { self.item.head_ids(&self.data)               }
    pub fn heads            (&self)    -> Option<Vec<Head>>               { self.item.heads(&self.data)                  } // TODO test
    pub fn head_count       (&self)    -> Option<usize>                   { self.item.head_count(&self.data)             }
    pub fn commit_ids       (&self)    -> Option<Vec<CommitId>>           { self.item.commit_ids(&self.data)             } // TODO test
    pub fn commits          (&self)    -> Option<Vec<Commit>>             { self.item.commits(&self.data)                } // TODO test
    pub fn commit_count     (&self)    -> Option<usize>                   { self.item.commit_count(&self.data)           } // TODO test
    pub fn author_ids       (&self)    -> Option<Vec<UserId>>             { self.item.author_ids(&self.data)             } // TODO test
    pub fn authors          (&self)    -> Option<Vec<User>>               { self.item.authors(&self.data)                } // TODO test
    pub fn author_count     (&self)    -> Option<usize>                   { self.item.author_count(&self.data)           } // TODO test
    pub fn path_ids         (&self)    -> Option<Vec<PathId>>             { self.item.path_ids(&self.data)               } // TODO test
    pub fn paths            (&self)    -> Option<Vec<Path>>               { self.item.paths(&self.data)                  } // TODO test
    pub fn path_count       (&self)    -> Option<usize>                   { self.item.path_count(&self.data)             } // TODO test
    pub fn snapshot_ids     (&self)    -> Option<Vec<SnapshotId>>         { self.item.snapshot_ids(&self.data)           } // TODO test
    pub fn snapshots        (&self)    -> Option<Vec<Snapshot>>           { self.item.snapshots(&self.data)              } // TODO test
    pub fn snapshot_count   (&self)    -> Option<usize>                   { self.item.snapshot_count(&self.data)         } // TODO test
    pub fn committer_ids    (&self)    -> Option<Vec<UserId>>             { self.item.committer_ids(&self.data)          } // TODO test
    pub fn committers       (&self)    -> Option<Vec<User>>               { self.item.committers(&self.data)             } // TODO test
    pub fn committer_count  (&self)    -> Option<usize>                   { self.item.committer_count(&self.data)        } // TODO test
    pub fn user_ids         (&self)    -> Option<Vec<UserId>>             { self.item.user_ids(&self.data)               } // TODO test
    pub fn users            (&self)    -> Option<Vec<User>>               { self.item.users(&self.data)                  } // TODO test
    pub fn user_count       (&self)    -> Option<usize>                   { self.item.user_count(&self.data)             } // TODO test
    pub fn lifetime         (&self)    -> Option<Duration>                { self.item.lifetime(&self.data)               } // TODO test
    pub fn has_issues       (&self)    -> Option<bool>                    { self.item.has_issues(&self.data)             }
    pub fn has_downloads    (&self)    -> Option<bool>                    { self.item.has_downloads(&self.data)          }
    pub fn has_wiki         (&self)    -> Option<bool>                    { self.item.has_wiki(&self.data)               }
    pub fn has_pages        (&self)    -> Option<bool>                    { self.item.has_pages(&self.data)              }
    pub fn created          (&self)    -> Option<Timestamp>               { self.item.created(&self.data)             }
    pub fn updated          (&self)    -> Option<Timestamp>               { self.item.updated(&self.data)             }
    pub fn pushed           (&self)    -> Option<Timestamp>               { self.item.pushed(&self.data)              }
    pub fn default_branch   (&self)    -> Option<String>                  { self.item.default_branch(&self.data)            }
    pub fn max_commit_delta (&self) -> Option<i64>                        { self.item.max_commit_delta(&self.data) }
    pub fn project_experience (&self) -> Option<f64>                      { self.item.project_experience(&self.data) }
    pub fn avg_commit_delta (&self)      -> Option<i64>                    { self.item.avg_commit_delta(&self.data) }
    pub fn time_since_last_commit (&self) -> Option<i64>                  { self.item.time_since_last_commit(&self.data) }
    pub fn time_since_first_commit (&self) -> Option<i64>                 { self.item.time_since_first_commit(&self.data) }
    pub fn is_abandoned (&self)        -> Option<bool>                    { self.item.is_abandoned(&self.data) }
    pub fn project_locs (&self)        -> Option<usize>                   { self.item.project_locs(&self.data) }
    pub fn duplicated_code (&self)        -> Option<f64>                  { self.item.duplicated_code(&self.data) }
    pub fn substore   (&self)    -> Option<Store>                         { self.item.substore(&self.data)     }
    pub fn is_valid   (&self)    -> Option<bool>                          { self.item.is_valid(&self.data)     }
    pub fn project_max_experience   (&self)    -> Option<i32>             { self.item.project_max_experience(&self.data)     }

    pub fn change_contributions(&self)            -> Option<Vec<(User, usize)>>   { self.item.change_contributions(self.data)    }
    pub fn commit_contributions(&self)            -> Option<Vec<(User, usize)>>   { self.item.commit_contributions(self.data)    }
    pub fn change_contribution_ids(&self)         -> Option<Vec<(UserId, usize)>> { self.item.change_contribution_ids(self.data) }    
    pub fn commit_contribution_ids(&self)         -> Option<Vec<(UserId, usize)>> { self.item.commit_contribution_ids(self.data) }
    pub fn cumulative_change_contributions(&self) -> Option<Vec<Percentage>>      { self.item.cumulative_change_contributions(self.data) }
    pub fn cumulative_commit_contributions(&self) -> Option<Vec<Percentage>>      { self.item.cumulative_commit_contributions(self.data) }

    pub fn authors_contributing_commits          (&self, percentage: Percentage) -> Option<Vec<User>>   { self.item.authors_contributing_commits(self.data, percentage)       }
    pub fn authors_contributing_changes          (&self, percentage: Percentage) -> Option<Vec<User>>   { self.item.authors_contributing_changes(self.data, percentage)       }
    pub fn author_ids_contributing_commits       (&self, percentage: Percentage) -> Option<Vec<UserId>> { self.item.author_ids_contributing_commits(self.data, percentage)    }
    pub fn author_ids_contributing_changes       (&self, percentage: Percentage) -> Option<Vec<UserId>> { self.item.author_ids_contributing_changes(self.data, percentage)    }
    pub fn authors_contributing_commits_count    (&self, percentage: Percentage) -> Option<usize>       { self.item.authors_contributing_commits_count(self.data, percentage) }
    pub fn authors_contributing_changes_count    (&self, percentage: Percentage) -> Option<usize>       { self.item.authors_contributing_changes_count(self.data, percentage) }

    pub fn authors_contributing_commits_with_data<'b>(&'b self, percentage: Percentage) -> Option<Vec<ItemWithData<'a, User>>> { 
        self.item.authors_contributing_commits(self.data, percentage).attach_data_to_each(self.data)
    }
    pub fn authors_contributing_changes_with_data<'b>(&'b self, percentage: Percentage) -> Option<Vec<ItemWithData<'a, User>>>   { 
        self.item.authors_contributing_changes(self.data, percentage).attach_data_to_each(self.data)
    }

    pub fn commits_with_data<'b>(&'b self) -> Option<Vec<ItemWithData<'a, Commit>>> {
        self.item.commits(&self.data).attach_data_to_each(self.data)
    }
    pub fn authors_with_data<'b>(&'b self) -> Option<Vec<ItemWithData<'a, User>>> {
        self.item.authors(&self.data).attach_data_to_each(self.data)
    }
    pub fn committers_with_data<'b>(&'b self) -> Option<Vec<ItemWithData<'a, User>>> {
        self.item.committers(&self.data).attach_data_to_each(self.data)
    }
    pub fn users_with_data<'b>(&'b self) -> Option<Vec<ItemWithData<'a, User>>> {
        self.item.users(&self.data).attach_data_to_each(self.data)
    }
    pub fn snapshots_with_data<'b>(&'b self) -> Option<Vec<ItemWithData<'a, Snapshot>>> {
        self.item.snapshots(&self.data).attach_data_to_each(self.data)
    }
    pub fn heads_with_data<'b>(&'b self) -> Option<Vec<ItemWithData<'a, Head>>> {
        self.item.heads(&self.data).attach_data_to_each(self.data)
    }
    pub fn paths_with_data<'b>(&'b self) -> Option<Vec<ItemWithData<'a, Path>>> {
        self.item.paths(&self.data).attach_data_to_each(self.data)
    }
    pub fn unique_files(&self) -> Option<usize>    {
        self.item.unique_files(&self.data)
    }
    pub fn original_files(&self) -> Option<usize>    {
        self.item.original_files(&self.data)
    }
    pub fn impact(&self) -> Option<usize>    {
        self.item.impact(&self.data)
    }
    pub fn files(&self) -> Option<usize> {
        self.item.files(&self.data)
    }
    pub fn languages(&self) -> Option<Vec<Language>> {
        self.item.languages(&self.data)
    }
    pub fn language_composition(&self) -> Option<Vec<(Language,usize)>> {
        self.item.language_composition(&self.data)
    }
    pub fn languages_count(&self) -> Option<usize> {
        self.item.languages_count(&self.data)
    }
    pub fn major_language(&self) -> Option<Language> {
        self.item.major_language(&self.data)
    }
    pub fn major_language_ratio(&self) -> Option<f64> {
        self.item.major_language_ratio(&self.data)
    }
    pub fn major_language_changes(&self) -> Option<usize> {
        self.item.major_language_changes(&self.data)
    }
    pub fn all_forks(&self) -> Option<Vec<ProjectId>> {
        self.item.all_forks(&self.data)
    }
    pub fn all_forks_count(&self) -> Option<usize> {
        self.item.all_forks_count(&self.data)
    }
    pub fn head_trees(&self) -> Option<Vec<(String, Vec<(PathId, SnapshotId)>)>> {
        self.item.head_trees(&self.data)
    }
    pub fn head_trees_count(&self) -> Option<usize> {
        self.item.head_trees_count(&self.data)
    }
}
impl<'a> ItemWithData<'a, Snapshot> {
    pub fn raw_contents(&self) -> &Vec<u8> { self.item.raw_contents() }
    pub fn raw_contents_owned(&self) -> Vec<u8> { self.item.raw_contents_owned() }
    pub fn id(&self) -> SnapshotId { self.item.id() }
    pub fn contents(&self) -> Cow<str> { self.item.contents() }
    pub fn contents_owned(&self) -> String { self.item.contents_owned() }
    pub fn contains(&self, needle: &str) -> bool { self.item.contains(needle) }
    pub fn snapshot_locs (&self)        -> Option<usize>                    { self.item.snapshot_locs(&self.data) }
    pub fn snapshot_has_contents(&self) -> bool { self.item.snapshot_has_contents(&self.data) }
    pub fn unique_projects(&self) -> usize { self.item.unique_projects(&self.data) }
    pub fn original_project(&self) -> ProjectId { self.item.original_project(&self.data) }
}

impl<'a> ItemWithData<'a, User> {
    pub fn id                    (&self)   -> UserId                { self.item.id()    }
    pub fn email                 (&self)   -> String                { self.item.email() }
    pub fn authored_commit_ids   (&self)   -> Option<Vec<CommitId>> { self.item.authored_commit_ids(&self.data)    }
    pub fn authored_commits      (&self)   -> Option<Vec<Commit>>   { self.item.authored_commits(&self.data)       }
    pub fn authored_commit_count (&self)   -> Option<usize>         { self.item.authored_commit_count(&self.data)  }
    pub fn committed_commit_ids  (&self)   -> Option<Vec<CommitId>> { self.item.committed_commit_ids(&self.data)   }
    pub fn committed_commits     (&self)   -> Option<Vec<Commit>>   { self.item.committed_commits(&self.data)      }
    pub fn committed_commit_count(&self)   -> Option<usize>         { self.item.committed_commit_count(&self.data) }
    pub fn committer_experience  (&self)   -> Option<Duration>      { self.item.committer_experience(&self.data)   }
    pub fn author_experience     (&self)   -> Option<Duration>      { self.item.author_experience(&self.data)      }
    pub fn experience            (&self)   -> Option<Duration>      { self.item.experience(&self.data)             }
    pub fn developer_experience  (&self)   -> Option<i32>           { self.item.developer_experience(&self.data)   }

    pub fn authored_commits_with_data<'b>(&'b self) -> Option<Vec<ItemWithData<'a, Commit>>> {
        self.item.authored_commits(&self.data).attach_data_to_each(self.data)
    }

    pub fn committed_commits_with_data<'b>(&'b self) -> Option<Vec<ItemWithData<'a, Commit>>> {
        self.item.committed_commits(&self.data).attach_data_to_each(self.data)
    }
}

impl<'a> ItemWithData<'a, Commit> {
    pub fn id                 (&self) -> CommitId                           { self.item.id()           }
    pub fn committer_id       (&self) -> UserId                             { self.item.committer_id() }
    pub fn author_id          (&self) -> UserId                             { self.item.author_id()    }
    pub fn parent_ids         (&self) -> Vec<CommitId>                      { self.item.parent_ids().clone() }
    pub fn parent_count       (&self) -> usize                              { self.item.parent_count() }
    pub fn committer          (&self) -> Option<User>                       { self.item.committer(&self.data)            }
    pub fn author             (&self) -> Option<User>                       { self.item.author(self.data)                }
    pub fn parents            (&self) -> Vec<Commit>                        { self.item.parents(self.data)               }
    pub fn hash               (&self) -> Option<String>                     { self.item.hash(&self.data)                 }
    pub fn message            (&self) -> Option<String>                     { self.item.message(&self.data)              }
    pub fn message_length     (&self) -> Option<usize>                      { self.item.message_length(&self.data)       }
    pub fn author_timestamp   (&self) -> Option<Timestamp>                  { self.item.author_timestamp(&self.data)     }
    pub fn committer_timestamp(&self) -> Option<Timestamp>                  { self.item.committer_timestamp(&self.data)  }
    pub fn changes            (&self) -> Option<Vec<Change>>                { self.item.changes(&self.data)              }
    pub fn change_count       (&self) -> Option<usize>                      { self.item.change_count(&self.data)         }
    pub fn change_with_contents_count(&self) -> Option<usize>               { self.item.change_with_contents_count(&self.data)         }
    pub fn changed_path_ids    (&self) -> Option<Vec<PathId>>               { self.item.changed_path_ids(&self.data)     }
    pub fn changed_snapshot_ids(&self) -> Option<Vec<SnapshotId>>           { self.item.changed_snapshot_ids(&self.data) }
    pub fn changed_paths       (&self) -> Option<Vec<Path>>                 { self.item.changed_paths(&self.data)        }
    pub fn changed_path_count  (&self) -> Option<usize>                     { self.item.changed_path_count(&self.data)   }
    pub fn changed_snapshots   (&self) -> Option<Vec<Snapshot>>             { self.item.changed_snapshots(&self.data)    }
    pub fn changed_snapshot_count (&self) -> Option<usize>                  { self.item.changed_snapshot_count(&self.data) }

    pub fn tree(&self) -> Tree { self.item.tree(&self.data) }
    pub fn tree_with_data<'b>(&'b self) -> ItemWithData<'a, Tree> { 
        self.item.tree(&self.data).attach_data(self.data) 
    }

    pub fn author_with_data<'b>(&'b self) -> Option<ItemWithData<'a, User>> {
        self.item.author(self.data).attach_data_to_inner(self.data)
    }
    pub fn committer_with_data<'b>(&'b self) -> Option<ItemWithData<'a, User>> {
        self.item.committer(self.data).attach_data_to_inner(self.data)
    }
    pub fn parents_with_data<'b>(&'b self) -> Vec<ItemWithData<'a, Commit>> {
        self.item.parents(self.data).attach_data_to_each(self.data)
    }
    pub fn changes_with_data<'b>(&'b self) -> Option<Vec<ItemWithData<'a, Change>>> {
        self.item.changes(self.data).attach_data_to_each(self.data)
    }
    pub fn changes_with_contents<'b>(&'b self) -> Option<Vec<ItemWithData<'a, Change>>> {
        self.item.changes_with_contents(self.data).attach_data_to_each(self.data)
    }
    pub fn changed_paths_with_data<'b>(&'b self) -> Option<Vec<ItemWithData<'a, Path>>> {
        self.item.changed_paths(self.data).attach_data_to_each(self.data)
    }
    pub fn changed_snapshots_with_data<'b>(&'b self) -> Option<Vec<ItemWithData<'a, Snapshot>>> {
        self.item.changed_snapshots(self.data).attach_data_to_each(self.data)
    }
    pub fn projects(&self) -> Option<Vec<Project>> { self.item.projects(&self.data) }
    pub fn projects_count(& self) -> Option<usize> { self.item.projects_count(& self.data) }
    pub fn languages(&self) -> Option<Vec<Language>> { self.item.languages(&self.data) }
    pub fn languages_count(& self) -> Option<usize> { self.item.languages_count(& self.data) }

}
impl<'a> ItemWithData<'a, Path> {
    pub fn id      (&self) -> PathId           { self.item.id()       }
    pub fn location(&self) -> String           { self.item.location() }
    pub fn language(&self) -> Option<Language> { self.item.language() }
}

impl<'a> ItemWithData<'a, Head> {
    pub fn name(&self) -> String { self.item.name() }
    pub fn commit_id(&self) -> CommitId { self.item.commit_id() }
    pub fn commit(&self) -> Option<Commit> { self.item.commit(&self.data) }

    pub fn commit_with_data<'b> (&'b self) -> Option<ItemWithData<'a, Commit>> {
        self.item.commit(self.data).attach_data_to_inner(self.data)
    }
}

impl<'a> ItemWithData<'a, Change> {
    pub fn path_id(&self) -> PathId { self.item.path_id() }
    pub fn snapshot_id(&self) -> Option<SnapshotId> { self.item.snapshot_id() }
    pub fn path(&self) -> Option<Path> { self.item.path(&self.data) }
    pub fn snapshot(&self) -> Option<Snapshot> { self.item.snapshot(&self.data) }

    pub fn path_with_data<'b> (&'b self) -> Option<ItemWithData<'a, Path>> {
        self.item.path(self.data).attach_data_to_inner(self.data)
    }
    pub fn snapshot_with_data<'b> (&'b self) -> Option<ItemWithData<'a, Snapshot>> {
        self.item.snapshot(self.data).attach_data_to_inner(self.data)
    }
}
<|MERGE_RESOLUTION|>--- conflicted
+++ resolved
@@ -696,17 +696,11 @@
     pub fn original_project(&self, db : &Database) -> ProjectId {
         db.snapshot_original_project(&self.id)
     }
-
-    // FIXME add hashes
-<<<<<<< HEAD
     pub fn snapshot_locs(&self, store: &Database) -> Option<usize> { 
         store.snapshot_locs(&self.id)
-=======
-    pub fn snapshot_locs      (&self, store: &Database)    -> Option<usize>                   { store.snapshot_locs(&self.id)                   }
-
+    }
     pub fn snapshot_has_contents(&self, store: &Database) -> bool {
         store.snapshot_has_contents(&self.id)
->>>>>>> d9e709aa
     }
 }
 impl Identifiable for Snapshot {
